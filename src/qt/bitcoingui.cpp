// Copyright (c) 2011-2021 The Bitcoin Core developers
// Distributed under the MIT software license, see the accompanying
// file COPYING or http://www.opensource.org/licenses/mit-license.php.

#include <qt/bitcoingui.h>

#include <qt/bitcoinunits.h>
#include <qt/clientmodel.h>
#include <qt/createwalletdialog.h>
#include <qt/guiconstants.h>
#include <qt/guiutil.h>
#include <qt/modaloverlay.h>
#include <qt/networkstyle.h>
#include <qt/notificator.h>
#include <qt/openuridialog.h>
#include <qt/optionsdialog.h>
#include <qt/optionsmodel.h>
#include <qt/platformstyle.h>
#include <qt/rpcconsole.h>
#include <qt/utilitydialog.h>
#include <rpc/server.h>
#include <qt/navigationbar.h>
#include <qt/titlebar.h>
#include <qt/qtumversionchecker.h>
#include <qt/styleSheet.h>
<<<<<<< HEAD

=======
>>>>>>> ec86f1e9
#ifdef ENABLE_WALLET
#include <qt/walletcontroller.h>
#include <qt/walletframe.h>
#include <qt/walletmodel.h>
#include <qt/walletview.h>
#include <wallet/wallet.h>
#endif // ENABLE_WALLET

#ifdef Q_OS_MAC
#include <qt/macdockiconhandler.h>
#endif

#include <functional>
#include <chain.h>
#include <chainparams.h>
#include <interfaces/handler.h>
#include <interfaces/node.h>
#include <node/ui_interface.h>
#include <util/system.h>
#include <util/translation.h>
#include <validation.h>

#include <QAction>
#include <QApplication>
#include <QComboBox>
#include <QCursor>
#include <QDateTime>
#include <QDragEnterEvent>
#include <QListWidget>
#include <QMenu>
#include <QMenuBar>
#include <QMessageBox>
#include <QMimeData>
#include <QProgressDialog>
#include <QScreen>
#include <QSettings>
#include <QShortcut>
#include <QStackedWidget>
#include <QStatusBar>
#include <QStyle>
#include <QSystemTrayIcon>
#include <QTimer>
#include <QToolBar>
#include <QUrlQuery>
#include <QVBoxLayout>
#include <QWindow>
#include <QDockWidget>
#include <QSizeGrip>


const std::string BitcoinGUI::DEFAULT_UIPLATFORM =
#if defined(Q_OS_MAC)
        "macosx"
#elif defined(Q_OS_WIN)
        "windows"
#else
        "other"
#endif
        ;

const int DISPLAY_UNIT_CONTROL_MARGIN = 25;
const int DISPLAY_UNIT_CONTROL_HEIGHT = 24;

BitcoinGUI::BitcoinGUI(interfaces::Node& node, const PlatformStyle *_platformStyle, const NetworkStyle *networkStyle, QWidget *parent) :
    QMainWindow(parent),
    m_node(node),
    trayIconMenu{new QMenu()},
    platformStyle(_platformStyle),
    m_network_style(networkStyle)
{
    QSettings settings;
    if (!restoreGeometry(settings.value("MainWindowGeometry").toByteArray())) {
        // Restore failed (perhaps missing setting), center the window
        move(QGuiApplication::primaryScreen()->availableGeometry().center() - frameGeometry().center());
    }

    setContextMenuPolicy(Qt::PreventContextMenu);

#ifdef ENABLE_WALLET
    enableWallet = WalletModel::isWalletEnabled();
#endif // ENABLE_WALLET
    QApplication::setWindowIcon(m_network_style->getTrayAndWindowIcon());
    setWindowIcon(m_network_style->getTrayAndWindowIcon());
    updateWindowTitle();

    rpcConsole = new RPCConsole(node, _platformStyle, nullptr);
    helpMessageDialog = new HelpMessageDialog(this, false);
#ifdef ENABLE_WALLET
    if(enableWallet)
    {
        /** Create wallet frame and make it the central widget */
        walletFrame = new WalletFrame(_platformStyle, this);
        connect(walletFrame, &WalletFrame::createWalletButtonClicked, [this] {
            auto activity = new CreateWalletActivity(getWalletController(), this);
            activity->create();
        });
        connect(walletFrame, &WalletFrame::message, [this](const QString& title, const QString& message, unsigned int style) {
            this->message(title, message, style);
        });
        connect(walletFrame, &WalletFrame::currentWalletSet, [this] { updateWalletStatus(); });
        setCentralWidget(walletFrame);
    } else
#endif // ENABLE_WALLET
    {
        /* When compiled without wallet or -disablewallet is provided,
         * the central widget is the rpc console.
         */
        setCentralWidget(rpcConsole);
        Q_EMIT consoleShown(rpcConsole);
    }

    // Accept D&D of URIs
    setAcceptDrops(true);

    // Create actions for the toolbar, menu bar and tray/dock icon
    // Needs walletFrame to be initialized
    createActions();

    // Create application menu bar
    createMenuBar();

    // Create the toolbars
    createToolBars();

    // Create the title bar
    createTitleBars();

    // Create system tray icon and notification
    if (QSystemTrayIcon::isSystemTrayAvailable()) {
        createTrayIcon();
    }
    notificator = new Notificator(QApplication::applicationName(), trayIcon, this);

    // Create status bar
    statusBar();

    // Enable the size grip (right size grip), add new size grip (left size grip) and set the status bar style
    statusBar()->setSizeGripEnabled(true);
    statusBar()->addWidget(new QSizeGrip(statusBar()));
    statusBar()->setStyleSheet("QSizeGrip { width: 3px; height: 25px; border: 0px solid black; } \n QStatusBar::item { border: 0px solid black; }");
    // Status bar notification icons
    QFrame *frameBlocks = new QFrame();
    frameBlocks->setObjectName("frameBlocks");
    frameBlocks->setContentsMargins(0,0,0,0);
    frameBlocks->setSizePolicy(QSizePolicy::Expanding, QSizePolicy::Fixed);
    QVBoxLayout *frameBlocksLayout = new QVBoxLayout(frameBlocks);
    QHBoxLayout *hLayIcons = new QHBoxLayout();
    frameBlocksLayout->setContentsMargins(0,20,0,20);
    frameBlocksLayout->setSpacing(10);
    unitDisplayControl = new UnitDisplayStatusBarControl(platformStyle);
    unitDisplayControl->setObjectName("unitDisplayControl");
    labelLedgerIcon = new QLabel();
    labelWalletEncryptionIcon = new GUIUtil::ThemedLabel(platformStyle);
    labelWalletHDStatusIcon = new GUIUtil::ThemedLabel(platformStyle);
    labelProxyIcon = new GUIUtil::ClickableLabel(platformStyle);
    connectionsControl = new GUIUtil::ClickableLabel(platformStyle);
    labelBlocksIcon = new GUIUtil::ClickableLabel(platformStyle);
    labelStakingIcon = new QLabel();
    hLayIcons->addStretch();
    if(enableWallet)
    {
        QHBoxLayout *hLayUnit = new QHBoxLayout();
        hLayUnit->addStretch();
        hLayUnit->addWidget(unitDisplayControl);
        hLayUnit->addStretch();
        frameBlocksLayout->addLayout(hLayUnit);
        hLayIcons->addWidget(labelLedgerIcon);
        hLayIcons->addWidget(labelWalletEncryptionIcon);
        hLayIcons->addWidget(labelWalletHDStatusIcon);
        hLayIcons->addWidget(labelStakingIcon);
    }
    hLayIcons->addWidget(labelProxyIcon);
    hLayIcons->addWidget(connectionsControl);
    hLayIcons->addWidget(labelBlocksIcon);
    hLayIcons->addStretch();

    frameBlocksLayout->addLayout(hLayIcons);
    addDockWindows(Qt::LeftDockWidgetArea, frameBlocks);

#ifdef ENABLE_WALLET
    QTimer *timerLedgerIcon = new QTimer(labelLedgerIcon);
    connect(timerLedgerIcon, SIGNAL(timeout()), this, SLOT(updateLedgerIcon()));
    timerLedgerIcon->start(1000);

    updateLedgerIcon();

    if (gArgs.GetBoolArg("-staking", true))
    {
        timerStakingIcon = new QTimer(labelStakingIcon);
        connect(timerStakingIcon, SIGNAL(timeout()), this, SLOT(updateStakingIcon()));
        timerStakingIcon->start(1000);
<<<<<<< HEAD
=======

        updateStakingIcon();
    }
    else
    {
        labelStakingIcon->setVisible(false);
    }
#endif // ENABLE_WALLET
>>>>>>> ec86f1e9

        updateStakingIcon();
    }
    else
    {
        labelStakingIcon->setVisible(false);
    }
#endif // ENABLE_WALLET
    // Progress bar and label for blocks download
    progressBarLabel = new QLabel();
    progressBarLabel->setVisible(false);
    progressBar = new GUIUtil::ProgressBar();
    progressBar->setAlignment(Qt::AlignCenter);
    progressBar->setVisible(false);

    // Override style sheet for progress bar for styles that have a segmented progress bar,
    // as they make the text unreadable (workaround for issue #1071)
    // See https://doc.qt.io/qt-5/gallery.html
    QString curStyle = QApplication::style()->metaObject()->className();
    if(curStyle == "QWindowsStyle" || curStyle == "QWindowsXPStyle")
    {
        progressBar->setStyleSheet("QProgressBar { background-color: #e8e8e8; border: 1px solid grey; border-radius: 7px; padding: 1px; text-align: center; } QProgressBar::chunk { background: QLinearGradient(x1: 0, y1: 0, x2: 1, y2: 0, stop: 0 #FF8000, stop: 1 orange); border-radius: 7px; margin: 0px; }");
    }

    statusBar()->addWidget(progressBarLabel);
    statusBar()->addWidget(progressBar);

    // Install event filter to be able to catch status tip events (QEvent::StatusTip)
    this->installEventFilter(this);

    // Initially wallet actions should be disabled
    setWalletActionsEnabled(false);

    // Subscribe to notifications from core
    subscribeToCoreSignals();

    connect(labelProxyIcon, &GUIUtil::ClickableLabel::clicked, [this] {
        openOptionsDialogWithTab(OptionsDialog::TAB_NETWORK);
    });

    modalOverlay = new ModalOverlay(enableWallet, this);
    qtumVersionChecker = new QtumVersionChecker(this);

    connect(labelBlocksIcon, &GUIUtil::ClickableLabel::clicked, this, &BitcoinGUI::showModalOverlay);
    connect(progressBar, &GUIUtil::ClickableProgressBar::clicked, this, &BitcoinGUI::showModalOverlay);

#ifdef ENABLE_WALLET
    if(enableWallet) {
        modalBackupOverlay = new ModalOverlay(enableWallet, this, ModalOverlay::Backup);
        connect(modalBackupOverlay, SIGNAL(backupWallet()), walletFrame, SLOT(backupWallet()));
        connect(m_wallet_selector, SIGNAL(currentIndexChanged(int)), rpcConsole, SLOT(activeWalletChanged(int)));
    }
#endif

    setStyleSheet("QMainWindow::separator { width: 1px; height: 1px; margin: 0px; padding: 0px; }");

#ifdef Q_OS_MAC
    m_app_nap_inhibitor = new CAppNapInhibitor;
#endif

    // Show the backup overlay screen the first time the application is started
    if(enableWallet && settings.value("ShowBackupOverlay", true).toBool())
    {
        showModalBackupOverlay();
        settings.setValue("ShowBackupOverlay", false);
    }

    GUIUtil::handleCloseWindowShortcut(this);
}

BitcoinGUI::~BitcoinGUI()
{
    // Unsubscribe from notifications from core
    unsubscribeFromCoreSignals();

    QSettings settings;
    settings.setValue("MainWindowGeometry", saveGeometry());
    if(trayIcon) // Hide tray icon, as deleting will let it linger until quit (on Ubuntu)
        trayIcon->hide();
#ifdef Q_OS_MAC
    delete m_app_nap_inhibitor;
    delete appMenuBar;
    MacDockIconHandler::cleanup();
#endif

    delete rpcConsole;
}

void BitcoinGUI::createActions()
{
    QActionGroup *tabGroup = new QActionGroup(this);
    connect(modalOverlay, &ModalOverlay::triggered, tabGroup, &QActionGroup::setEnabled);

    overviewAction = new QAction(platformStyle->MultiStatesIcon(":/icons/overview"), tr("My &wallet"), this);
    overviewAction->setStatusTip(tr("Show general overview of wallet"));
    overviewAction->setToolTip(overviewAction->statusTip());
    overviewAction->setCheckable(true);
    overviewAction->setShortcut(QKeySequence(Qt::ALT + Qt::Key_1));
    tabGroup->addAction(overviewAction);

    sendCoinsAction = new QAction(platformStyle->MultiStatesIcon(":/icons/send_to"), tr("&Send"), this);
    sendCoinsAction->setStatusTip(tr("Send coins to a Qtum address"));
    sendCoinsAction->setToolTip(sendCoinsAction->statusTip());
    sendCoinsAction->setCheckable(true);
    tabGroup->addAction(sendCoinsAction);

<<<<<<< HEAD
    sendCoinsMenuAction = new QAction(sendCoinsAction->text(), this);
    sendCoinsMenuAction->setStatusTip(sendCoinsAction->statusTip());
    sendCoinsMenuAction->setToolTip(sendCoinsMenuAction->statusTip());

=======
>>>>>>> ec86f1e9
    receiveCoinsAction = new QAction(platformStyle->MultiStatesIcon(":/icons/receive_from"), tr("&Receive"), this);
    receiveCoinsAction->setStatusTip(tr("Request payments (generates QR codes and qtum: URIs)"));
    receiveCoinsAction->setToolTip(receiveCoinsAction->statusTip());
    receiveCoinsAction->setCheckable(true);
    tabGroup->addAction(receiveCoinsAction);

<<<<<<< HEAD
    receiveCoinsMenuAction = new QAction(receiveCoinsAction->text(), this);
    receiveCoinsMenuAction->setStatusTip(receiveCoinsAction->statusTip());
    receiveCoinsMenuAction->setToolTip(receiveCoinsMenuAction->statusTip());

=======
>>>>>>> ec86f1e9
    historyAction = new QAction(platformStyle->MultiStatesIcon(":/icons/history"), tr("&Transactions"), this);
    historyAction->setStatusTip(tr("Browse transaction history"));
    historyAction->setToolTip(historyAction->statusTip());
    historyAction->setCheckable(true);
    historyAction->setShortcut(QKeySequence(Qt::ALT + Qt::Key_2));
    tabGroup->addAction(historyAction);

    smartContractAction = new QAction(platformStyle->MultiStatesIcon(":/icons/smart_contract"), tr("Smart &Contracts"), this);
    smartContractAction->setStatusTip(tr("Smart contracts"));
    smartContractAction->setToolTip(smartContractAction->statusTip());
    smartContractAction->setCheckable(true);
    smartContractAction->setShortcut(QKeySequence(Qt::ALT + Qt::Key_3));
    tabGroup->addAction(smartContractAction);

    createContractAction = new QAction(tr("Create"), this);
    sendToContractAction = new QAction(tr("Send To"), this);
    callContractAction = new QAction(tr("Call"), this);

    walletStakeAction = new QAction(platformStyle->MultiStatesIcon(":/icons/tx_mined"), tr("&Stake"), this);
    walletStakeAction->setStatusTip(tr("Show stake of wallet"));
    walletStakeAction->setToolTip(walletStakeAction->statusTip());
    walletStakeAction->setCheckable(true);
    walletStakeAction->setShortcut(QKeySequence(Qt::ALT + Qt::Key_4));
    tabGroup->addAction(walletStakeAction);

    stakeAction = new QAction(tr("Staking"), this);
    delegationAction = new QAction(tr("Delegations"), this);
    superStakerAction = new QAction(tr("Super Staking"), this);

    QRCTokenAction = new QAction(platformStyle->MultiStatesIcon(":/icons/qrctoken"), tr("&QRC Tokens"), this);
    QRCTokenAction->setStatusTip(tr("QRC Tokens (send, receive or add Tokens in list)"));
    QRCTokenAction->setToolTip(QRCTokenAction->statusTip());
    QRCTokenAction->setCheckable(true);
    QRCTokenAction->setShortcut(QKeySequence(Qt::ALT + Qt::Key_5));
    tabGroup->addAction(QRCTokenAction);

#ifdef ENABLE_WALLET
    // These showNormalIfMinimized are needed because Send Coins and Receive Coins
    // can be triggered from the tray menu, and need to show the GUI to be useful.
    connect(overviewAction, &QAction::triggered, [this]{ showNormalIfMinimized(); });
    connect(overviewAction, &QAction::triggered, this, &BitcoinGUI::gotoOverviewPage);
    connect(sendCoinsAction, &QAction::triggered, [this]{ showNormalIfMinimized(); });
    connect(sendCoinsAction, &QAction::triggered, [this]{ gotoSendCoinsPage(); });
    connect(receiveCoinsAction, &QAction::triggered, [this]{ showNormalIfMinimized(); });
    connect(receiveCoinsAction, &QAction::triggered, this, &BitcoinGUI::gotoReceiveCoinsPage);
    connect(historyAction, &QAction::triggered, [this]{ showNormalIfMinimized(); });
    connect(historyAction, &QAction::triggered, this, &BitcoinGUI::gotoHistoryPage);
<<<<<<< HEAD
=======

>>>>>>> ec86f1e9
    connect(createContractAction, SIGNAL(triggered()), this, SLOT(showNormalIfMinimized()));
    connect(createContractAction, SIGNAL(triggered()), this, SLOT(gotoCreateContractPage()));
    connect(sendToContractAction, SIGNAL(triggered()), this, SLOT(showNormalIfMinimized()));
    connect(sendToContractAction, SIGNAL(triggered()), this, SLOT(gotoSendToContractPage()));
    connect(callContractAction, SIGNAL(triggered()), this, SLOT(showNormalIfMinimized()));
    connect(callContractAction, SIGNAL(triggered()), this, SLOT(gotoCallContractPage()));
    connect(QRCTokenAction, SIGNAL(triggered()), this, SLOT(showNormalIfMinimized()));
    connect(QRCTokenAction, SIGNAL(triggered()), this, SLOT(gotoTokenPage()));
    connect(stakeAction, &QAction::triggered, [this]{ showNormalIfMinimized(); });
    connect(stakeAction, &QAction::triggered, this, &BitcoinGUI::gotoStakePage);
    connect(delegationAction, SIGNAL(triggered()), this, SLOT(showNormalIfMinimized()));
    connect(delegationAction, SIGNAL(triggered()), this, SLOT(gotoDelegationPage()));
    connect(superStakerAction, SIGNAL(triggered()), this, SLOT(showNormalIfMinimized()));
    connect(superStakerAction, SIGNAL(triggered()), this, SLOT(gotoSuperStakerPage()));
<<<<<<< HEAD
=======

>>>>>>> ec86f1e9
#endif // ENABLE_WALLET

    quitAction = new QAction(tr("E&xit"), this);
    quitAction->setStatusTip(tr("Quit application"));
    quitAction->setShortcut(QKeySequence(Qt::CTRL + Qt::Key_Q));
    quitAction->setMenuRole(QAction::QuitRole);
    aboutAction = new QAction(tr("&About %1").arg(PACKAGE_NAME), this);
    aboutAction->setStatusTip(tr("Show information about %1").arg(PACKAGE_NAME));
    aboutAction->setMenuRole(QAction::AboutRole);
    aboutAction->setEnabled(false);
    aboutQtAction = new QAction(tr("About &Qt"), this);
    aboutQtAction->setStatusTip(tr("Show information about Qt"));
    aboutQtAction->setMenuRole(QAction::AboutQtRole);
    optionsAction = new QAction(tr("&Options…"), this);
    optionsAction->setStatusTip(tr("Modify configuration options for %1").arg(PACKAGE_NAME));
    optionsAction->setMenuRole(QAction::PreferencesRole);
    optionsAction->setEnabled(false);

    encryptWalletAction = new QAction(tr("&Encrypt Wallet…"), this);
    encryptWalletAction->setStatusTip(tr("Encrypt the private keys that belong to your wallet"));
    encryptWalletAction->setCheckable(true);
    backupWalletAction = new QAction(tr("&Backup Wallet…"), this);
    backupWalletAction->setStatusTip(tr("Backup wallet to another location"));
<<<<<<< HEAD
    restoreWalletAction = new QAction(tr("&Restore Wallet..."), this);
    restoreWalletAction->setStatusTip(tr("Restore wallet from another location"));
    changePassphraseAction = new QAction(tr("&Change Passphrase…"), this);
    changePassphraseAction->setStatusTip(tr("Change the passphrase used for wallet encryption"));
=======

    restoreWalletAction = new QAction(tr("&Restore Wallet..."), this);
    restoreWalletAction->setStatusTip(tr("Restore wallet from another location"));

    changePassphraseAction = new QAction(tr("&Change Passphrase…"), this);
    changePassphraseAction->setStatusTip(tr("Change the passphrase used for wallet encryption"));

>>>>>>> ec86f1e9
    unlockWalletAction = new QAction(tr("&Unlock Wallet..."), this);
    unlockWalletAction->setToolTip(tr("Unlock wallet"));
    unlockWalletAction->setObjectName("unlockWalletAction");
    lockWalletAction = new QAction(tr("&Lock Wallet"), this);
    lockWalletAction->setToolTip(tr("Lock wallet"));
<<<<<<< HEAD
=======

>>>>>>> ec86f1e9
    signMessageAction = new QAction(tr("Sign &message…"), this);
    signMessageAction->setStatusTip(tr("Sign messages with your Qtum addresses to prove you own them"));
    verifyMessageAction = new QAction(tr("&Verify message…"), this);
    verifyMessageAction->setStatusTip(tr("Verify messages to ensure they were signed with specified Qtum addresses"));
    m_load_psbt_action = new QAction(tr("&Load PSBT from file…"), this);
    m_load_psbt_action->setStatusTip(tr("Load Partially Signed Qtum Transaction"));
<<<<<<< HEAD
    m_load_psbt_clipboard_action = new QAction(tr("Load PSBT from clipboard…"), this);
=======
    m_load_psbt_clipboard_action = new QAction(tr("Load PSBT from &clipboard…"), this);
>>>>>>> ec86f1e9
    m_load_psbt_clipboard_action->setStatusTip(tr("Load Partially Signed Qtum Transaction from clipboard"));
    signTxHardwareAction = new QAction(tr("Sign with &hardware..."), this);
    signTxHardwareAction->setStatusTip(tr("Sign transaction with hardware wallet"));

    openRPCConsoleAction = new QAction(tr("Node window"), this);
    openRPCConsoleAction->setStatusTip(tr("Open node debugging and diagnostic console"));
    // initially disable the debug window menu item
    openRPCConsoleAction->setEnabled(false);
    openRPCConsoleAction->setObjectName("openRPCConsoleAction");

    usedSendingAddressesAction = new QAction(tr("&Sending addresses"), this);
    usedSendingAddressesAction->setStatusTip(tr("Show the list of used sending addresses and labels"));
    usedReceivingAddressesAction = new QAction(tr("&Receiving addresses"), this);
    usedReceivingAddressesAction->setStatusTip(tr("Show the list of used receiving addresses and labels"));

    openAction = new QAction(tr("Open &URI…"), this);
    openAction->setStatusTip(tr("Open a qtum: URI"));

    m_open_wallet_action = new QAction(tr("Open Wallet"), this);
    m_open_wallet_action->setEnabled(false);
    m_open_wallet_action->setStatusTip(tr("Open a wallet"));
    m_open_wallet_menu = new QMenu(this);

    m_close_wallet_action = new QAction(tr("Close Wallet…"), this);
    m_close_wallet_action->setStatusTip(tr("Close wallet"));

    m_create_wallet_action = new QAction(tr("Create Wallet…"), this);
    m_create_wallet_action->setEnabled(false);
    m_create_wallet_action->setStatusTip(tr("Create a new wallet"));

    m_close_all_wallets_action = new QAction(tr("Close All Wallets…"), this);
    m_close_all_wallets_action->setStatusTip(tr("Close all wallets"));

    showHelpMessageAction = new QAction(tr("&Command-line options"), this);
    showHelpMessageAction->setMenuRole(QAction::NoRole);
    showHelpMessageAction->setStatusTip(tr("Show the %1 help message to get a list with possible Qtum command-line options").arg(PACKAGE_NAME));

    m_mask_values_action = new QAction(tr("&Mask values"), this);
    m_mask_values_action->setShortcut(QKeySequence(Qt::CTRL + Qt::SHIFT + Qt::Key_M));
    m_mask_values_action->setStatusTip(tr("Mask the values in the Overview tab"));
    m_mask_values_action->setCheckable(true);

    connect(quitAction, &QAction::triggered, this, &BitcoinGUI::quitRequested);
    connect(aboutAction, &QAction::triggered, this, &BitcoinGUI::aboutClicked);
    connect(aboutQtAction, &QAction::triggered, qApp, QApplication::aboutQt);
    connect(optionsAction, &QAction::triggered, this, &BitcoinGUI::optionsClicked);
    connect(showHelpMessageAction, &QAction::triggered, this, &BitcoinGUI::showHelpMessageClicked);
    connect(openRPCConsoleAction, &QAction::triggered, this, &BitcoinGUI::showDebugWindow);
    // prevents an open debug window from becoming stuck/unusable on client shutdown
    connect(quitAction, &QAction::triggered, rpcConsole, &QWidget::hide);

#ifdef ENABLE_WALLET
    if(walletFrame)
    {
        connect(encryptWalletAction, &QAction::triggered, walletFrame, &WalletFrame::encryptWallet);
        connect(backupWalletAction, &QAction::triggered, walletFrame, &WalletFrame::backupWallet);
        connect(restoreWalletAction, SIGNAL(triggered()), walletFrame, SLOT(restoreWallet()));
        connect(changePassphraseAction, &QAction::triggered, walletFrame, &WalletFrame::changePassphrase);
        connect(unlockWalletAction, SIGNAL(triggered()), walletFrame, SLOT(unlockWallet()));
        connect(lockWalletAction, SIGNAL(triggered()), walletFrame, SLOT(lockWallet()));
        connect(signMessageAction, &QAction::triggered, [this]{ showNormalIfMinimized(); });
        connect(signMessageAction, &QAction::triggered, [this]{ gotoSignMessageTab(); });
        connect(m_load_psbt_action, &QAction::triggered, [this]{ gotoLoadPSBT(); });
        connect(m_load_psbt_clipboard_action, &QAction::triggered, [this]{ gotoLoadPSBT(true); });
        connect(verifyMessageAction, &QAction::triggered, [this]{ showNormalIfMinimized(); });
        connect(verifyMessageAction, &QAction::triggered, [this]{ gotoVerifyMessageTab(); });
        connect(usedSendingAddressesAction, &QAction::triggered, walletFrame, &WalletFrame::usedSendingAddresses);
        connect(usedReceivingAddressesAction, &QAction::triggered, walletFrame, &WalletFrame::usedReceivingAddresses);
        connect(signTxHardwareAction, &QAction::triggered, [this]{ signTxHardware(); });
        connect(openAction, &QAction::triggered, this, &BitcoinGUI::openClicked);
        connect(m_open_wallet_menu, &QMenu::aboutToShow, [this] {
            m_open_wallet_menu->clear();
            for (const std::pair<const std::string, bool>& i : m_wallet_controller->listWalletDir()) {
                const std::string& path = i.first;
                QString name = path.empty() ? QString("["+tr("default wallet")+"]") : QString::fromStdString(path);
                // Menu items remove single &. Single & are shown when && is in
                // the string, but only the first occurrence. So replace only
                // the first & with &&.
                name.replace(name.indexOf(QChar('&')), 1, QString("&&"));
                QAction* action = m_open_wallet_menu->addAction(name);

                if (i.second) {
                    // This wallet is already loaded
                    action->setEnabled(false);
                    continue;
                }

                connect(action, &QAction::triggered, [this, path] {
                    auto activity = new OpenWalletActivity(m_wallet_controller, this);
                    connect(activity, &OpenWalletActivity::opened, this, &BitcoinGUI::setCurrentWallet);
                    activity->open(path);
                });
            }
            if (m_open_wallet_menu->isEmpty()) {
                QAction* action = m_open_wallet_menu->addAction(tr("No wallets available"));
                action->setEnabled(false);
            }
        });
        connect(m_close_wallet_action, &QAction::triggered, [this] {
            m_wallet_controller->closeWallet(walletFrame->currentWalletModel(), this);
        });
        connect(m_create_wallet_action, &QAction::triggered, [this] {
            auto activity = new CreateWalletActivity(m_wallet_controller, this);
            connect(activity, &CreateWalletActivity::created, this, &BitcoinGUI::setCurrentWallet);
            activity->create();
        });
        connect(m_close_all_wallets_action, &QAction::triggered, [this] {
            m_wallet_controller->closeAllWallets(this);
        });
        connect(m_mask_values_action, &QAction::toggled, this, &BitcoinGUI::setPrivacy);
    }
#endif // ENABLE_WALLET

    connect(new QShortcut(QKeySequence(Qt::CTRL + Qt::SHIFT + Qt::Key_C), this), &QShortcut::activated, this, &BitcoinGUI::showDebugWindowActivateConsole);
    connect(new QShortcut(QKeySequence(Qt::CTRL + Qt::SHIFT + Qt::Key_D), this), &QShortcut::activated, this, &BitcoinGUI::showDebugWindow);
}

void BitcoinGUI::createMenuBar()
{
#ifdef Q_OS_MAC
    // Create a decoupled menu bar on Mac which stays even if the window is closed
    appMenuBar = new QMenuBar();
#else
    // Get the main window's menu bar on other platforms
    appMenuBar = menuBar();
#endif

    // Configure the menus
    QMenu *file = appMenuBar->addMenu(tr("&File"));
    if(walletFrame)
    {
        file->addAction(m_create_wallet_action);
        file->addAction(m_open_wallet_action);
        file->addAction(m_close_wallet_action);
        file->addAction(m_close_all_wallets_action);
        file->addSeparator();
        file->addAction(openAction);
        file->addAction(backupWalletAction);
        file->addAction(restoreWalletAction);
        file->addAction(signMessageAction);
        file->addAction(verifyMessageAction);
        file->addAction(m_load_psbt_action);
        file->addAction(m_load_psbt_clipboard_action);
<<<<<<< HEAD
=======

>>>>>>> ec86f1e9
        if(::Params().HasHardwareWalletSupport())
        {
            file->addAction(signTxHardwareAction);
        }
<<<<<<< HEAD
=======

>>>>>>> ec86f1e9
        file->addSeparator();
    }
    file->addAction(quitAction);

    QMenu *settings = appMenuBar->addMenu(tr("&Settings"));
    if(walletFrame)
    {
        settings->addAction(encryptWalletAction);
        settings->addAction(changePassphraseAction);
        settings->addAction(unlockWalletAction);
        settings->addAction(lockWalletAction);
        settings->addSeparator();
        settings->addAction(m_mask_values_action);
        settings->addSeparator();
    }
    settings->addAction(optionsAction);

    QMenu* window_menu = appMenuBar->addMenu(tr("&Window"));

    QAction* minimize_action = window_menu->addAction(tr("&Minimize"));
    minimize_action->setShortcut(QKeySequence(Qt::CTRL + Qt::Key_M));
    connect(minimize_action, &QAction::triggered, [] {
        QApplication::activeWindow()->showMinimized();
    });
    connect(qApp, &QApplication::focusWindowChanged, [minimize_action] (QWindow* window) {
        minimize_action->setEnabled(window != nullptr && (window->flags() & Qt::Dialog) != Qt::Dialog && window->windowState() != Qt::WindowMinimized);
    });

#ifdef Q_OS_MAC
    QAction* zoom_action = window_menu->addAction(tr("Zoom"));
    connect(zoom_action, &QAction::triggered, [] {
        QWindow* window = qApp->focusWindow();
        if (window->windowState() != Qt::WindowMaximized) {
            window->showMaximized();
        } else {
            window->showNormal();
        }
    });

    connect(qApp, &QApplication::focusWindowChanged, [zoom_action] (QWindow* window) {
        zoom_action->setEnabled(window != nullptr);
    });
#endif

    if (walletFrame) {
#ifdef Q_OS_MAC
        window_menu->addSeparator();
        QAction* main_window_action = window_menu->addAction(tr("Main Window"));
        connect(main_window_action, &QAction::triggered, [this] {
            GUIUtil::bringToFront(this);
        });
#endif
        window_menu->addSeparator();
        window_menu->addAction(usedSendingAddressesAction);
        window_menu->addAction(usedReceivingAddressesAction);
    }

    window_menu->addSeparator();
    for (RPCConsole::TabTypes tab_type : rpcConsole->tabs()) {
        QAction* tab_action = window_menu->addAction(rpcConsole->tabTitle(tab_type));
        tab_action->setShortcut(rpcConsole->tabShortcut(tab_type));
        connect(tab_action, &QAction::triggered, [this, tab_type] {
            rpcConsole->setTabFocus(tab_type);
            showDebugWindow();
        });
    }

    QMenu *help = appMenuBar->addMenu(tr("&Help"));
    help->addAction(showHelpMessageAction);
    help->addSeparator();
    help->addAction(aboutAction);
    help->addAction(aboutQtAction);
}

void BitcoinGUI::createToolBars()
{
    if(walletFrame)
    {
        // Create custom tool bar component
        appNavigationBar = new NavigationBar();
        addDockWindows(Qt::LeftDockWidgetArea, appNavigationBar);

        // Fill the component with actions
        appNavigationBar->addAction(overviewAction);
        appNavigationBar->addAction(historyAction);
        QList<QAction*> contractActions;
        contractActions.append(createContractAction);
        contractActions.append(sendToContractAction);
        contractActions.append(callContractAction);
        appNavigationBar->mapGroup(smartContractAction, contractActions);
        QList<QAction*> walletStakeActions;
        walletStakeActions.append(stakeAction);
        walletStakeActions.append(delegationAction);
        walletStakeActions.append(superStakerAction);
        appNavigationBar->mapGroup(walletStakeAction, walletStakeActions);
        appNavigationBar->addAction(QRCTokenAction);
        appNavigationBar->buildUi();
        overviewAction->setChecked(true);
    }
}

void BitcoinGUI::createTitleBars()
{
#ifdef ENABLE_WALLET
    if(walletFrame)
    {
        // Create wallet selector
        m_wallet_selector = new QComboBox();
        m_wallet_selector->setSizeAdjustPolicy(QComboBox::AdjustToContents);
        connect(m_wallet_selector, qOverload<int>(&QComboBox::currentIndexChanged), this, &BitcoinGUI::setCurrentWalletBySelectorIndex);

        m_wallet_selector_label = new QLabel();
        m_wallet_selector_label->setText(tr("Wallet:") + " ");
        m_wallet_selector_label->setBuddy(m_wallet_selector);

        m_wallet_selector_label->setVisible(false);
        m_wallet_selector->setVisible(false);

        // Create custom title bar component
        appTitleBar = new TitleBar(platformStyle);
        addDockWindows(Qt::TopDockWidgetArea, appTitleBar);
        appTitleBar->setWalletSelector( m_wallet_selector_label, m_wallet_selector);
        walletFrame->setTitleBar(appTitleBar);
        connect(appNavigationBar, SIGNAL(resized(QSize)), appTitleBar, SLOT(on_navigationResized(QSize)));
    }
#endif // ENABLE_WALLET
}

void BitcoinGUI::setClientModel(ClientModel *_clientModel, interfaces::BlockAndHeaderTipInfo* tip_info)
{
    this->clientModel = _clientModel;
    if(_clientModel)
    {
<<<<<<< HEAD
=======

>>>>>>> ec86f1e9
        // Check for updates
        if(_clientModel->getOptionsModel()->getCheckForUpdates() && qtumVersionChecker->newVersionAvailable())
        {
            QString link = QString("<a href=%1>%2</a>").arg(QTUM_RELEASES, QTUM_RELEASES);
            QString message(tr("New version of Qtum wallet is available on the Qtum source code repository: <br /> %1. <br />It is recommended to download it and update this application").arg(link));
            QMessageBox::information(this, tr("Check for updates"), message);
        }

        // Create system tray menu (or setup the dock menu) that late to prevent users from calling actions,
        // while the client has not yet fully loaded
        createTrayIconMenu();

        // Keep up to date with client
        setNetworkActive(m_node.getNetworkActive());
        connect(connectionsControl, &GUIUtil::ClickableLabel::clicked, [this] {
            GUIUtil::PopupMenu(m_network_context_menu, QCursor::pos());
        });
        connect(_clientModel, &ClientModel::numConnectionsChanged, this, &BitcoinGUI::setNumConnections);
        connect(_clientModel, &ClientModel::networkActiveChanged, this, &BitcoinGUI::setNetworkActive);

        modalOverlay->setKnownBestHeight(tip_info->header_height, QDateTime::fromSecsSinceEpoch(tip_info->header_time));
        setNumBlocks(tip_info->block_height, QDateTime::fromSecsSinceEpoch(tip_info->block_time), tip_info->verification_progress, false, SynchronizationState::INIT_DOWNLOAD);
        connect(_clientModel, &ClientModel::numBlocksChanged, this, &BitcoinGUI::setNumBlocks);

        // Receive and report messages from client model
        connect(_clientModel, &ClientModel::message, [this](const QString &title, const QString &message, unsigned int style){
            this->message(title, message, style);
        });

        // Show progress dialog
        connect(_clientModel, &ClientModel::showProgress, this, &BitcoinGUI::showProgress);

        rpcConsole->setClientModel(_clientModel, tip_info->block_height, tip_info->block_time, tip_info->verification_progress);

        updateProxyIcon();

#ifdef ENABLE_WALLET
        if(walletFrame)
        {
            walletFrame->setClientModel(_clientModel);
        }
#endif // ENABLE_WALLET
        unitDisplayControl->setOptionsModel(_clientModel->getOptionsModel());

        OptionsModel* optionsModel = _clientModel->getOptionsModel();
        if (optionsModel && trayIcon) {
            // be aware of the tray icon disable state change reported by the OptionsModel object.
            connect(optionsModel, &OptionsModel::showTrayIconChanged, trayIcon, &QSystemTrayIcon::setVisible);

            // initialize the disable state of the tray icon with the current value in the model.
            trayIcon->setVisible(optionsModel->getShowTrayIcon());
        }

#ifdef ENABLE_WALLET
        if (optionsModel && appTitleBar) {
            connect(optionsModel, &OptionsModel::displayUnitChanged, appTitleBar, &TitleBar::updateDisplayUnit);
        }
#endif // ENABLE_WALLET

        modalOverlay->setKnownBestHeight(clientModel->getHeaderTipHeight(), QDateTime::fromTime_t(clientModel->getHeaderTipTime()));
<<<<<<< HEAD
=======

>>>>>>> ec86f1e9
    } else {
        if(trayIconMenu)
        {
            // Disable context menu on tray icon
            trayIconMenu->clear();
        }
        // Propagate cleared model to child objects
        rpcConsole->setClientModel(nullptr);
#ifdef ENABLE_WALLET
        if (walletFrame)
        {
            walletFrame->setClientModel(nullptr);
        }
#endif // ENABLE_WALLET
        unitDisplayControl->setOptionsModel(nullptr);
    }
}

#ifdef ENABLE_WALLET
void BitcoinGUI::setWalletController(WalletController* wallet_controller)
{
    assert(!m_wallet_controller);
    assert(wallet_controller);

    m_wallet_controller = wallet_controller;

    m_create_wallet_action->setEnabled(true);
    m_open_wallet_action->setEnabled(true);
    m_open_wallet_action->setMenu(m_open_wallet_menu);

    GUIUtil::ExceptionSafeConnect(wallet_controller, &WalletController::walletAdded, this, &BitcoinGUI::addWallet);
    connect(wallet_controller, &WalletController::walletRemoved, this, &BitcoinGUI::removeWallet);

    auto activity = new LoadWalletsActivity(m_wallet_controller, this);
    activity->load();
}

WalletController* BitcoinGUI::getWalletController()
{
    return m_wallet_controller;
}

void BitcoinGUI::addWallet(WalletModel* walletModel)
{
    if (!walletFrame) return;

    WalletView* wallet_view = new WalletView(walletModel, platformStyle, walletFrame);
    if (!walletFrame->addView(wallet_view)) return;

    rpcConsole->addWallet(walletModel);
    if (m_wallet_selector->count() == 0) {
        setWalletActionsEnabled(true);
    } else if (m_wallet_selector->count() == 1) {
        m_wallet_selector_label->setVisible(true);
        m_wallet_selector->setVisible(true);
    }

    connect(wallet_view, &WalletView::outOfSyncWarningClicked, this, &BitcoinGUI::showModalOverlay);
    connect(wallet_view, &WalletView::showMore, this, &BitcoinGUI::gotoHistoryPage);
    connect(wallet_view, &WalletView::sendCoins, this, &BitcoinGUI::gotoSendCoinsPage);
    connect(wallet_view, &WalletView::receiveCoins, this, &BitcoinGUI::gotoReceiveCoinsPage);
    connect(wallet_view, &WalletView::transactionClicked, this, &BitcoinGUI::gotoHistoryPage);
    connect(wallet_view, &WalletView::coinsSent, this, &BitcoinGUI::gotoHistoryPage);
    connect(wallet_view, &WalletView::message, [this](const QString& title, const QString& message, unsigned int style) {
        this->message(title, message, style);
    });
    connect(wallet_view, &WalletView::encryptionStatusChanged, this, &BitcoinGUI::updateWalletStatus);
    connect(wallet_view, &WalletView::incomingTransaction, this, &BitcoinGUI::incomingTransaction);
    connect(wallet_view, &WalletView::incomingTokenTransaction, this, &BitcoinGUI::incomingTokenTransaction);
<<<<<<< HEAD
    connect(wallet_view, &WalletView::hdEnabledStatusChanged, this, &BitcoinGUI::updateWalletStatus);
=======
>>>>>>> ec86f1e9
    connect(wallet_view, &WalletView::currentChanged, walletFrame, &WalletFrame::pageChanged);
    connect(this, &BitcoinGUI::setPrivacy, wallet_view, &WalletView::setPrivacy);
    wallet_view->setPrivacy(isPrivacyModeActivated());
    const QString display_name = walletModel->getDisplayName();
    m_wallet_selector->addItem(display_name, QVariant::fromValue(walletModel));

    appTitleBar->addWallet(walletModel);
    if(!(clientModel->fBatchProcessingMode))
        QTimer::singleShot(MODEL_UPDATE_DELAY, clientModel, SLOT(updateTip()));

    m_wallet_selector->setCurrentIndex(m_wallet_selector->count()-1);
<<<<<<< HEAD
=======

>>>>>>> ec86f1e9
}

void BitcoinGUI::removeWallet(WalletModel* walletModel)
{
    if (!walletFrame) return;

    labelWalletHDStatusIcon->hide();
    labelWalletEncryptionIcon->hide();

    int index = m_wallet_selector->findData(QVariant::fromValue(walletModel));
    m_wallet_selector->removeItem(index);
    if (m_wallet_selector->count() == 0) {
        setWalletActionsEnabled(false);
        overviewAction->setChecked(true);
    } else if (m_wallet_selector->count() == 1) {
        m_wallet_selector_label->setVisible(false);
        m_wallet_selector->setVisible(false);
    }
    rpcConsole->removeWallet(walletModel);
    appTitleBar->removeWallet(walletModel);
    walletFrame->removeWallet(walletModel);
    updateWindowTitle();
}

void BitcoinGUI::setCurrentWallet(WalletModel* wallet_model)
{
    if (!walletFrame) return;
    walletFrame->setCurrentWallet(wallet_model);
    appTitleBar->setModel(wallet_model);
    walletFrame->updateTabBar();
    appTitleBar->setModel(wallet_model);
    for (int index = 0; index < m_wallet_selector->count(); ++index) {
        if (m_wallet_selector->itemData(index).value<WalletModel*>() == wallet_model) {
            m_wallet_selector->setCurrentIndex(index);
            break;
        }
    }
    updateWindowTitle();
}

void BitcoinGUI::setCurrentWalletBySelectorIndex(int index)
{
    WalletModel* wallet_model = m_wallet_selector->itemData(index).value<WalletModel*>();
    if (wallet_model) setCurrentWallet(wallet_model);
}

void BitcoinGUI::removeAllWallets()
{
    if(!walletFrame)
        return;
    setWalletActionsEnabled(false);
    walletFrame->removeAllWallets();
}
#endif // ENABLE_WALLET

void BitcoinGUI::setWalletActionsEnabled(bool enabled)
{
    overviewAction->setEnabled(enabled);
    sendCoinsAction->setEnabled(enabled);
    receiveCoinsAction->setEnabled(enabled);
    historyAction->setEnabled(enabled);
    smartContractAction->setEnabled(enabled);
    QRCTokenAction->setEnabled(enabled);
    encryptWalletAction->setEnabled(enabled);
    backupWalletAction->setEnabled(enabled);
    restoreWalletAction->setEnabled(enabled);
    changePassphraseAction->setEnabled(enabled);
    unlockWalletAction->setEnabled(enabled);
    lockWalletAction->setEnabled(enabled);
    signMessageAction->setEnabled(enabled);
    verifyMessageAction->setEnabled(enabled);
    usedSendingAddressesAction->setEnabled(enabled);
    usedReceivingAddressesAction->setEnabled(enabled);
    openAction->setEnabled(enabled);
    stakeAction->setEnabled(enabled);
    delegationAction->setEnabled(enabled);
    superStakerAction->setEnabled(enabled);
    walletStakeAction->setEnabled(enabled);
    m_load_psbt_action->setEnabled(enabled);
    m_load_psbt_clipboard_action->setEnabled(enabled);
    signTxHardwareAction->setEnabled(enabled);
    m_close_wallet_action->setEnabled(enabled);
    m_close_all_wallets_action->setEnabled(enabled);
}

void BitcoinGUI::createTrayIcon()
{
    assert(QSystemTrayIcon::isSystemTrayAvailable());

#ifndef Q_OS_MAC
    if (QSystemTrayIcon::isSystemTrayAvailable()) {
        trayIcon = new QSystemTrayIcon(m_network_style->getTrayAndWindowIcon(), this);
        QString toolTip = tr("%1 client").arg(PACKAGE_NAME) + " " + m_network_style->getTitleAddText();
        trayIcon->setToolTip(toolTip);
    }
#endif
}

void BitcoinGUI::createTrayIconMenu()
{
#ifndef Q_OS_MAC
    if (!trayIcon) return;
#endif // Q_OS_MAC

    // Configuration of the tray icon (or Dock icon) menu.
    QAction* show_hide_action{nullptr};
#ifndef Q_OS_MAC
    // Note: On macOS, the Dock icon's menu already has Show / Hide action.
    show_hide_action = trayIconMenu->addAction(QString(), this, &BitcoinGUI::toggleHidden);
    trayIconMenu->addSeparator();
#endif // Q_OS_MAC

    QAction* send_action{nullptr};
    QAction* receive_action{nullptr};
    QAction* sign_action{nullptr};
    QAction* verify_action{nullptr};
    if (enableWallet) {
        send_action = trayIconMenu->addAction(sendCoinsAction->text(), sendCoinsAction, &QAction::trigger);
        receive_action = trayIconMenu->addAction(receiveCoinsAction->text(), receiveCoinsAction, &QAction::trigger);
        trayIconMenu->addSeparator();
        sign_action = trayIconMenu->addAction(signMessageAction->text(), signMessageAction, &QAction::trigger);
        verify_action = trayIconMenu->addAction(verifyMessageAction->text(), verifyMessageAction, &QAction::trigger);
        trayIconMenu->addSeparator();
    }
    QAction* options_action = trayIconMenu->addAction(optionsAction->text(), optionsAction, &QAction::trigger);
    options_action->setMenuRole(QAction::PreferencesRole);
    QAction* node_window_action = trayIconMenu->addAction(openRPCConsoleAction->text(), openRPCConsoleAction, &QAction::trigger);
    QAction* quit_action{nullptr};
#ifndef Q_OS_MAC
    // Note: On macOS, the Dock icon's menu already has Quit action.
    trayIconMenu->addSeparator();
    quit_action = trayIconMenu->addAction(quitAction->text(), quitAction, &QAction::trigger);

    trayIcon->setContextMenu(trayIconMenu.get());
    connect(trayIcon, &QSystemTrayIcon::activated, [this](QSystemTrayIcon::ActivationReason reason) {
        if (reason == QSystemTrayIcon::Trigger) {
            // Click on system tray icon triggers show/hide of the main window
            toggleHidden();
        }
    });
#else
    // Note: On macOS, the Dock icon is used to provide the tray's functionality.
    MacDockIconHandler* dockIconHandler = MacDockIconHandler::instance();
    connect(dockIconHandler, &MacDockIconHandler::dockIconClicked, [this] {
        show();
        activateWindow();
    });
    trayIconMenu->setAsDockMenu();
#endif // Q_OS_MAC

    connect(
        // Using QSystemTrayIcon::Context is not reliable.
        // See https://bugreports.qt.io/browse/QTBUG-91697
        trayIconMenu.get(), &QMenu::aboutToShow,
        [this, show_hide_action, send_action, receive_action, sign_action, verify_action, options_action, node_window_action, quit_action] {
            if (show_hide_action) show_hide_action->setText(
                (!isHidden() && !isMinimized() && !GUIUtil::isObscured(this)) ?
                    tr("&Hide") :
                    tr("S&how"));
            if (QApplication::activeModalWidget()) {
                for (QAction* a : trayIconMenu.get()->actions()) {
                    a->setEnabled(false);
                }
            } else {
                if (show_hide_action) show_hide_action->setEnabled(true);
                if (enableWallet) {
                    send_action->setEnabled(sendCoinsAction->isEnabled());
                    receive_action->setEnabled(receiveCoinsAction->isEnabled());
                    sign_action->setEnabled(signMessageAction->isEnabled());
                    verify_action->setEnabled(verifyMessageAction->isEnabled());
                }
                options_action->setEnabled(optionsAction->isEnabled());
                node_window_action->setEnabled(openRPCConsoleAction->isEnabled());
                if (quit_action) quit_action->setEnabled(true);
            }
        });
}

void BitcoinGUI::optionsClicked()
{
    openOptionsDialogWithTab(OptionsDialog::TAB_MAIN);
}

void BitcoinGUI::aboutClicked()
{
    if(!clientModel)
        return;

    auto dlg = new HelpMessageDialog(this, /* about */ true);
    GUIUtil::ShowModalDialogAsynchronously(dlg);
}

void BitcoinGUI::showDebugWindow()
{
    GUIUtil::bringToFront(rpcConsole);
    Q_EMIT consoleShown(rpcConsole);
}

void BitcoinGUI::showDebugWindowActivateConsole()
{
    rpcConsole->setTabFocus(RPCConsole::TabTypes::CONSOLE);
    showDebugWindow();
}

void BitcoinGUI::showHelpMessageClicked()
{
    GUIUtil::bringToFront(helpMessageDialog);
}

#ifdef ENABLE_WALLET
void BitcoinGUI::openClicked()
{
    OpenURIDialog dlg(platformStyle, this);
    if(dlg.exec())
    {
        Q_EMIT receivedURI(dlg.getURI());
    }
}

void BitcoinGUI::gotoOverviewPage()
{
    overviewAction->setChecked(true);
    if (walletFrame) walletFrame->gotoOverviewPage();
}

void BitcoinGUI::gotoHistoryPage()
{
    historyAction->setChecked(true);
    if (walletFrame) walletFrame->gotoHistoryPage();
}

void BitcoinGUI::gotoTokenPage()
{
    QRCTokenAction->setChecked(true);
    if (walletFrame) walletFrame->gotoTokenPage();
}

void BitcoinGUI::gotoDelegationPage()
{
    delegationAction->setChecked(true);
    if (walletFrame) walletFrame->gotoDelegationPage();
}

void BitcoinGUI::gotoSuperStakerPage()
{
    superStakerAction->setChecked(true);
    if (walletFrame) walletFrame->gotoSuperStakerPage();
}

void BitcoinGUI::gotoReceiveCoinsPage()
{
    receiveCoinsAction->setChecked(true);
    if (walletFrame) walletFrame->gotoReceiveCoinsPage();
}

void BitcoinGUI::gotoSendCoinsPage(QString addr)
{
    sendCoinsAction->setChecked(true);
    if (walletFrame) walletFrame->gotoSendCoinsPage(addr);
}

void BitcoinGUI::gotoCreateContractPage()
{
    if (walletFrame) walletFrame->gotoCreateContractPage();
}

void BitcoinGUI::gotoSendToContractPage()
{
    if (walletFrame) walletFrame->gotoSendToContractPage();
}

void BitcoinGUI::gotoCallContractPage()
{
    if (walletFrame) walletFrame->gotoCallContractPage();
}

void BitcoinGUI::gotoStakePage()
{
    stakeAction->setChecked(true);
    if (walletFrame) walletFrame->gotoStakePage();
}

void BitcoinGUI::gotoSignMessageTab(QString addr)
{
    if (walletFrame) walletFrame->gotoSignMessageTab(addr);
}

void BitcoinGUI::gotoVerifyMessageTab(QString addr)
{
    if (walletFrame) walletFrame->gotoVerifyMessageTab(addr);
}
void BitcoinGUI::gotoLoadPSBT(bool from_clipboard)
{
    if (walletFrame) walletFrame->gotoLoadPSBT(from_clipboard);
}
<<<<<<< HEAD
=======

>>>>>>> ec86f1e9
void BitcoinGUI::signTxHardware(const QString& tx)
{
    if (walletFrame) walletFrame->signTxHardware(tx);
}
<<<<<<< HEAD
=======

>>>>>>> ec86f1e9
#endif // ENABLE_WALLET

void BitcoinGUI::updateNetworkState()
{
    int count = clientModel->getNumConnections();
    QString icon;
    switch(count)
    {
    case 0: icon = ":/icons/connect_0"; break;
    case 1: case 2: case 3: icon = ":/icons/connect_1"; break;
    case 4: case 5: case 6: icon = ":/icons/connect_2"; break;
    case 7: case 8: case 9: icon = ":/icons/connect_3"; break;
    default: icon = ":/icons/connect_4"; break;
    }

    QString tooltip;

    if (m_node.getNetworkActive()) {
        //: A substring of the tooltip.
        tooltip = tr("%n active connection(s) to Qtum network.", "", count);
    } else {
        //: A substring of the tooltip.
        tooltip = tr("Network activity disabled.");
        icon = ":/icons/network_disabled";
    }

    // Don't word-wrap this (fixed-width) tooltip
    tooltip = QLatin1String("<nobr>") + tooltip + QLatin1String("<br>") +
              //: A substring of the tooltip. "More actions" are available via the context menu.
              tr("Click for more actions.") + QLatin1String("</nobr>");
    connectionsControl->setToolTip(tooltip);

    connectionsControl->setPixmap(platformStyle->MultiStatesIcon(icon).pixmap(STATUSBAR_ICONSIZE,STATUSBAR_ICONSIZE));
}

void BitcoinGUI::setNumConnections(int count)
{
    updateNetworkState();
}

void BitcoinGUI::setNetworkActive(bool network_active)
{
    updateNetworkState();
    m_network_context_menu->clear();
    m_network_context_menu->addAction(
        //: A context menu item. The "Peers tab" is an element of the "Node window".
        tr("Show Peers tab"),
        [this] {
            rpcConsole->setTabFocus(RPCConsole::TabTypes::PEERS);
            showDebugWindow();
        });
    m_network_context_menu->addAction(
        network_active ?
            //: A context menu item.
            tr("Disable network activity") :
            //: A context menu item. The network activity was disabled previously.
            tr("Enable network activity"),
        [this, new_state = !network_active] { m_node.setNetworkActive(new_state); });
}

void BitcoinGUI::updateHeadersSyncProgressLabel()
{
    int64_t headersTipTime = clientModel->getHeaderTipTime();
    int headersTipHeight = clientModel->getHeaderTipHeight();
    int estHeadersLeft = GUIUtil::estimateNumberHeadersLeft(GetTime() - headersTipTime ,headersTipHeight);
    if (estHeadersLeft > HEADER_HEIGHT_DELTA_SYNC)
        progressBarLabel->setText(tr("Syncing Headers (%1%)…").arg(QString::number(100.0 / (headersTipHeight+estHeadersLeft)*headersTipHeight, 'f', 1)));
}

void BitcoinGUI::openOptionsDialogWithTab(OptionsDialog::Tab tab)
{
    if (!clientModel || !clientModel->getOptionsModel())
        return;

    auto dlg = new OptionsDialog(this, enableWallet);
    connect(dlg, &OptionsDialog::quitOnReset, this, &BitcoinGUI::quitRequested);
    dlg->setCurrentTab(tab);
    dlg->setModel(clientModel->getOptionsModel());
    GUIUtil::ShowModalDialogAsynchronously(dlg);
}

void BitcoinGUI::setNumBlocks(int count, const QDateTime& blockDate, double nVerificationProgress, bool header, SynchronizationState sync_state)
{
// Disabling macOS App Nap on initial sync, disk and reindex operations.
#ifdef Q_OS_MAC
    if (sync_state == SynchronizationState::POST_INIT) {
        m_app_nap_inhibitor->enableAppNap();
    } else {
        m_app_nap_inhibitor->disableAppNap();
    }
#endif

    if (modalOverlay)
    {
        if (header)
            modalOverlay->setKnownBestHeight(count, blockDate);
        else
            modalOverlay->tipUpdate(count, blockDate, nVerificationProgress);
    }
    if (!clientModel)
        return;

    // Prevent orphan statusbar messages (e.g. hover Quit in main menu, wait until chain-sync starts -> garbled text)
    statusBar()->clearMessage();

    // Acquire current block source
    enum BlockSource blockSource = clientModel->getBlockSource();
    switch (blockSource) {
        case BlockSource::NETWORK:
            if (header) {
                updateHeadersSyncProgressLabel();
                return;
            }
            progressBarLabel->setText(tr("Synchronizing with network…"));
            updateHeadersSyncProgressLabel();
            break;
        case BlockSource::DISK:
            if (header) {
                progressBarLabel->setText(tr("Indexing blocks on disk…"));
            } else {
                progressBarLabel->setText(tr("Processing blocks on disk…"));
            }
            break;
        case BlockSource::REINDEX:
            progressBarLabel->setText(tr("Reindexing blocks on disk…"));
            break;
        case BlockSource::NONE:
            if (header) {
                return;
            }
            progressBarLabel->setText(tr("Connecting to peers…"));
            break;
    }

    QString tooltip;

    QDateTime currentDate = QDateTime::currentDateTime();
    qint64 secs = blockDate.secsTo(currentDate);

    tooltip = tr("Processed %n block(s) of transaction history.", "", count);

    // Set icon state: spinning if catching up, tick otherwise
    if (secs < MAX_BLOCK_TIME_GAP) {
        tooltip = tr("Up to date") + QString(".<br>") + tooltip;
        labelBlocksIcon->setPixmap(platformStyle->MultiStatesIcon(":/icons/synced").pixmap(STATUSBAR_ICONSIZE, STATUSBAR_ICONSIZE));

#ifdef ENABLE_WALLET
        if(walletFrame)
        {
            walletFrame->showOutOfSyncWarning(false);
            modalOverlay->showHide(true, true);
        }
#endif // ENABLE_WALLET

        progressBarLabel->setVisible(false);
        progressBar->setVisible(false);

        // notify tip changed when the sync is finished
        if(clientModel->fBatchProcessingMode)
        {
            clientModel->fBatchProcessingMode = false;
            QMetaObject::invokeMethod(clientModel, "tipChanged", Qt::QueuedConnection);
        }
<<<<<<< HEAD
=======

>>>>>>> ec86f1e9
    }
    else
    {
        QString timeBehindText = GUIUtil::formatNiceTimeOffset(secs);

        progressBarLabel->setVisible(true);
        progressBar->setFormat(tr("%1 behind").arg(timeBehindText));
        progressBar->setMaximum(1000000000);
        progressBar->setValue(nVerificationProgress * 1000000000.0 + 0.5);
        progressBar->setVisible(true);

        tooltip = tr("Catching up…") + QString("<br>") + tooltip;
        if(count != prevBlocks)
        {
            labelBlocksIcon->setPixmap(platformStyle->MultiStatesIcon(
                QString(":/animation/spinner-%1").arg(spinnerFrame, 3, 10, QChar('0')))
                .pixmap(STATUSBAR_ICONSIZE, STATUSBAR_ICONSIZE));
            spinnerFrame = (spinnerFrame + 1) % SPINNER_FRAMES;
        }
        prevBlocks = count;

#ifdef ENABLE_WALLET
        if(walletFrame)
        {
            walletFrame->showOutOfSyncWarning(true);
            modalOverlay->showHide();
        }
#endif // ENABLE_WALLET

        tooltip += QString("<br>");
        tooltip += tr("Last received block was generated %1 ago.").arg(timeBehindText);
        tooltip += QString("<br>");
        tooltip += tr("Transactions after this will not yet be visible.");
    }

    // Don't word-wrap this (fixed-width) tooltip
    tooltip = QString("<nobr>") + tooltip + QString("</nobr>");

    labelBlocksIcon->setToolTip(tooltip);
    progressBarLabel->setToolTip(tooltip);
    progressBar->setToolTip(tooltip);
}

void BitcoinGUI::message(const QString& title, QString message, unsigned int style, bool* ret, const QString& detailed_message)
{
    // Default title. On macOS, the window title is ignored (as required by the macOS Guidelines).
    QString strTitle{PACKAGE_NAME};
    // Default to information icon
    int nMBoxIcon = QMessageBox::Information;
    int nNotifyIcon = Notificator::Information;

    QString msgType;
    if (!title.isEmpty()) {
        msgType = title;
    } else {
        switch (style) {
        case CClientUIInterface::MSG_ERROR:
            msgType = tr("Error");
            message = tr("Error: %1").arg(message);
            break;
        case CClientUIInterface::MSG_WARNING:
            msgType = tr("Warning");
            message = tr("Warning: %1").arg(message);
            break;
        case CClientUIInterface::MSG_INFORMATION:
            msgType = tr("Information");
            // No need to prepend the prefix here.
            break;
        default:
            break;
        }
    }

    if (!msgType.isEmpty()) {
        strTitle += " - " + msgType;
    }

    if (style & CClientUIInterface::ICON_ERROR) {
        nMBoxIcon = QMessageBox::Critical;
        nNotifyIcon = Notificator::Critical;
    } else if (style & CClientUIInterface::ICON_WARNING) {
        nMBoxIcon = QMessageBox::Warning;
        nNotifyIcon = Notificator::Warning;
    }

    if (style & CClientUIInterface::MODAL) {
        // Check for buttons, use OK as default, if none was supplied
        QMessageBox::StandardButton buttons;
        if (!(buttons = (QMessageBox::StandardButton)(style & CClientUIInterface::BTN_MASK)))
            buttons = QMessageBox::Ok;

        showNormalIfMinimized();
        QMessageBox mBox(static_cast<QMessageBox::Icon>(nMBoxIcon), strTitle, message, buttons, this);
        mBox.setTextFormat(Qt::PlainText);
        mBox.setDetailedText(detailed_message);
        int r = mBox.exec();
        if (ret != nullptr)
            *ret = r == QMessageBox::Ok;
    } else {
        notificator->notify(static_cast<Notificator::Class>(nNotifyIcon), strTitle, message);
    }
}

void BitcoinGUI::changeEvent(QEvent *e)
{
    QMainWindow::changeEvent(e);

#ifndef Q_OS_MAC // Ignored on Mac
    if(e->type() == QEvent::WindowStateChange)
    {
        if(clientModel && clientModel->getOptionsModel() && clientModel->getOptionsModel()->getMinimizeToTray())
        {
            QWindowStateChangeEvent *wsevt = static_cast<QWindowStateChangeEvent*>(e);
            if(!(wsevt->oldState() & Qt::WindowMinimized) && isMinimized())
            {
                QTimer::singleShot(0, this, &BitcoinGUI::hide);
                e->ignore();
            }
            else if((wsevt->oldState() & Qt::WindowMinimized) && !isMinimized())
            {
                QTimer::singleShot(0, this, &BitcoinGUI::show);
                e->ignore();
            }
        }
    }
#endif
}

void BitcoinGUI::closeEvent(QCloseEvent *event)
{
#ifndef Q_OS_MAC // Ignored on Mac
    if(clientModel && clientModel->getOptionsModel())
    {
        if(!clientModel->getOptionsModel()->getMinimizeOnClose())
        {
            // close rpcConsole in case it was open to make some space for the shutdown window
            rpcConsole->close();

            Q_EMIT quitRequested();
        }
        else
        {
            QMainWindow::showMinimized();
            event->ignore();
        }
    }
#else
    QMainWindow::closeEvent(event);
#endif
}

void BitcoinGUI::showEvent(QShowEvent *event)
{
    // enable the debug window when the main window shows up
    openRPCConsoleAction->setEnabled(true);
    aboutAction->setEnabled(true);
    optionsAction->setEnabled(true);
}

#ifdef ENABLE_WALLET
void BitcoinGUI::incomingTransaction(const QString& date, int unit, const CAmount& amount, const QString& type, const QString& address, const QString& label, const QString& walletName)
{
    // On new transaction, make an info balloon
    QString msg = tr("Date: %1\n").arg(date) +
                  tr("Amount: %1\n").arg(BitcoinUnits::formatWithUnit(unit, amount, true));
    if (m_node.walletLoader().getWallets().size() > 1 && !walletName.isEmpty()) {
        msg += tr("Wallet: %1\n").arg(walletName);
    }
    msg += tr("Type: %1\n").arg(type);
    if (!label.isEmpty())
        msg += tr("Label: %1\n").arg(label);
    else if (!address.isEmpty())
        msg += tr("Address: %1\n").arg(address);
    message((amount)<0 ? tr("Sent transaction") : tr("Incoming transaction"),
             msg, CClientUIInterface::MSG_INFORMATION);
}

void BitcoinGUI::incomingTokenTransaction(const QString& date, const QString& amount, const QString& type, const QString& address, const QString& label, const QString& walletName, const QString& title)
{
    // On new transaction, make an info balloon
    QString msg = tr("Date: %1\n").arg(date) +
                  tr("Amount: %1\n").arg(amount);
<<<<<<< HEAD
    if (m_node.walletClient().getWallets().size() > 1 && !walletName.isEmpty()) {
=======
    if (m_node.walletLoader().getWallets().size() > 1 && !walletName.isEmpty()) {
>>>>>>> ec86f1e9
        msg += tr("Wallet: %1\n").arg(walletName);
    }
    msg += tr("Type: %1\n").arg(type);
    if (!label.isEmpty())
        msg += tr("Label: %1\n").arg(label);
    else if (!address.isEmpty())
        msg += tr("Address: %1\n").arg(address);
    message(title, msg, CClientUIInterface::MSG_INFORMATION);
}

#endif // ENABLE_WALLET

void BitcoinGUI::dragEnterEvent(QDragEnterEvent *event)
{
    // Accept only URIs
    if(event->mimeData()->hasUrls())
        event->acceptProposedAction();
}

void BitcoinGUI::dropEvent(QDropEvent *event)
{
    if(event->mimeData()->hasUrls())
    {
        for (const QUrl &uri : event->mimeData()->urls())
        {
            Q_EMIT receivedURI(uri.toString());
        }
    }
    event->acceptProposedAction();
}

bool BitcoinGUI::eventFilter(QObject *object, QEvent *event)
{
    // Catch status tip events
    if (event->type() == QEvent::StatusTip)
    {
        // Prevent adding text from setStatusTip(), if we currently use the status bar for displaying other stuff
        if (progressBarLabel->isVisible() || progressBar->isVisible())
            return true;
    }
    return QMainWindow::eventFilter(object, event);
}

#ifdef ENABLE_WALLET
bool BitcoinGUI::handlePaymentRequest(const SendCoinsRecipient& recipient)
{
    // URI has to be valid
    if (walletFrame && walletFrame->handlePaymentRequest(recipient))
    {
        showNormalIfMinimized();
        gotoSendCoinsPage();
        return true;
    }
    return false;
}

void BitcoinGUI::setHDStatus(bool privkeyDisabled, int hdEnabled)
{
    labelWalletHDStatusIcon->setPixmap(platformStyle->MultiStatesIcon(privkeyDisabled ? ":/icons/eye" : hdEnabled ? ":/icons/hd_enabled" : ":/icons/hd_disabled").pixmap(STATUSBAR_ICONSIZE,STATUSBAR_ICONSIZE));
    labelWalletHDStatusIcon->setToolTip(privkeyDisabled ? tr("Private key <b>disabled</b>") : hdEnabled ? tr("HD key generation is <b>enabled</b>") : tr("HD key generation is <b>disabled</b>"));
    labelWalletHDStatusIcon->show();
}

void BitcoinGUI::setEncryptionStatus(WalletModel *walletModel)
{
    int status = walletModel->getEncryptionStatus();
    switch(status)
    {
    case WalletModel::Unencrypted:
        labelWalletEncryptionIcon->hide();
        encryptWalletAction->setChecked(false);
        changePassphraseAction->setEnabled(false);
        unlockWalletAction->setVisible(false);
        lockWalletAction->setVisible(false);
        encryptWalletAction->setEnabled(true);
        break;
    case WalletModel::Unlocked:
        labelWalletEncryptionIcon->show();
        if(walletModel->getWalletUnlockStakingOnly())
        {
            labelWalletEncryptionIcon->setPixmap(platformStyle->MultiStatesIcon(":/icons/lock_staking").pixmap(STATUSBAR_ICONSIZE,STATUSBAR_ICONSIZE));
            labelWalletEncryptionIcon->setToolTip(tr("Wallet is <b>encrypted</b> and currently <b>unlocked for staking only</b>"));
        }
        else
        {
            labelWalletEncryptionIcon->setPixmap(platformStyle->MultiStatesIcon(":/icons/lock_open").pixmap(STATUSBAR_ICONSIZE,STATUSBAR_ICONSIZE));
            labelWalletEncryptionIcon->setToolTip(tr("Wallet is <b>encrypted</b> and currently <b>unlocked</b>"));
        }
        encryptWalletAction->setChecked(true);
        changePassphraseAction->setEnabled(true);
        unlockWalletAction->setVisible(false);
        lockWalletAction->setVisible(true);
        encryptWalletAction->setEnabled(false);
        break;
    case WalletModel::Locked:
        labelWalletEncryptionIcon->show();
        labelWalletEncryptionIcon->setPixmap(platformStyle->MultiStatesIcon(":/icons/lock_closed").pixmap(STATUSBAR_ICONSIZE,STATUSBAR_ICONSIZE));
        labelWalletEncryptionIcon->setToolTip(tr("Wallet is <b>encrypted</b> and currently <b>locked</b>"));
        encryptWalletAction->setChecked(true);
        changePassphraseAction->setEnabled(true);
        unlockWalletAction->setVisible(true);
        lockWalletAction->setVisible(false);
        encryptWalletAction->setEnabled(false);
        break;
    }
}

void BitcoinGUI::updateWalletStatus()
{
    assert(walletFrame);

    WalletView * const walletView = walletFrame->currentWalletView();
    if (!walletView) {
        return;
    }
    WalletModel * const walletModel = walletView->getWalletModel();
    setEncryptionStatus(walletModel);
    setHDStatus(walletModel->wallet().privateKeysDisabled(), walletModel->wallet().hdEnabled());
}
#endif // ENABLE_WALLET

void BitcoinGUI::updateProxyIcon()
{
    std::string ip_port;
    bool proxy_enabled = clientModel->getProxyInfo(ip_port);

    if (proxy_enabled) {
        if (!GUIUtil::HasPixmap(labelProxyIcon)) {
            QString ip_port_q = QString::fromStdString(ip_port);
            labelProxyIcon->setThemedPixmap((":/icons/proxy"), STATUSBAR_ICONSIZE, STATUSBAR_ICONSIZE);
            labelProxyIcon->setToolTip(tr("Proxy is <b>enabled</b>: %1").arg(ip_port_q));
        } else {
            labelProxyIcon->show();
        }
    } else {
        labelProxyIcon->hide();
    }
}

void BitcoinGUI::updateWindowTitle()
{
    QString window_title = PACKAGE_NAME;
#ifdef ENABLE_WALLET
    if (walletFrame) {
        WalletModel* const wallet_model = walletFrame->currentWalletModel();
        if (wallet_model && !wallet_model->getWalletName().isEmpty()) {
            window_title += " - " + wallet_model->getDisplayName();
        }
    }
#endif
    if (!m_network_style->getTitleAddText().isEmpty()) {
        window_title += " - " + m_network_style->getTitleAddText();
    }
    setWindowTitle(window_title);
}

void BitcoinGUI::showNormalIfMinimized(bool fToggleHidden)
{
    if(!clientModel)
        return;

    if (!isHidden() && !isMinimized() && !GUIUtil::isObscured(this) && fToggleHidden) {
        hide();
    } else {
        GUIUtil::bringToFront(this);
    }
}

void BitcoinGUI::toggleHidden()
{
    showNormalIfMinimized(true);
}

#ifdef ENABLE_WALLET
void BitcoinGUI::updateLedgerIcon()
{
    if(m_node.shutdownRequested() || !clientModel || clientModel->fBatchProcessingMode)
        return;

    WalletView * const walletView = walletFrame ? walletFrame->currentWalletView() : 0;

    if (!walletView) {
        labelLedgerIcon->setVisible(false);
        return;
    }

    WalletModel * const walletModel = walletView->getWalletModel();
    if(!walletModel) {
        labelLedgerIcon->setVisible(false);
        return;
    }

    if(walletModel->wallet().privateKeysDisabled())
    {
        labelLedgerIcon->setVisible(true);
        QList<HWDevice> devices = walletModel->getDevices();
        if(devices.count() > 0){
            labelLedgerIcon->setPixmap(platformStyle->MultiStatesIcon(":/icons/ledger_on").pixmap(STATUSBAR_ICONSIZE,STATUSBAR_ICONSIZE));
            QString toolTipStr;
            for(int i = 0; i < devices.count(); i++)
            {
                HWDevice device = devices[i];
                if(i > 0) toolTipStr += "<br><br>";
                toolTipStr += tr("Device connected.<br>Type is %1<br>Model is %2<br>Fingerprint is %3<br>App name is %4").arg(device.type, device.model, device.fingerprint, device.app_name);
            }
            labelLedgerIcon->setToolTip(toolTipStr);
        }
        else{
            labelLedgerIcon->setPixmap(platformStyle->MultiStatesIcon(":/icons/ledger_off").pixmap(STATUSBAR_ICONSIZE,STATUSBAR_ICONSIZE));
            labelLedgerIcon->setToolTip(tr("Device not connected"));
        }
    }
    else
    {
        labelLedgerIcon->setVisible(false);
    }
}

void BitcoinGUI::updateStakingIcon()
{
    if(m_node.shutdownRequested() || !clientModel || clientModel->fBatchProcessingMode)
        return;

    WalletView * const walletView = walletFrame ? walletFrame->currentWalletView() : 0;
    if (!walletView) {
        // Not staking because wallet is closed
        labelStakingIcon->setPixmap(platformStyle->MultiStatesIcon(":/icons/staking_off").pixmap(STATUSBAR_ICONSIZE, STATUSBAR_ICONSIZE));
        labelStakingIcon->setToolTip(tr("Not staking"));
        return;
    }
    WalletModel * const walletModel = walletView->getWalletModel();

    uint64_t nWeight= walletModel->getStakeWeight();
    if (walletModel->wallet().getLastCoinStakeSearchInterval() &&
            walletModel->wallet().getEnabledStaking() && nWeight)
    {
        uint64_t nNetworkWeight = GetPoSKernelPS();
        const Consensus::Params& consensusParams = Params().GetConsensus();
        int headersTipHeight = clientModel->getHeaderTipHeight();
        int64_t nTargetSpacing = consensusParams.TargetSpacing(headersTipHeight);

        unsigned nEstimateTime = nTargetSpacing * nNetworkWeight / nWeight;

        QString text;
        if (nEstimateTime < 60)
        {
            text = tr("%n second(s)", "", nEstimateTime);
        }
        else if (nEstimateTime < 60*60)
        {
            text = tr("%n minute(s)", "", nEstimateTime/60);
        }
        else if (nEstimateTime < 24*60*60)
        {
            text = tr("%n hour(s)", "", nEstimateTime/(60*60));
        }
        else
        {
            text = tr("%n day(s)", "", nEstimateTime/(60*60*24));
        }

        nWeight /= COIN;
        nNetworkWeight /= COIN;

        labelStakingIcon->setPixmap(platformStyle->MultiStatesIcon(":/icons/staking_on").pixmap(STATUSBAR_ICONSIZE, STATUSBAR_ICONSIZE));
        labelStakingIcon->setToolTip(tr("Staking.<br>Your weight is %1<br>Network weight is %2<br>Expected time to earn reward is %3").arg(nWeight).arg(nNetworkWeight).arg(text));
    }
    else
    {
        labelStakingIcon->setPixmap(platformStyle->MultiStatesIcon(":/icons/staking_off").pixmap(STATUSBAR_ICONSIZE, STATUSBAR_ICONSIZE));

        if (m_node.getNodeCount(ConnectionDirection::Both) == 0)
            labelStakingIcon->setToolTip(tr("Not staking because wallet is offline"));
        else if (m_node.isInitialBlockDownload())
            labelStakingIcon->setToolTip(tr("Not staking because wallet is syncing"));
        else if (!nWeight)
            labelStakingIcon->setToolTip(tr("Not staking because you don't have mature coins"));
        else if (walletModel->wallet().isLocked())
            labelStakingIcon->setToolTip(tr("Not staking because wallet is locked"));
        else if(walletModel->hasLedgerProblem())
            labelStakingIcon->setToolTip(tr("Not staking because the ledger device failed to connect"));
        else
            labelStakingIcon->setToolTip(tr("Not staking"));
    }
}
#endif // ENABLE_WALLET

void BitcoinGUI::detectShutdown()
{
    if (m_node.shutdownRequested())
    {
        if(rpcConsole)
            rpcConsole->hide();
        Q_EMIT quitRequested();
    }
}

void BitcoinGUI::showProgress(const QString &title, int nProgress)
{
    if (nProgress == 0) {
        progressDialog = new QProgressDialog(title, QString(), 0, 100);
        GUIUtil::PolishProgressDialog(progressDialog);
        progressDialog->setWindowModality(Qt::ApplicationModal);
        progressDialog->setAutoClose(false);
        progressDialog->setValue(0);
    } else if (nProgress == 100) {
        if (progressDialog) {
            progressDialog->close();
            progressDialog->deleteLater();
            progressDialog = nullptr;
        }
    } else if (progressDialog) {
        progressDialog->setValue(nProgress);
    }
}

void BitcoinGUI::showModalOverlay()
{
    if (modalOverlay && (progressBar->isVisible() || modalOverlay->isLayerVisible()))
        modalOverlay->toggleVisibility();
}

void BitcoinGUI::showModalBackupOverlay()
{
    if (modalBackupOverlay)
        modalBackupOverlay->toggleVisibility();
}

static bool ThreadSafeMessageBox(BitcoinGUI* gui, const bilingual_str& message, const std::string& caption, unsigned int style)
{
    bool modal = (style & CClientUIInterface::MODAL);
    // The SECURE flag has no effect in the Qt GUI.
    // bool secure = (style & CClientUIInterface::SECURE);
    style &= ~CClientUIInterface::SECURE;
    bool ret = false;

    QString detailed_message; // This is original message, in English, for googling and referencing.
    if (message.original != message.translated) {
        detailed_message = BitcoinGUI::tr("Original message:") + "\n" + QString::fromStdString(message.original);
    }

    // In case of modal message, use blocking connection to wait for user to click a button
    bool invoked = QMetaObject::invokeMethod(gui, "message",
                               modal ? GUIUtil::blockingGUIThreadConnection() : Qt::QueuedConnection,
                               Q_ARG(QString, QString::fromStdString(caption)),
                               Q_ARG(QString, QString::fromStdString(message.translated)),
                               Q_ARG(unsigned int, style),
                               Q_ARG(bool*, &ret),
                               Q_ARG(QString, detailed_message));
    assert(invoked);
    return ret;
}

void BitcoinGUI::subscribeToCoreSignals()
{
    // Connect signals to client
    m_handler_message_box = m_node.handleMessageBox(std::bind(ThreadSafeMessageBox, this, std::placeholders::_1, std::placeholders::_2, std::placeholders::_3));
    m_handler_question = m_node.handleQuestion(std::bind(ThreadSafeMessageBox, this, std::placeholders::_1, std::placeholders::_3, std::placeholders::_4));
}

void BitcoinGUI::unsubscribeFromCoreSignals()
{
    // Disconnect signals from client
    m_handler_message_box->disconnect();
    m_handler_question->disconnect();
}

void BitcoinGUI::addDockWindows(Qt::DockWidgetArea area, QWidget* widget)
{
    QDockWidget *dock = new QDockWidget(this);
    dock->setFeatures(QDockWidget::NoDockWidgetFeatures);
    dock->setAllowedAreas(area);
    QWidget* titleBar = new QWidget();
    titleBar->setMaximumSize(0, 0);
    dock->setTitleBarWidget(titleBar);
    dock->setWidget(widget);
    addDockWidget(area, dock);
}

bool BitcoinGUI::isPrivacyModeActivated() const
{
    assert(m_mask_values_action);
    return m_mask_values_action->isChecked();
}

UnitDisplayStatusBarControl::UnitDisplayStatusBarControl(const PlatformStyle *platformStyle)
    : optionsModel(nullptr),
      menu(nullptr),
      m_platform_style{platformStyle}
{
<<<<<<< HEAD
=======

>>>>>>> ec86f1e9
    // Get params
    menuMargin = GetIntStyleValue("unitdisplaystatusbarcontrol/menu-margin", 5);
    iconHeight = GetIntStyleValue("unitdisplaystatusbarcontrol/icon-height", 0);
    iconWidth = GetIntStyleValue("unitdisplaystatusbarcontrol/icon-width", 0);
    iconPath = GetStringStyleValue("unitdisplaystatusbarcontrol/icon-path", "");

    createContextMenu();
    setToolTip(tr("Unit to show amounts in. Click to select another unit."));
    QList<BitcoinUnits::Unit> units = BitcoinUnits::availableUnits();
    int max_width = 0;
    const QFontMetrics fm(font());
    for (const BitcoinUnits::Unit unit : units)
    {
        max_width = qMax(max_width, GUIUtil::TextWidth(fm, BitcoinUnits::longName(unit)));
    }
<<<<<<< HEAD
=======

>>>>>>> ec86f1e9
    setMinimumSize(DISPLAY_UNIT_CONTROL_MARGIN + max_width + DISPLAY_UNIT_CONTROL_MARGIN, DISPLAY_UNIT_CONTROL_HEIGHT);
    setAlignment(Qt::AlignHCenter | Qt::AlignVCenter);
    setTextFormat(Qt::RichText);
}

/** So that it responds to button clicks */
void UnitDisplayStatusBarControl::mousePressEvent(QMouseEvent *)
{
<<<<<<< HEAD
=======

>>>>>>> ec86f1e9
    menu->adjustSize();
    onDisplayUnitsClicked(QPoint((width() -menu->width())/2, -menu->height() -menuMargin));
}

void UnitDisplayStatusBarControl::changeEvent(QEvent* e)
{
    QLabel::changeEvent(e);
}

/** Creates context menu, its actions, and wires up all the relevant signals for mouse events. */
void UnitDisplayStatusBarControl::createContextMenu()
{
    menu = new QMenu(this);
    menu->setWindowFlag(Qt::Window);
    menu->setWindowFlag(Qt::FramelessWindowHint);
    menu->setAttribute(Qt::WA_TranslucentBackground);
<<<<<<< HEAD
=======

>>>>>>> ec86f1e9
    for (const BitcoinUnits::Unit u : BitcoinUnits::availableUnits()) {
        menu->addAction(BitcoinUnits::longName(u))->setData(QVariant(u));
    }
    connect(menu, &QMenu::triggered, this, &UnitDisplayStatusBarControl::onMenuSelection);
}

/** Lets the control know about the Options Model (and its signals) */
void UnitDisplayStatusBarControl::setOptionsModel(OptionsModel *_optionsModel)
{
    if (_optionsModel)
    {
        this->optionsModel = _optionsModel;

        // be aware of a display unit change reported by the OptionsModel object.
        connect(_optionsModel, &OptionsModel::displayUnitChanged, this, &UnitDisplayStatusBarControl::updateDisplayUnit);

        // initialize the display units label with the current value in the model.
        updateDisplayUnit(_optionsModel->getDisplayUnit());
    }
}

/** When Display Units are changed on OptionsModel it will refresh the display text of the control on the status bar */
void UnitDisplayStatusBarControl::updateDisplayUnit(int newUnits)
{
    static const QString INIT_DISPLAY_FORMAT = "<html>%1<img src='%2' width='%3' height='%4'></html>";
    setText(INIT_DISPLAY_FORMAT.arg(BitcoinUnits::longName(newUnits), iconPath, QString::number(iconWidth), QString::number(iconHeight)));
}

/** Shows context menu with Display Unit options by the mouse coordinates */
void UnitDisplayStatusBarControl::onDisplayUnitsClicked(const QPoint& point)
{
    QPoint globalPos = mapToGlobal(point);
    menu->exec(globalPos);
}

/** Tells underlying optionsModel to update its current display unit. */
void UnitDisplayStatusBarControl::onMenuSelection(QAction* action)
{
    if (action)
    {
        optionsModel->setDisplayUnit(action->data());
    }
}

WalletFrame *BitcoinGUI::getWalletFrame() const
{
    return walletFrame;
}

void BitcoinGUI::join()
{
#ifdef ENABLE_WALLET
    if (timerStakingIcon) timerStakingIcon->stop();
    if(m_wallet_controller)
    {
        for (WalletModel* wallet_model : m_wallet_controller->getOpenWallets()) {
            wallet_model->join();
        }
    }
#endif // ENABLE_WALLET
}<|MERGE_RESOLUTION|>--- conflicted
+++ resolved
@@ -23,10 +23,6 @@
 #include <qt/titlebar.h>
 #include <qt/qtumversionchecker.h>
 #include <qt/styleSheet.h>
-<<<<<<< HEAD
-
-=======
->>>>>>> ec86f1e9
 #ifdef ENABLE_WALLET
 #include <qt/walletcontroller.h>
 #include <qt/walletframe.h>
@@ -218,8 +214,6 @@
         timerStakingIcon = new QTimer(labelStakingIcon);
         connect(timerStakingIcon, SIGNAL(timeout()), this, SLOT(updateStakingIcon()));
         timerStakingIcon->start(1000);
-<<<<<<< HEAD
-=======
 
         updateStakingIcon();
     }
@@ -228,15 +222,7 @@
         labelStakingIcon->setVisible(false);
     }
 #endif // ENABLE_WALLET
->>>>>>> ec86f1e9
-
-        updateStakingIcon();
-    }
-    else
-    {
-        labelStakingIcon->setVisible(false);
-    }
-#endif // ENABLE_WALLET
+
     // Progress bar and label for blocks download
     progressBarLabel = new QLabel();
     progressBarLabel->setVisible(false);
@@ -335,26 +321,12 @@
     sendCoinsAction->setCheckable(true);
     tabGroup->addAction(sendCoinsAction);
 
-<<<<<<< HEAD
-    sendCoinsMenuAction = new QAction(sendCoinsAction->text(), this);
-    sendCoinsMenuAction->setStatusTip(sendCoinsAction->statusTip());
-    sendCoinsMenuAction->setToolTip(sendCoinsMenuAction->statusTip());
-
-=======
->>>>>>> ec86f1e9
     receiveCoinsAction = new QAction(platformStyle->MultiStatesIcon(":/icons/receive_from"), tr("&Receive"), this);
     receiveCoinsAction->setStatusTip(tr("Request payments (generates QR codes and qtum: URIs)"));
     receiveCoinsAction->setToolTip(receiveCoinsAction->statusTip());
     receiveCoinsAction->setCheckable(true);
     tabGroup->addAction(receiveCoinsAction);
 
-<<<<<<< HEAD
-    receiveCoinsMenuAction = new QAction(receiveCoinsAction->text(), this);
-    receiveCoinsMenuAction->setStatusTip(receiveCoinsAction->statusTip());
-    receiveCoinsMenuAction->setToolTip(receiveCoinsMenuAction->statusTip());
-
-=======
->>>>>>> ec86f1e9
     historyAction = new QAction(platformStyle->MultiStatesIcon(":/icons/history"), tr("&Transactions"), this);
     historyAction->setStatusTip(tr("Browse transaction history"));
     historyAction->setToolTip(historyAction->statusTip());
@@ -402,10 +374,7 @@
     connect(receiveCoinsAction, &QAction::triggered, this, &BitcoinGUI::gotoReceiveCoinsPage);
     connect(historyAction, &QAction::triggered, [this]{ showNormalIfMinimized(); });
     connect(historyAction, &QAction::triggered, this, &BitcoinGUI::gotoHistoryPage);
-<<<<<<< HEAD
-=======
-
->>>>>>> ec86f1e9
+
     connect(createContractAction, SIGNAL(triggered()), this, SLOT(showNormalIfMinimized()));
     connect(createContractAction, SIGNAL(triggered()), this, SLOT(gotoCreateContractPage()));
     connect(sendToContractAction, SIGNAL(triggered()), this, SLOT(showNormalIfMinimized()));
@@ -420,10 +389,7 @@
     connect(delegationAction, SIGNAL(triggered()), this, SLOT(gotoDelegationPage()));
     connect(superStakerAction, SIGNAL(triggered()), this, SLOT(showNormalIfMinimized()));
     connect(superStakerAction, SIGNAL(triggered()), this, SLOT(gotoSuperStakerPage()));
-<<<<<<< HEAD
-=======
-
->>>>>>> ec86f1e9
+
 #endif // ENABLE_WALLET
 
     quitAction = new QAction(tr("E&xit"), this);
@@ -447,40 +413,26 @@
     encryptWalletAction->setCheckable(true);
     backupWalletAction = new QAction(tr("&Backup Wallet…"), this);
     backupWalletAction->setStatusTip(tr("Backup wallet to another location"));
-<<<<<<< HEAD
+
     restoreWalletAction = new QAction(tr("&Restore Wallet..."), this);
     restoreWalletAction->setStatusTip(tr("Restore wallet from another location"));
+
     changePassphraseAction = new QAction(tr("&Change Passphrase…"), this);
     changePassphraseAction->setStatusTip(tr("Change the passphrase used for wallet encryption"));
-=======
-
-    restoreWalletAction = new QAction(tr("&Restore Wallet..."), this);
-    restoreWalletAction->setStatusTip(tr("Restore wallet from another location"));
-
-    changePassphraseAction = new QAction(tr("&Change Passphrase…"), this);
-    changePassphraseAction->setStatusTip(tr("Change the passphrase used for wallet encryption"));
-
->>>>>>> ec86f1e9
+
     unlockWalletAction = new QAction(tr("&Unlock Wallet..."), this);
     unlockWalletAction->setToolTip(tr("Unlock wallet"));
     unlockWalletAction->setObjectName("unlockWalletAction");
     lockWalletAction = new QAction(tr("&Lock Wallet"), this);
     lockWalletAction->setToolTip(tr("Lock wallet"));
-<<<<<<< HEAD
-=======
-
->>>>>>> ec86f1e9
+
     signMessageAction = new QAction(tr("Sign &message…"), this);
     signMessageAction->setStatusTip(tr("Sign messages with your Qtum addresses to prove you own them"));
     verifyMessageAction = new QAction(tr("&Verify message…"), this);
     verifyMessageAction->setStatusTip(tr("Verify messages to ensure they were signed with specified Qtum addresses"));
     m_load_psbt_action = new QAction(tr("&Load PSBT from file…"), this);
     m_load_psbt_action->setStatusTip(tr("Load Partially Signed Qtum Transaction"));
-<<<<<<< HEAD
-    m_load_psbt_clipboard_action = new QAction(tr("Load PSBT from clipboard…"), this);
-=======
     m_load_psbt_clipboard_action = new QAction(tr("Load PSBT from &clipboard…"), this);
->>>>>>> ec86f1e9
     m_load_psbt_clipboard_action->setStatusTip(tr("Load Partially Signed Qtum Transaction from clipboard"));
     signTxHardwareAction = new QAction(tr("Sign with &hardware..."), this);
     signTxHardwareAction->setStatusTip(tr("Sign transaction with hardware wallet"));
@@ -624,18 +576,12 @@
         file->addAction(verifyMessageAction);
         file->addAction(m_load_psbt_action);
         file->addAction(m_load_psbt_clipboard_action);
-<<<<<<< HEAD
-=======
-
->>>>>>> ec86f1e9
+
         if(::Params().HasHardwareWalletSupport())
         {
             file->addAction(signTxHardwareAction);
         }
-<<<<<<< HEAD
-=======
-
->>>>>>> ec86f1e9
+
         file->addSeparator();
     }
     file->addAction(quitAction);
@@ -769,10 +715,7 @@
     this->clientModel = _clientModel;
     if(_clientModel)
     {
-<<<<<<< HEAD
-=======
-
->>>>>>> ec86f1e9
+
         // Check for updates
         if(_clientModel->getOptionsModel()->getCheckForUpdates() && qtumVersionChecker->newVersionAvailable())
         {
@@ -833,10 +776,7 @@
 #endif // ENABLE_WALLET
 
         modalOverlay->setKnownBestHeight(clientModel->getHeaderTipHeight(), QDateTime::fromTime_t(clientModel->getHeaderTipTime()));
-<<<<<<< HEAD
-=======
-
->>>>>>> ec86f1e9
+
     } else {
         if(trayIconMenu)
         {
@@ -906,10 +846,6 @@
     connect(wallet_view, &WalletView::encryptionStatusChanged, this, &BitcoinGUI::updateWalletStatus);
     connect(wallet_view, &WalletView::incomingTransaction, this, &BitcoinGUI::incomingTransaction);
     connect(wallet_view, &WalletView::incomingTokenTransaction, this, &BitcoinGUI::incomingTokenTransaction);
-<<<<<<< HEAD
-    connect(wallet_view, &WalletView::hdEnabledStatusChanged, this, &BitcoinGUI::updateWalletStatus);
-=======
->>>>>>> ec86f1e9
     connect(wallet_view, &WalletView::currentChanged, walletFrame, &WalletFrame::pageChanged);
     connect(this, &BitcoinGUI::setPrivacy, wallet_view, &WalletView::setPrivacy);
     wallet_view->setPrivacy(isPrivacyModeActivated());
@@ -921,10 +857,7 @@
         QTimer::singleShot(MODEL_UPDATE_DELAY, clientModel, SLOT(updateTip()));
 
     m_wallet_selector->setCurrentIndex(m_wallet_selector->count()-1);
-<<<<<<< HEAD
-=======
-
->>>>>>> ec86f1e9
+
 }
 
 void BitcoinGUI::removeWallet(WalletModel* walletModel)
@@ -1220,18 +1153,12 @@
 {
     if (walletFrame) walletFrame->gotoLoadPSBT(from_clipboard);
 }
-<<<<<<< HEAD
-=======
-
->>>>>>> ec86f1e9
+
 void BitcoinGUI::signTxHardware(const QString& tx)
 {
     if (walletFrame) walletFrame->signTxHardware(tx);
 }
-<<<<<<< HEAD
-=======
-
->>>>>>> ec86f1e9
+
 #endif // ENABLE_WALLET
 
 void BitcoinGUI::updateNetworkState()
@@ -1395,10 +1322,7 @@
             clientModel->fBatchProcessingMode = false;
             QMetaObject::invokeMethod(clientModel, "tipChanged", Qt::QueuedConnection);
         }
-<<<<<<< HEAD
-=======
-
->>>>>>> ec86f1e9
+
     }
     else
     {
@@ -1581,11 +1505,7 @@
     // On new transaction, make an info balloon
     QString msg = tr("Date: %1\n").arg(date) +
                   tr("Amount: %1\n").arg(amount);
-<<<<<<< HEAD
-    if (m_node.walletClient().getWallets().size() > 1 && !walletName.isEmpty()) {
-=======
     if (m_node.walletLoader().getWallets().size() > 1 && !walletName.isEmpty()) {
->>>>>>> ec86f1e9
         msg += tr("Wallet: %1\n").arg(walletName);
     }
     msg += tr("Type: %1\n").arg(type);
@@ -1976,10 +1896,7 @@
       menu(nullptr),
       m_platform_style{platformStyle}
 {
-<<<<<<< HEAD
-=======
-
->>>>>>> ec86f1e9
+
     // Get params
     menuMargin = GetIntStyleValue("unitdisplaystatusbarcontrol/menu-margin", 5);
     iconHeight = GetIntStyleValue("unitdisplaystatusbarcontrol/icon-height", 0);
@@ -1995,10 +1912,7 @@
     {
         max_width = qMax(max_width, GUIUtil::TextWidth(fm, BitcoinUnits::longName(unit)));
     }
-<<<<<<< HEAD
-=======
-
->>>>>>> ec86f1e9
+
     setMinimumSize(DISPLAY_UNIT_CONTROL_MARGIN + max_width + DISPLAY_UNIT_CONTROL_MARGIN, DISPLAY_UNIT_CONTROL_HEIGHT);
     setAlignment(Qt::AlignHCenter | Qt::AlignVCenter);
     setTextFormat(Qt::RichText);
@@ -2007,10 +1921,7 @@
 /** So that it responds to button clicks */
 void UnitDisplayStatusBarControl::mousePressEvent(QMouseEvent *)
 {
-<<<<<<< HEAD
-=======
-
->>>>>>> ec86f1e9
+
     menu->adjustSize();
     onDisplayUnitsClicked(QPoint((width() -menu->width())/2, -menu->height() -menuMargin));
 }
@@ -2027,10 +1938,7 @@
     menu->setWindowFlag(Qt::Window);
     menu->setWindowFlag(Qt::FramelessWindowHint);
     menu->setAttribute(Qt::WA_TranslucentBackground);
-<<<<<<< HEAD
-=======
-
->>>>>>> ec86f1e9
+
     for (const BitcoinUnits::Unit u : BitcoinUnits::availableUnits()) {
         menu->addAction(BitcoinUnits::longName(u))->setData(QVariant(u));
     }
