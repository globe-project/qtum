--- conflicted
+++ resolved
@@ -1,8 +1,4 @@
-<<<<<<< HEAD
-// Copyright (c) 2011-2017 The Bitcoin Core developers
-=======
 // Copyright (c) 2011-2018 The Bitcoin Core developers
->>>>>>> 228c1378
 // Distributed under the MIT software license, see the accompanying
 // file COPYING or http://www.opensource.org/licenses/mit-license.php.
 
@@ -21,10 +17,6 @@
 #include <qt/platformstyle.h>
 #include <qt/rpcconsole.h>
 #include <qt/utilitydialog.h>
-<<<<<<< HEAD
-#include <validation.h>
-=======
->>>>>>> 228c1378
 #include <rpc/server.h>
 #include <qt/navigationbar.h>
 #include <qt/titlebar.h>
@@ -33,10 +25,7 @@
 #ifdef ENABLE_WALLET
 #include <qt/walletframe.h>
 #include <qt/walletmodel.h>
-<<<<<<< HEAD
-=======
 #include <qt/walletview.h>
->>>>>>> 228c1378
 #include <wallet/wallet.h>
 #endif // ENABLE_WALLET
 
@@ -70,17 +59,6 @@
 #include <QStyle>
 #include <QTimer>
 #include <QToolBar>
-<<<<<<< HEAD
-#include <QVBoxLayout>
-#include <QDockWidget>
-#include <QSizeGrip>
-
-#if QT_VERSION < 0x050000
-#include <QTextDocument>
-#include <QUrl>
-#else
-=======
->>>>>>> 228c1378
 #include <QUrlQuery>
 #include <QVBoxLayout>
 #include <QDockWidget>
@@ -96,77 +74,9 @@
 #endif
         ;
 
-<<<<<<< HEAD
-/** Display name for default wallet name. Uses tilde to avoid name
- * collisions in the future with additional wallets */
-const QString BitcoinGUI::DEFAULT_WALLET = "~Default";
-
-/** Switch for showing the backup overlay modal screen*/
-bool showBackupOverlay = false;
-
-BitcoinGUI::BitcoinGUI(const PlatformStyle *_platformStyle, const NetworkStyle *networkStyle, QWidget *parent) :
-    QMainWindow(parent),
-    enableWallet(false),
-    clientModel(0),
-    walletFrame(0),
-    unitDisplayControl(0),
-    labelWalletEncryptionIcon(0),
-    labelWalletHDStatusIcon(0),
-    connectionsControl(0),
-    labelBlocksIcon(0),
-    progressBarLabel(0),
-    progressBar(0),
-    progressDialog(0),
-    appMenuBar(0),
-    appTitleBar(0),
-    appNavigationBar(0),
-    overviewAction(0),
-    historyAction(0),
-    quitAction(0),
-    sendCoinsAction(0),
-    sendCoinsMenuAction(0),
-    usedSendingAddressesAction(0),
-    usedReceivingAddressesAction(0),
-    signMessageAction(0),
-    verifyMessageAction(0),
-    aboutAction(0),
-    receiveCoinsAction(0),
-    receiveCoinsMenuAction(0),
-    optionsAction(0),
-    toggleHideAction(0),
-    encryptWalletAction(0),
-    backupWalletAction(0),
-    restoreWalletAction(0),
-    changePassphraseAction(0),
-    unlockWalletAction(0),
-    lockWalletAction(0),
-    aboutQtAction(0),
-    openRPCConsoleAction(0),
-    openAction(0),
-    showHelpMessageAction(0),
-    smartContractAction(0),
-    createContractAction(0),
-    sendToContractAction(0),
-    callContractAction(0),
-    QRCTokenAction(0),
-    sendTokenAction(0),
-    receiveTokenAction(0),
-    addTokenAction(0),
-    trayIcon(0),
-    trayIconMenu(0),
-    notificator(0),
-    rpcConsole(0),
-    helpMessageDialog(0),
-    modalOverlay(0),
-    qtumVersionChecker(0),
-    modalBackupOverlay(0),
-    prevBlocks(0),
-    spinnerFrame(0),
-=======
 BitcoinGUI::BitcoinGUI(interfaces::Node& node, const PlatformStyle *_platformStyle, const NetworkStyle *networkStyle, QWidget *parent) :
     QMainWindow(parent),
     m_node(node),
->>>>>>> 228c1378
     platformStyle(_platformStyle)
 {
     QSettings settings;
@@ -263,8 +173,6 @@
     frameBlocksLayout->addStretch();
     frameBlocksLayout->addWidget(labelStakingIcon);
     frameBlocksLayout->addStretch();
-    frameBlocksLayout->addWidget(labelStakingIcon);
-    frameBlocksLayout->addStretch();
     frameBlocksLayout->addWidget(connectionsControl);
     frameBlocksLayout->addStretch();
     frameBlocksLayout->addWidget(labelBlocksIcon);
@@ -314,16 +222,6 @@
     modalBackupOverlay = new ModalOverlay(this, ModalOverlay::Backup);
     qtumVersionChecker = new QtumVersionChecker(this);
 
-<<<<<<< HEAD
-    if(fCheckForUpdates && qtumVersionChecker->newVersionAvailable())
-    {
-        QString link = QString("<a href=%1>%2</a>").arg(QTUM_RELEASES, QTUM_RELEASES);
-        QString message(tr("New version of Qtum wallet is available on the Qtum source code repository: <br /> %1. <br />It is recommended to download it and update this application").arg(link));
-        QMessageBox::information(this, tr("Check for updates"), message);
-    }
-
-=======
->>>>>>> 228c1378
 #ifdef ENABLE_WALLET
     if(enableWallet) {
         connect(walletFrame, SIGNAL(requestedSyncWarningInfo()), this, SLOT(showModalOverlay()));
@@ -609,11 +507,6 @@
 {
     if(walletFrame)
     {
-<<<<<<< HEAD
-        // Create custom title bar component
-        appTitleBar = new TitleBar(platformStyle);
-        addDockWindows(Qt::TopDockWidgetArea, appTitleBar);
-=======
         // Create wallet selector
         m_wallet_selector = new QComboBox();
         connect(m_wallet_selector, SIGNAL(currentIndexChanged(int)), this, SLOT(setCurrentWalletBySelectorIndex(int)));
@@ -629,7 +522,6 @@
         appTitleBar = new TitleBar(platformStyle);
         addDockWindows(Qt::TopDockWidgetArea, appTitleBar);
         appTitleBar->setWalletSelector( m_wallet_selector_label, m_wallet_selector);
->>>>>>> 228c1378
         connect(appNavigationBar, SIGNAL(resized(QSize)), appTitleBar, SLOT(on_navigationResized(QSize)));
     }
 }
@@ -717,14 +609,6 @@
     const QString name = walletModel->getWalletName();
     QString display_name = name.isEmpty() ? "["+tr("default wallet")+"]" : name;
     setWalletActionsEnabled(true);
-<<<<<<< HEAD
-    appTitleBar->setModel(walletModel);
-    if(showBackupOverlay && walletModel && !(walletModel->hasWalletBackup()))
-    {
-        showModalBackupOverlay();
-    }
-    return walletFrame->addWallet(name, walletModel);
-=======
     m_wallet_selector->addItem(display_name, name);
     if (m_wallet_selector->count() == 2) {
         m_wallet_selector_label->setVisible(true);
@@ -751,7 +635,6 @@
     rpcConsole->removeWallet(walletModel);
     appTitleBar->removeWallet(walletModel);
     return walletFrame->removeWallet(name);
->>>>>>> 228c1378
 }
 
 bool BitcoinGUI::setCurrentWallet(const QString& name)
@@ -993,11 +876,7 @@
 
     QString tooltip;
 
-<<<<<<< HEAD
-    if (clientModel->getNetworkActive()) {
-=======
     if (m_node.getNetworkActive()) {
->>>>>>> 228c1378
         tooltip = tr("%n active connection(s) to Qtum network", "", count) + QString(".<br>") + tr("Click to disable network activity.");
     } else {
         tooltip = tr("Network activity disabled.") + QString("<br>") + tr("Click to enable network activity again.");
@@ -1099,15 +978,9 @@
         progressBar->setVisible(false);
 
         // notify tip changed when the sync is finished
-<<<<<<< HEAD
-        if(fBatchProcessingMode)
-        {
-            fBatchProcessingMode = false;
-=======
         if(clientModel->fBatchProcessingMode)
         {
             clientModel->fBatchProcessingMode = false;
->>>>>>> 228c1378
             QMetaObject::invokeMethod(clientModel, "tipChanged", Qt::QueuedConnection);
         }
     }
@@ -1286,14 +1159,6 @@
              msg, CClientUIInterface::MSG_INFORMATION);
 }
 
-<<<<<<< HEAD
-void BitcoinGUI::incomingTokenTransaction(const QString& date, const QString& amount, const QString& type, const QString& address, const QString& label, const QString& title)
-{
-    // On new transaction, make an info balloon
-    QString msg = tr("Date: %1\n").arg(date) +
-                  tr("Amount: %1\n").arg(amount) +
-                  tr("Type: %1\n").arg(type);
-=======
 void BitcoinGUI::incomingTokenTransaction(const QString& date, const QString& amount, const QString& type, const QString& address, const QString& label, const QString& walletName, const QString& title)
 {
     // On new transaction, make an info balloon
@@ -1303,7 +1168,6 @@
         msg += tr("Wallet: %1\n").arg(walletName);
     }
     msg += tr("Type: %1\n").arg(type);
->>>>>>> 228c1378
     if (!label.isEmpty())
         msg += tr("Label: %1\n").arg(label);
     else if (!address.isEmpty())
@@ -1381,11 +1245,7 @@
         break;
     case WalletModel::Unlocked:
         labelWalletEncryptionIcon->show();
-<<<<<<< HEAD
-        if(fWalletUnlockStakingOnly)
-=======
         if(walletModel->getWalletUnlockStakingOnly())
->>>>>>> 228c1378
         {
             labelWalletEncryptionIcon->setPixmap(QIcon(":/icons/lock_staking").pixmap(STATUSBAR_ICONSIZE,STATUSBAR_ICONSIZE));
             labelWalletEncryptionIcon->setToolTip(tr("Wallet is <b>encrypted</b> and currently <b>unlocked for staking only</b>"));
@@ -1477,41 +1337,6 @@
     showNormalIfMinimized(true);
 }
 
-<<<<<<< HEAD
-void BitcoinGUI::updateWeight(CWalletRef pwalletMain)
-{
-    if(!pwalletMain)
-        return;
-
-    TRY_LOCK(cs_main, lockMain);
-    if (!lockMain)
-        return;
-
-    TRY_LOCK(pwalletMain->cs_wallet, lockWallet);
-    if (!lockWallet)
-        return;
-
-#ifdef ENABLE_WALLET
-    if (pwalletMain)
-    nWeight = pwalletMain->GetStakeWeight();
-#endif
-}
-
-void BitcoinGUI::updateStakingIcon()
-{
-    if(ShutdownRequested())
-        return;
-
-    CWalletRef pwalletMain = vpwallets.empty() ? 0 : vpwallets[0];
-    if(!pwalletMain)
-        return;
-
-    updateWeight(pwalletMain);
-
-    if (nLastCoinStakeSearchInterval && nWeight)
-    {
-        uint64_t nWeight = this->nWeight;
-=======
 void BitcoinGUI::updateStakingIcon()
 {
     if(m_node.shutdownRequested())
@@ -1529,7 +1354,6 @@
     uint64_t nWeight= walletModel->getStakeWeight();
     if (walletModel->wallet().getLastCoinStakeSearchInterval() && nWeight)
     {
->>>>>>> 228c1378
         uint64_t nNetworkWeight = GetPoSKernelPS();
         const Consensus::Params& consensusParams = Params().GetConsensus();
         int64_t nTargetSpacing = consensusParams.nPowTargetSpacing;
@@ -1564,15 +1388,6 @@
     {
         labelStakingIcon->setPixmap(QIcon(":/icons/staking_off").pixmap(STATUSBAR_ICONSIZE, STATUSBAR_ICONSIZE));
 
-<<<<<<< HEAD
-        if (g_connman == 0 || g_connman->GetNodeCount(CConnman::CONNECTIONS_ALL) == 0)
-            labelStakingIcon->setToolTip(tr("Not staking because wallet is offline"));
-        else if (IsInitialBlockDownload())
-            labelStakingIcon->setToolTip(tr("Not staking because wallet is syncing"));
-        else if (!nWeight)
-            labelStakingIcon->setToolTip(tr("Not staking because you don't have mature coins"));
-        else if (pwalletMain && pwalletMain->IsLocked())
-=======
         if (m_node.getNodeCount(CConnman::CONNECTIONS_ALL) == 0)
             labelStakingIcon->setToolTip(tr("Not staking because wallet is offline"));
         else if (m_node.isInitialBlockDownload())
@@ -1580,7 +1395,6 @@
         else if (!nWeight)
             labelStakingIcon->setToolTip(tr("Not staking because you don't have mature coins"));
         else if (walletModel->wallet().isLocked())
->>>>>>> 228c1378
             labelStakingIcon->setToolTip(tr("Not staking because wallet is locked"));
         else
             labelStakingIcon->setToolTip(tr("Not staking"));
@@ -1696,18 +1510,6 @@
     addDockWidget(area, dock);
 }
 
-void BitcoinGUI::addDockWindows(Qt::DockWidgetArea area, QWidget* widget)
-{
-    QDockWidget *dock = new QDockWidget(this);
-    dock->setFeatures(QDockWidget::NoDockWidgetFeatures);
-    dock->setAllowedAreas(area);
-    QWidget* titleBar = new QWidget();
-    titleBar->setMaximumSize(0, 0);
-    dock->setTitleBarWidget(titleBar);
-    dock->setWidget(widget);
-    addDockWidget(area, dock);
-}
-
 UnitDisplayStatusBarControl::UnitDisplayStatusBarControl(const PlatformStyle *platformStyle) :
     optionsModel(0),
     menu(0)
