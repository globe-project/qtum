// Copyright (c) 2011-2021 The Bitcoin Core developers
// Distributed under the MIT software license, see the accompanying
// file COPYING or http://www.opensource.org/licenses/mit-license.php.

#include <qt/transactiontablemodel.h>

#include <qt/addresstablemodel.h>
#include <qt/clientmodel.h>
#include <qt/guiconstants.h>
#include <qt/guiutil.h>
#include <qt/optionsmodel.h>
#include <qt/styleSheet.h>
#include <qt/platformstyle.h>
#include <qt/transactiondesc.h>
#include <qt/transactionrecord.h>
#include <qt/walletmodel.h>

#include <core_io.h>
#include <interfaces/handler.h>
#include <interfaces/node.h>
#include <uint256.h>

#include <algorithm>
#include <functional>

#include <QColor>
#include <QDateTime>
#include <QDebug>
#include <QIcon>
#include <QLatin1Char>
#include <QLatin1String>
#include <QList>
#include <QApplication>
#include <QPointer>


// Amount column is right-aligned it contains numbers
static int column_alignments[] = {
        Qt::AlignLeft|Qt::AlignVCenter, /* status */
        Qt::AlignLeft|Qt::AlignVCenter, /* watchonly */
        Qt::AlignLeft|Qt::AlignVCenter, /* date */
        Qt::AlignLeft|Qt::AlignVCenter, /* type */
        Qt::AlignLeft|Qt::AlignVCenter, /* address */
        Qt::AlignRight|Qt::AlignVCenter /* amount */
    };
static int dataChangedChunk = 500;

// Comparison operator for sort/binary search of model tx list
struct TxLessThan
{
    bool operator()(const TransactionRecord &a, const TransactionRecord &b) const
    {
        return a.hash < b.hash;
    }
    bool operator()(const TransactionRecord &a, const uint256 &b) const
    {
        return a.hash < b;
    }
    bool operator()(const uint256 &a, const TransactionRecord &b) const
    {
        return a < b.hash;
    }
};

// queue notifications to show a non freezing progress dialog e.g. for rescan
struct TransactionNotification
{
public:
    TransactionNotification() {}
    TransactionNotification(uint256 _hash, ChangeType _status, bool _showTransaction):
        hash(_hash), status(_status), showTransaction(_showTransaction) {}

    void invoke(QObject *ttm)
    {
        QString strHash = QString::fromStdString(hash.GetHex());
        qDebug() << "NotifyTransactionChanged: " + strHash + " status= " + QString::number(status);
        bool invoked = QMetaObject::invokeMethod(ttm, "updateTransaction", Qt::QueuedConnection,
                                  Q_ARG(QString, strHash),
                                  Q_ARG(int, status),
                                  Q_ARG(bool, showTransaction));
        assert(invoked);
    }
private:
    uint256 hash;
    ChangeType status;
    bool showTransaction;
};

// Private implementation
class TransactionTablePriv
{
public:
    explicit TransactionTablePriv(TransactionTableModel *_parent) :
        parent(_parent)
    {
    }

    TransactionTableModel *parent;

    /* Local cache of wallet.
     * As it is in the same order as the CWallet, by definition
     * this is sorted by sha256.
     */
    QList<TransactionRecord> cachedWallet;
    bool isDataLoading = true;

    /** True when model finishes loading all wallet transactions on start */
    bool m_loaded = false;
    /** True when transactions are being notified, for instance when scanning */
    bool m_loading = false;
    std::vector< TransactionNotification > vQueueNotifications;

    void NotifyTransactionChanged(const uint256 &hash, ChangeType status);
    void DispatchNotifications();

    /* Query entire wallet anew from core.
     */
    void refreshWallet(interfaces::Wallet& wallet)
    {
        assert(!m_loaded);
        {
            for (const auto& wtx : wallet.getWalletTxs()) {
                if (TransactionRecord::showTransaction(wtx)) {
                    cachedWallet.append(TransactionRecord::decomposeTransaction(wtx));
                }
            }
        }
        m_loaded = true;
        DispatchNotifications();
    }

    /* Update our model of the wallet incrementally, to synchronize our model of the wallet
       with that of the core.

       Call with transaction that was added, removed or changed.
     */
    void updateWallet(interfaces::Wallet& wallet, const uint256 &hash, int status, bool showTransaction)
    {
        // Find transaction in wallet
        interfaces::WalletTx wtx = wallet.getWalletTx(hash);
        // Determine whether to show transaction or not (determine this here so that no relocking is needed in GUI thread)
        showTransaction &= TransactionRecord::showTransaction(wtx);

        qDebug() << "TransactionTablePriv::updateWallet: " + QString::fromStdString(hash.ToString()) + " " + QString::number(status);

        // Find bounds of this transaction in model
        QList<TransactionRecord>::iterator lower = std::lower_bound(
            cachedWallet.begin(), cachedWallet.end(), hash, TxLessThan());
        QList<TransactionRecord>::iterator upper = std::upper_bound(
            cachedWallet.begin(), cachedWallet.end(), hash, TxLessThan());
        int lowerIndex = (lower - cachedWallet.begin());
        int upperIndex = (upper - cachedWallet.begin());
        bool inModel = (lower != upper);

        if(status == CT_UPDATED)
        {
            if(showTransaction && !inModel)
                status = CT_NEW; /* Not in model, but want to show, treat as new */
            if(!showTransaction && inModel)
                status = CT_DELETED; /* In model, but want to hide, treat as deleted */
        }

        qDebug() << "    inModel=" + QString::number(inModel) +
                    " Index=" + QString::number(lowerIndex) + "-" + QString::number(upperIndex) +
                    " showTransaction=" + QString::number(showTransaction) + " derivedStatus=" + QString::number(status);

        switch(status)
        {
        case CT_NEW:
            if(inModel)
            {
                qWarning() << "TransactionTablePriv::updateWallet: Warning: Got CT_NEW, but transaction is already in model";
                break;
            }
            if(showTransaction)
            {
                if(!wtx.tx)
                {
                    qWarning() << "TransactionTablePriv::updateWallet: Warning: Got CT_NEW, but transaction is not in wallet";
                    break;
                }
                // Added -- insert at the right position
                QList<TransactionRecord> toInsert =
                        TransactionRecord::decomposeTransaction(wtx);
                if(!toInsert.isEmpty()) /* only if something to insert */
                {
                    parent->beginInsertRows(QModelIndex(), lowerIndex, lowerIndex+toInsert.size()-1);
                    int insert_idx = lowerIndex;
                    for (const TransactionRecord &rec : toInsert)
                    {
                        cachedWallet.insert(insert_idx, rec);
                        insert_idx += 1;
                    }
                    parent->endInsertRows();
                }
            }
            break;
        case CT_DELETED:
            if(!inModel)
            {
                qWarning() << "TransactionTablePriv::updateWallet: Warning: Got CT_DELETED, but transaction is not in model";
                break;
            }
            // Removed -- remove entire transaction from table
            parent->beginRemoveRows(QModelIndex(), lowerIndex, upperIndex-1);
            cachedWallet.erase(lower, upper);
            parent->endRemoveRows();
            break;
        case CT_UPDATED:
            // Miscellaneous updates -- nothing to do, status update will take care of this, and is only computed for
            // visible transactions.
            for (int i = lowerIndex; i < upperIndex; i++) {
                TransactionRecord *rec = &cachedWallet[i];
                rec->status.needsUpdate = true;
            }
            break;
        }
    }

    int size()
    {
        return cachedWallet.size();
    }

    TransactionRecord* index(interfaces::Wallet& wallet, const uint256& cur_block_hash, const int idx)
    {
        if (idx >= 0 && idx < cachedWallet.size()) {
            TransactionRecord *rec = &cachedWallet[idx];

            if(!isDataLoading)
            {
                // If a status update is needed (blocks came in since last check),
                // try to update the status of this transaction from the wallet.
                // Otherwise, simply re-use the cached status.
                interfaces::WalletTxStatus wtx;
                int numBlocks;
                int64_t block_time;
                if (!cur_block_hash.IsNull() && rec->statusUpdateNeeded(cur_block_hash) && wallet.tryGetTxStatus(rec->hash, wtx, numBlocks, block_time)) {
                    rec->updateStatus(wtx, cur_block_hash, numBlocks, block_time);
                }
            }
            return rec;
        }
        return nullptr;
    }

    QString describe(interfaces::Node& node, interfaces::Wallet& wallet, TransactionRecord *rec, int unit)
    {
        return TransactionDesc::toHTML(node, wallet, rec, unit);
    }

    QString getTxHex(interfaces::Wallet& wallet, TransactionRecord *rec)
    {
        auto tx = wallet.getTx(rec->hash);
        if (tx) {
            std::string strHex = EncodeHexTx(*tx);
            return QString::fromStdString(strHex);
        }
        return QString();
    }
};

TransactionTableModel::TransactionTableModel(const PlatformStyle *_platformStyle, WalletModel *parent):
        QAbstractTableModel(parent),
        walletModel(parent),
        priv(new TransactionTablePriv(this)),
        fProcessingQueuedTransactions(false),
        platformStyle(_platformStyle)
{
    subscribeToCoreSignals();

    color_unconfirmed = GetColorStyleValue("guiconstants/color-unconfirmed", COLOR_UNCONFIRMED);
    color_negative = GetColorStyleValue("guiconstants/color-negative", COLOR_NEGATIVE);
    color_bareaddress = GetColorStyleValue("guiconstants/color-bareaddress", COLOR_BAREADDRESS);
    color_tx_status_openuntildate = GetColorStyleValue("guiconstants/color-tx-status-openuntildate", COLOR_TX_STATUS_OPENUNTILDATE);
    color_tx_status_danger = GetColorStyleValue("guiconstants/color-tx-status-danger", COLOR_TX_STATUS_DANGER);
    color_black = GetColorStyleValue("guiconstants/color-black", COLOR_BLACK);

    columns << QString() << QString() << tr("Date") << tr("Type") << tr("Label") << BitcoinUnits::getAmountColumnTitle(walletModel->getOptionsModel()->getDisplayUnit());
    priv->refreshWallet(walletModel->wallet());

    connect(walletModel->getOptionsModel(), &OptionsModel::displayUnitChanged, this, &TransactionTableModel::updateDisplayUnit);
}

TransactionTableModel::~TransactionTableModel()
{
    unsubscribeFromCoreSignals();
    delete priv;
}

/** Updates the column title to "Amount (DisplayUnit)" and emits headerDataChanged() signal for table headers to react. */
void TransactionTableModel::updateAmountColumnTitle()
{
    columns[Amount] = BitcoinUnits::getAmountColumnTitle(walletModel->getOptionsModel()->getDisplayUnit());
    Q_EMIT headerDataChanged(Qt::Horizontal,Amount,Amount);
}

void TransactionTableModel::updateTransaction(const QString &hash, int status, bool showTransaction)
{
    uint256 updated;
    updated.SetHex(hash.toStdString());

    priv->updateWallet(walletModel->wallet(), updated, status, showTransaction);
}

void TransactionTableModel::updateConfirmations()
{
    // Blocks came in since last poll.
    // Invalidate status (number of confirmations) and (possibly) description
    //  for all rows. Qt is smart enough to only actually request the data for the
    //  visible rows.
<<<<<<< HEAD
=======

>>>>>>> ec86f1e9
    if(priv->isDataLoading)
        priv->isDataLoading = false;

    modelDataChanged(Status);
    modelDataChanged(ToAddress);
<<<<<<< HEAD
=======

>>>>>>> ec86f1e9
}

int TransactionTableModel::rowCount(const QModelIndex &parent) const
{
    if (parent.isValid()) {
        return 0;
    }
    return priv->size();
}

int TransactionTableModel::columnCount(const QModelIndex &parent) const
{
    if (parent.isValid()) {
        return 0;
    }
    return columns.length();
}

QString TransactionTableModel::formatTxStatus(const TransactionRecord *wtx) const
{
    QString status;

    switch(wtx->status.status)
    {
    case TransactionStatus::Unconfirmed:
        status = tr("Unconfirmed");
        break;
    case TransactionStatus::Abandoned:
        status = tr("Abandoned");
        break;
    case TransactionStatus::Confirming:
        status = tr("Confirming (%1 of %2 recommended confirmations)").arg(wtx->status.depth).arg(TransactionRecord::RecommendedNumConfirmations);
        break;
    case TransactionStatus::Confirmed:
        status = tr("Confirmed (%1 confirmations)").arg(wtx->status.depth);
        break;
    case TransactionStatus::Conflicted:
        status = tr("Conflicted");
        break;
    case TransactionStatus::Immature:
        status = tr("Immature (%1 confirmations, will be available after %2)").arg(wtx->status.depth).arg(wtx->status.depth + wtx->status.matures_in);
        break;
    case TransactionStatus::NotAccepted:
        status = tr("Generated but not accepted");
        break;
    }

    return status;
}

QString TransactionTableModel::formatTxDate(const TransactionRecord *wtx) const
{
    if(wtx->time)
    {
        return GUIUtil::dateTimeStr(wtx->time);
    }
    return QString();
}

/* Look up address in address book, if found return label (address)
   otherwise just return (address)
 */
QString TransactionTableModel::lookupAddress(const std::string &address, bool tooltip) const
{
    QString label = walletModel->getAddressTableModel()->labelForAddress(QString::fromStdString(address));
    QString description;
    if(!label.isEmpty())
    {
        description += label;
    }
    if(label.isEmpty() || tooltip)
    {
        description += QString(" (") + QString::fromStdString(address) + QString(")");
    }
    return description;
}

QString TransactionTableModel::formatTxType(const TransactionRecord *wtx) const
{
    switch(wtx->type)
    {
    case TransactionRecord::RecvWithAddress:
        return tr("Received with");
    case TransactionRecord::RecvFromOther:
        return tr("Received from");
    case TransactionRecord::SendToAddress:
    case TransactionRecord::SendToOther:
        return tr("Sent to");
    case TransactionRecord::SendToSelf:
        return tr("Payment to yourself");
    case TransactionRecord::Generated:
        return tr("Mined");
    case TransactionRecord::ContractRecv:
        return tr("Contract receive");
    case TransactionRecord::ContractSend:
        return tr("Contract send");
    default:
        return QString();
    }
}

QVariant TransactionTableModel::txAddressDecoration(const TransactionRecord *wtx) const
{
    switch(wtx->type)
    {
    case TransactionRecord::Generated:
        return platformStyle->TableColorIcon(":/icons/tx_mined", PlatformStyle::Input);
    case TransactionRecord::RecvWithAddress:
    case TransactionRecord::RecvFromOther:
        return platformStyle->TableColorIcon(":/icons/receive_from", PlatformStyle::Input);
    case TransactionRecord::SendToAddress:
    case TransactionRecord::SendToOther:
        return platformStyle->TableColorIcon(":/icons/send_to", PlatformStyle::Output);
    case TransactionRecord::ContractSend:
        return platformStyle->TableColorIcon(":/icons/contract_output", PlatformStyle::Output);
    case TransactionRecord::ContractRecv:
        return platformStyle->TableColorIcon(":/icons/contract_input", PlatformStyle::Input);
    default:
        return platformStyle->TableColorIcon(":/icons/tx_inout", PlatformStyle::Inout);
<<<<<<< HEAD
=======

>>>>>>> ec86f1e9
    }
}

QString TransactionTableModel::formatTxToAddress(const TransactionRecord *wtx, bool tooltip) const
{
    QString watchAddress;
    if (tooltip && wtx->involvesWatchAddress) {
        // Mark transactions involving watch-only addresses by adding " (watch-only)"
        watchAddress = QLatin1String(" (") + tr("watch-only") + QLatin1Char(')');
    }

    switch(wtx->type)
    {
    case TransactionRecord::RecvFromOther:
        return QString::fromStdString(wtx->address) + watchAddress;
    case TransactionRecord::RecvWithAddress:
    case TransactionRecord::SendToAddress:
    case TransactionRecord::ContractRecv:
    case TransactionRecord::ContractSend:
    case TransactionRecord::Generated:
        return lookupAddress(wtx->address, tooltip) + watchAddress;
    case TransactionRecord::SendToOther:
        return QString::fromStdString(wtx->address) + watchAddress;
    case TransactionRecord::SendToSelf:
        return lookupAddress(wtx->address, tooltip) + watchAddress;
    default:
        return tr("(n/a)") + watchAddress;
    }
}

QVariant TransactionTableModel::addressColor(const TransactionRecord *wtx) const
{
    // Show addresses without label in a less visible color
    switch(wtx->type)
    {
    case TransactionRecord::RecvWithAddress:
    case TransactionRecord::SendToAddress:
    case TransactionRecord::ContractSend:
    case TransactionRecord::ContractRecv:
    case TransactionRecord::Generated:
        {
        QString label = walletModel->getAddressTableModel()->labelForAddress(QString::fromStdString(wtx->address));
        if(label.isEmpty())
            return color_bareaddress;
        } break;
    case TransactionRecord::SendToSelf:
        return color_bareaddress;
    default:
        break;
    }
    return QVariant();
}

QString TransactionTableModel::formatTxAmount(const TransactionRecord *wtx, bool showUnconfirmed, BitcoinUnits::SeparatorStyle separators) const
{
    QString str = BitcoinUnits::format(walletModel->getOptionsModel()->getDisplayUnit(), wtx->credit + wtx->debit, false, separators);
    if(showUnconfirmed)
    {
        if(!wtx->status.countsForBalance)
        {
            str = QString("[") + str + QString("]");
        }
    }
    return QString(str);
}

QVariant TransactionTableModel::txStatusDecoration(const TransactionRecord *wtx) const
{
    switch(wtx->status.status)
    {
<<<<<<< HEAD
    case TransactionStatus::OpenUntilBlock:
    case TransactionStatus::OpenUntilDate:
        return color_tx_status_openuntildate;
=======
>>>>>>> ec86f1e9
    case TransactionStatus::Unconfirmed:
        return platformStyle->TableColorIcon(":/icons/transaction_0", PlatformStyle::Normal);
    case TransactionStatus::Abandoned:
        return platformStyle->TableColorIcon(":/icons/transaction_abandoned", PlatformStyle::Error);
    case TransactionStatus::Confirming: {
        int iconNum = ((wtx->status.depth - 1) * CONFIRM_ICONS) / TransactionRecord::RecommendedNumConfirmations + 1;
        if(iconNum > CONFIRM_ICONS) iconNum = CONFIRM_ICONS;
        return platformStyle->TableColorIcon(QString(":/icons/transaction_%1").arg(iconNum), PlatformStyle::Normal);
        };
    case TransactionStatus::Confirmed:
        return platformStyle->TableColorIcon(":/icons/transaction_confirmed", PlatformStyle::Normal);
    case TransactionStatus::Conflicted:
        return platformStyle->TableColorIcon(":/icons/transaction_conflicted", PlatformStyle::Error);
    case TransactionStatus::Immature: {
        int total = wtx->status.depth + wtx->status.matures_in;
        int part = (wtx->status.depth * 4 / total) + 1;
        return platformStyle->TableColorIcon(QString(":/icons/transaction_%1").arg(part), PlatformStyle::Normal);
        }
    case TransactionStatus::NotAccepted:
        return platformStyle->TableColorIcon(":/icons/transaction_0", PlatformStyle::Error);
    default:
        return color_black;
    }
}

QVariant TransactionTableModel::txWatchonlyDecoration(const TransactionRecord *wtx) const
{
    if (wtx->involvesWatchAddress)
        return platformStyle->TableColorIcon(":/icons/eye", PlatformStyle::Normal);
    else
        return QVariant();
}

QString TransactionTableModel::formatTooltip(const TransactionRecord *rec) const
{
    QString tooltip = formatTxStatus(rec) + QString("\n") + formatTxType(rec);
    if(rec->type==TransactionRecord::RecvFromOther || rec->type==TransactionRecord::SendToOther ||
       rec->type==TransactionRecord::SendToAddress || rec->type==TransactionRecord::RecvWithAddress)
    {
        tooltip += QString(" ") + formatTxToAddress(rec, true);
    }
    return tooltip;
}

QVariant TransactionTableModel::data(const QModelIndex &index, int role) const
{
    if(!index.isValid())
        return QVariant();
    TransactionRecord *rec = static_cast<TransactionRecord*>(index.internalPointer());

    const auto column = static_cast<ColumnIndex>(index.column());
    switch (role) {
    case RawDecorationRole:
        switch (column) {
        case Status:
            return txStatusDecoration(rec);
        case Watchonly:
            return txWatchonlyDecoration(rec);
        case Date: return {};
        case Type: return {};
        case ToAddress:
            return txAddressDecoration(rec);
        case Amount: return {};
        } // no default case, so the compiler can warn about missing cases
        assert(false);
    case Qt::DecorationRole:
    {
        return qvariant_cast<QIcon>(index.data(RawDecorationRole));
    }
    case Qt::DisplayRole:
        switch (column) {
        case Status: return {};
        case Watchonly: return {};
        case Date:
            return formatTxDate(rec);
        case Type:
            return formatTxType(rec);
        case ToAddress:
            return formatTxToAddress(rec, false);
        case Amount:
            return formatTxAmount(rec, true, BitcoinUnits::SeparatorStyle::ALWAYS);
        } // no default case, so the compiler can warn about missing cases
        assert(false);
    case Qt::EditRole:
        // Edit role is used for sorting, so return the unformatted values
        switch (column) {
        case Status:
            return QString::fromStdString(rec->status.sortKey);
        case Date:
            return rec->time;
        case Type:
            return formatTxType(rec);
        case Watchonly:
            return (rec->involvesWatchAddress ? 1 : 0);
        case ToAddress:
            return formatTxToAddress(rec, true);
        case Amount:
            return qint64(rec->credit + rec->debit);
        } // no default case, so the compiler can warn about missing cases
        assert(false);
    case Qt::ToolTipRole:
        return formatTooltip(rec);
    case Qt::TextAlignmentRole:
        return column_alignments[index.column()];
    case Qt::ForegroundRole:
        // Use the "danger" color for abandoned transactions
        if(rec->status.status == TransactionStatus::Abandoned)
        {
            return color_tx_status_danger;
        }
        // Non-confirmed (but not immature) as transactions are grey
        if(!rec->status.countsForBalance && rec->status.status != TransactionStatus::Immature)
        {
            return color_unconfirmed;
        }
        if(index.column() == Amount && (rec->credit+rec->debit) < 0)
        {
            return color_negative;
        }
        if(index.column() == ToAddress)
        {
            return addressColor(rec);
        }
        break;
    case TypeRole:
        return rec->type;
    case DateRole:
        return QDateTime::fromSecsSinceEpoch(rec->time);
    case WatchonlyRole:
        return rec->involvesWatchAddress;
    case WatchonlyDecorationRole:
        return txWatchonlyDecoration(rec);
    case LongDescriptionRole:
        return priv->describe(walletModel->node(), walletModel->wallet(), rec, walletModel->getOptionsModel()->getDisplayUnit());
    case AddressRole:
        return QString::fromStdString(rec->address);
    case LabelRole:
        return walletModel->getAddressTableModel()->labelForAddress(QString::fromStdString(rec->address));
    case AmountRole:
        return qint64(rec->credit + rec->debit);
    case TxHashRole:
        return rec->getTxHash();
    case TxHexRole:
        return priv->getTxHex(walletModel->wallet(), rec);
    case TxPlainTextRole:
        {
            QString details;
            QDateTime date = QDateTime::fromSecsSinceEpoch(rec->time);
            QString txLabel = walletModel->getAddressTableModel()->labelForAddress(QString::fromStdString(rec->address));

            details.append(date.toString("M/d/yy HH:mm"));
            details.append(" ");
            details.append(formatTxStatus(rec));
            details.append(". ");
            if(!formatTxType(rec).isEmpty()) {
                details.append(formatTxType(rec));
                details.append(" ");
            }
            if(!rec->address.empty()) {
                if(txLabel.isEmpty())
                    details.append(tr("(no label)") + " ");
                else {
                    details.append("(");
                    details.append(txLabel);
                    details.append(") ");
                }
                details.append(QString::fromStdString(rec->address));
                details.append(" ");
            }
            details.append(formatTxAmount(rec, false, BitcoinUnits::SeparatorStyle::NEVER));
            return details;
        }
    case ConfirmedRole:
        return rec->status.status == TransactionStatus::Status::Confirming || rec->status.status == TransactionStatus::Status::Confirmed;
    case FormattedAmountRole:
        // Used for copy/export, so don't include separators
        return formatTxAmount(rec, false, BitcoinUnits::SeparatorStyle::NEVER);
    case StatusRole:
        return rec->status.status;
    }
    return QVariant();
}

QVariant TransactionTableModel::headerData(int section, Qt::Orientation orientation, int role) const
{
    if(orientation == Qt::Horizontal)
    {
        if(role == Qt::DisplayRole)
        {
            return columns[section];
        }
        else if (role == Qt::TextAlignmentRole)
        {
            return column_alignments[section];
        } else if (role == Qt::ToolTipRole)
        {
            switch(section)
            {
            case Status:
                return tr("Transaction status. Hover over this field to show number of confirmations.");
            case Date:
                return tr("Date and time that the transaction was received.");
            case Type:
                return tr("Type of transaction.");
            case Watchonly:
                return tr("Whether or not a watch-only address is involved in this transaction.");
            case ToAddress:
                return tr("User-defined intent/purpose of the transaction.");
            case Amount:
                return tr("Amount removed from or added to balance.");
            }
        }
    }
    return QVariant();
}

QModelIndex TransactionTableModel::index(int row, int column, const QModelIndex &parent) const
{
    Q_UNUSED(parent);
    TransactionRecord* data = priv->index(walletModel->wallet(), walletModel->getLastBlockProcessed(), row);
    if(data)
    {
        return createIndex(row, column, data);
    }
    return QModelIndex();
}

void TransactionTableModel::updateDisplayUnit()
{
    // emit dataChanged to update Amount column with the current unit
    updateAmountColumnTitle();
    modelDataChanged(Amount);
}

void TransactionTablePriv::NotifyTransactionChanged(const uint256 &hash, ChangeType status)
{
<<<<<<< HEAD
=======

>>>>>>> ec86f1e9
    TransactionNotification notification(hash, status, true);

    if (!m_loaded || m_loading)
    {
        vQueueNotifications.push_back(notification);
        return;
    }
    notification.invoke(parent);
}

void TransactionTablePriv::DispatchNotifications()
{
    if (!m_loaded || m_loading) return;

    if (vQueueNotifications.size() > 10) { // prevent balloon spam, show maximum 10 balloons
        bool invoked = QMetaObject::invokeMethod(parent, "setProcessingQueuedTransactions", Qt::QueuedConnection, Q_ARG(bool, true));
        assert(invoked);
    }
    for (unsigned int i = 0; i < vQueueNotifications.size(); ++i)
    {
        if (vQueueNotifications.size() - i <= 10) {
            bool invoked = QMetaObject::invokeMethod(parent, "setProcessingQueuedTransactions", Qt::QueuedConnection, Q_ARG(bool, false));
            assert(invoked);
        }

        vQueueNotifications[i].invoke(parent);
    }
    vQueueNotifications.clear();
}

void TransactionTableModel::subscribeToCoreSignals()
{
    // Connect signals to wallet
    m_handler_transaction_changed = walletModel->wallet().handleTransactionChanged(std::bind(&TransactionTablePriv::NotifyTransactionChanged, priv, std::placeholders::_1, std::placeholders::_2));
    m_handler_show_progress = walletModel->wallet().handleShowProgress([this](const std::string&, int progress) {
        priv->m_loading = progress < 100;
        priv->DispatchNotifications();
    });
}

void TransactionTableModel::unsubscribeFromCoreSignals()
{
    // Disconnect signals from wallet
    m_handler_transaction_changed->disconnect();
    m_handler_show_progress->disconnect();
}

void TransactionTableModel::modelDataChanged(const TransactionTableModel::ColumnIndex &column)
{
    QPointer<TransactionTableModel> model = this;
    int from = 0;
    int to = 0;
    while(model && to != priv->size() && !(walletModel->node().shutdownRequested()))
    {
        to += dataChangedChunk;
        if(to > priv->size()) to = priv->size();
        Q_EMIT dataChanged(index(from, column), index(to-1, column));
        from = to;
        if(qApp) qApp->processEvents();
    }
}<|MERGE_RESOLUTION|>--- conflicted
+++ resolved
@@ -309,19 +309,13 @@
     // Invalidate status (number of confirmations) and (possibly) description
     //  for all rows. Qt is smart enough to only actually request the data for the
     //  visible rows.
-<<<<<<< HEAD
-=======
-
->>>>>>> ec86f1e9
+
     if(priv->isDataLoading)
         priv->isDataLoading = false;
 
     modelDataChanged(Status);
     modelDataChanged(ToAddress);
-<<<<<<< HEAD
-=======
-
->>>>>>> ec86f1e9
+
 }
 
 int TransactionTableModel::rowCount(const QModelIndex &parent) const
@@ -441,10 +435,7 @@
         return platformStyle->TableColorIcon(":/icons/contract_input", PlatformStyle::Input);
     default:
         return platformStyle->TableColorIcon(":/icons/tx_inout", PlatformStyle::Inout);
-<<<<<<< HEAD
-=======
-
->>>>>>> ec86f1e9
+
     }
 }
 
@@ -515,12 +506,6 @@
 {
     switch(wtx->status.status)
     {
-<<<<<<< HEAD
-    case TransactionStatus::OpenUntilBlock:
-    case TransactionStatus::OpenUntilDate:
-        return color_tx_status_openuntildate;
-=======
->>>>>>> ec86f1e9
     case TransactionStatus::Unconfirmed:
         return platformStyle->TableColorIcon(":/icons/transaction_0", PlatformStyle::Normal);
     case TransactionStatus::Abandoned:
@@ -757,10 +742,7 @@
 
 void TransactionTablePriv::NotifyTransactionChanged(const uint256 &hash, ChangeType status)
 {
-<<<<<<< HEAD
-=======
-
->>>>>>> ec86f1e9
+
     TransactionNotification notification(hash, status, true);
 
     if (!m_loaded || m_loading)
