// Copyright (c) 2011-2020 The Bitcoin Core developers
// Distributed under the MIT software license, see the accompanying
// file COPYING or http://www.opensource.org/licenses/mit-license.php.

#include <qt/transactiontablemodel.h>

#include <qt/addresstablemodel.h>
#include <qt/clientmodel.h>
#include <qt/guiconstants.h>
#include <qt/guiutil.h>
#include <qt/optionsmodel.h>
#include <qt/styleSheet.h>
#include <qt/platformstyle.h>
#include <qt/transactiondesc.h>
#include <qt/transactionrecord.h>
#include <qt/walletmodel.h>

#include <core_io.h>
#include <interfaces/handler.h>
#include <interfaces/node.h>
#include <uint256.h>

#include <algorithm>
#include <functional>

#include <QColor>
#include <QDateTime>
#include <QDebug>
#include <QIcon>
#include <QLatin1Char>
#include <QLatin1String>
#include <QList>
#include <QApplication>
#include <QPointer>


// Amount column is right-aligned it contains numbers
static int column_alignments[] = {
        Qt::AlignLeft|Qt::AlignVCenter, /* status */
        Qt::AlignLeft|Qt::AlignVCenter, /* watchonly */
        Qt::AlignLeft|Qt::AlignVCenter, /* date */
        Qt::AlignLeft|Qt::AlignVCenter, /* type */
        Qt::AlignLeft|Qt::AlignVCenter, /* address */
        Qt::AlignRight|Qt::AlignVCenter /* amount */
    };
static int dataChangedChunk = 500;

// Comparison operator for sort/binary search of model tx list
struct TxLessThan
{
    bool operator()(const TransactionRecord &a, const TransactionRecord &b) const
    {
        return a.hash < b.hash;
    }
    bool operator()(const TransactionRecord &a, const uint256 &b) const
    {
        return a.hash < b;
    }
    bool operator()(const uint256 &a, const TransactionRecord &b) const
    {
        return a < b.hash;
    }
};

// queue notifications to show a non freezing progress dialog e.g. for rescan
struct TransactionNotification
{
public:
    TransactionNotification() {}
    TransactionNotification(uint256 _hash, ChangeType _status, bool _showTransaction):
        hash(_hash), status(_status), showTransaction(_showTransaction) {}

    void invoke(QObject *ttm)
    {
        QString strHash = QString::fromStdString(hash.GetHex());
        qDebug() << "NotifyTransactionChanged: " + strHash + " status= " + QString::number(status);
        bool invoked = QMetaObject::invokeMethod(ttm, "updateTransaction", Qt::QueuedConnection,
                                  Q_ARG(QString, strHash),
                                  Q_ARG(int, status),
                                  Q_ARG(bool, showTransaction));
        assert(invoked);
    }
private:
    uint256 hash;
    ChangeType status;
    bool showTransaction;
};

// Private implementation
class TransactionTablePriv
{
public:
    explicit TransactionTablePriv(TransactionTableModel *_parent) :
        parent(_parent)
    {
    }

    TransactionTableModel *parent;

    /* Local cache of wallet.
     * As it is in the same order as the CWallet, by definition
     * this is sorted by sha256.
     */
    QList<TransactionRecord> cachedWallet;
    bool isDataLoading = true;

    /** True when model finishes loading all wallet transactions on start */
    bool m_loaded = false;
    /** True when transactions are being notified, for instance when scanning */
    bool m_loading = false;
    std::vector< TransactionNotification > vQueueNotifications;

    void NotifyTransactionChanged(const uint256 &hash, ChangeType status);
    void DispatchNotifications();

    /* Query entire wallet anew from core.
     */
    void refreshWallet(interfaces::Wallet& wallet)
    {
        assert(!m_loaded);
        {
            for (const auto& wtx : wallet.getWalletTxs()) {
                if (TransactionRecord::showTransaction(wtx)) {
                    cachedWallet.append(TransactionRecord::decomposeTransaction(wtx));
                }
            }
        }
        m_loaded = true;
        DispatchNotifications();
    }

    /* Update our model of the wallet incrementally, to synchronize our model of the wallet
       with that of the core.

       Call with transaction that was added, removed or changed.
     */
    void updateWallet(interfaces::Wallet& wallet, const uint256 &hash, int status, bool showTransaction)
    {
        // Find transaction in wallet
        interfaces::WalletTx wtx = wallet.getWalletTx(hash);
        // Determine whether to show transaction or not (determine this here so that no relocking is needed in GUI thread)
        showTransaction &= TransactionRecord::showTransaction(wtx);

        qDebug() << "TransactionTablePriv::updateWallet: " + QString::fromStdString(hash.ToString()) + " " + QString::number(status);

        // Find bounds of this transaction in model
        QList<TransactionRecord>::iterator lower = std::lower_bound(
            cachedWallet.begin(), cachedWallet.end(), hash, TxLessThan());
        QList<TransactionRecord>::iterator upper = std::upper_bound(
            cachedWallet.begin(), cachedWallet.end(), hash, TxLessThan());
        int lowerIndex = (lower - cachedWallet.begin());
        int upperIndex = (upper - cachedWallet.begin());
        bool inModel = (lower != upper);

        if(status == CT_UPDATED)
        {
            if(showTransaction && !inModel)
                status = CT_NEW; /* Not in model, but want to show, treat as new */
            if(!showTransaction && inModel)
                status = CT_DELETED; /* In model, but want to hide, treat as deleted */
        }

        qDebug() << "    inModel=" + QString::number(inModel) +
                    " Index=" + QString::number(lowerIndex) + "-" + QString::number(upperIndex) +
                    " showTransaction=" + QString::number(showTransaction) + " derivedStatus=" + QString::number(status);

        switch(status)
        {
        case CT_NEW:
            if(inModel)
            {
                qWarning() << "TransactionTablePriv::updateWallet: Warning: Got CT_NEW, but transaction is already in model";
                break;
            }
            if(showTransaction)
            {
                if(!wtx.tx)
                {
                    qWarning() << "TransactionTablePriv::updateWallet: Warning: Got CT_NEW, but transaction is not in wallet";
                    break;
                }
                // Added -- insert at the right position
                QList<TransactionRecord> toInsert =
                        TransactionRecord::decomposeTransaction(wtx);
                if(!toInsert.isEmpty()) /* only if something to insert */
                {
                    parent->beginInsertRows(QModelIndex(), lowerIndex, lowerIndex+toInsert.size()-1);
                    int insert_idx = lowerIndex;
                    for (const TransactionRecord &rec : toInsert)
                    {
                        cachedWallet.insert(insert_idx, rec);
                        insert_idx += 1;
                    }
                    parent->endInsertRows();
                }
            }
            break;
        case CT_DELETED:
            if(!inModel)
            {
                qWarning() << "TransactionTablePriv::updateWallet: Warning: Got CT_DELETED, but transaction is not in model";
                break;
            }
            // Removed -- remove entire transaction from table
            parent->beginRemoveRows(QModelIndex(), lowerIndex, upperIndex-1);
            cachedWallet.erase(lower, upper);
            parent->endRemoveRows();
            break;
        case CT_UPDATED:
            // Miscellaneous updates -- nothing to do, status update will take care of this, and is only computed for
            // visible transactions.
            for (int i = lowerIndex; i < upperIndex; i++) {
                TransactionRecord *rec = &cachedWallet[i];
                rec->status.needsUpdate = true;
            }
            break;
        }
    }

    int size()
    {
        return cachedWallet.size();
    }

    TransactionRecord* index(interfaces::Wallet& wallet, const uint256& cur_block_hash, const int idx)
    {
        if (idx >= 0 && idx < cachedWallet.size()) {
            TransactionRecord *rec = &cachedWallet[idx];

            if(!isDataLoading)
            {
                // If a status update is needed (blocks came in since last check),
                // try to update the status of this transaction from the wallet.
                // Otherwise, simply re-use the cached status.
                interfaces::WalletTxStatus wtx;
                int numBlocks;
                int64_t block_time;
                if (!cur_block_hash.IsNull() && rec->statusUpdateNeeded(cur_block_hash) && wallet.tryGetTxStatus(rec->hash, wtx, numBlocks, block_time)) {
                    rec->updateStatus(wtx, cur_block_hash, numBlocks, block_time);
                }
            }
            return rec;
        }
        return nullptr;
    }

    QString describe(interfaces::Node& node, interfaces::Wallet& wallet, TransactionRecord *rec, int unit)
    {
        return TransactionDesc::toHTML(node, wallet, rec, unit);
    }

    QString getTxHex(interfaces::Wallet& wallet, TransactionRecord *rec)
    {
        auto tx = wallet.getTx(rec->hash);
        if (tx) {
            std::string strHex = EncodeHexTx(*tx);
            return QString::fromStdString(strHex);
        }
        return QString();
    }
};

TransactionTableModel::TransactionTableModel(const PlatformStyle *_platformStyle, WalletModel *parent):
        QAbstractTableModel(parent),
        walletModel(parent),
        priv(new TransactionTablePriv(this)),
        fProcessingQueuedTransactions(false),
        platformStyle(_platformStyle)
{
<<<<<<< HEAD
=======
    subscribeToCoreSignals();

>>>>>>> 5ed36332
    color_unconfirmed = GetColorStyleValue("guiconstants/color-unconfirmed", COLOR_UNCONFIRMED);
    color_negative = GetColorStyleValue("guiconstants/color-negative", COLOR_NEGATIVE);
    color_bareaddress = GetColorStyleValue("guiconstants/color-bareaddress", COLOR_BAREADDRESS);
    color_tx_status_openuntildate = GetColorStyleValue("guiconstants/color-tx-status-openuntildate", COLOR_TX_STATUS_OPENUNTILDATE);
    color_tx_status_danger = GetColorStyleValue("guiconstants/color-tx-status-danger", COLOR_TX_STATUS_DANGER);
    color_black = GetColorStyleValue("guiconstants/color-black", COLOR_BLACK);

    columns << QString() << QString() << tr("Date") << tr("Type") << tr("Label") << BitcoinUnits::getAmountColumnTitle(walletModel->getOptionsModel()->getDisplayUnit());
    priv->refreshWallet(walletModel->wallet());

    connect(walletModel->getOptionsModel(), &OptionsModel::displayUnitChanged, this, &TransactionTableModel::updateDisplayUnit);
}

TransactionTableModel::~TransactionTableModel()
{
    unsubscribeFromCoreSignals();
    delete priv;
}

/** Updates the column title to "Amount (DisplayUnit)" and emits headerDataChanged() signal for table headers to react. */
void TransactionTableModel::updateAmountColumnTitle()
{
    columns[Amount] = BitcoinUnits::getAmountColumnTitle(walletModel->getOptionsModel()->getDisplayUnit());
    Q_EMIT headerDataChanged(Qt::Horizontal,Amount,Amount);
}

void TransactionTableModel::updateTransaction(const QString &hash, int status, bool showTransaction)
{
    uint256 updated;
    updated.SetHex(hash.toStdString());

    priv->updateWallet(walletModel->wallet(), updated, status, showTransaction);
}

void TransactionTableModel::updateConfirmations()
{
    // Blocks came in since last poll.
    // Invalidate status (number of confirmations) and (possibly) description
    //  for all rows. Qt is smart enough to only actually request the data for the
    //  visible rows.
    if(priv->isDataLoading)
        priv->isDataLoading = false;

    modelDataChanged(Status);
    modelDataChanged(ToAddress);
}

int TransactionTableModel::rowCount(const QModelIndex &parent) const
{
    if (parent.isValid()) {
        return 0;
    }
    return priv->size();
}

int TransactionTableModel::columnCount(const QModelIndex &parent) const
{
    if (parent.isValid()) {
        return 0;
    }
    return columns.length();
}

QString TransactionTableModel::formatTxStatus(const TransactionRecord *wtx) const
{
    QString status;

    switch(wtx->status.status)
    {
    case TransactionStatus::OpenUntilBlock:
        status = tr("Open for %n more block(s)","",wtx->status.open_for);
        break;
    case TransactionStatus::OpenUntilDate:
        status = tr("Open until %1").arg(GUIUtil::dateTimeStr(wtx->status.open_for));
        break;
    case TransactionStatus::Unconfirmed:
        status = tr("Unconfirmed");
        break;
    case TransactionStatus::Abandoned:
        status = tr("Abandoned");
        break;
    case TransactionStatus::Confirming:
        status = tr("Confirming (%1 of %2 recommended confirmations)").arg(wtx->status.depth).arg(TransactionRecord::RecommendedNumConfirmations);
        break;
    case TransactionStatus::Confirmed:
        status = tr("Confirmed (%1 confirmations)").arg(wtx->status.depth);
        break;
    case TransactionStatus::Conflicted:
        status = tr("Conflicted");
        break;
    case TransactionStatus::Immature:
        status = tr("Immature (%1 confirmations, will be available after %2)").arg(wtx->status.depth).arg(wtx->status.depth + wtx->status.matures_in);
        break;
    case TransactionStatus::NotAccepted:
        status = tr("Generated but not accepted");
        break;
    }

    return status;
}

QString TransactionTableModel::formatTxDate(const TransactionRecord *wtx) const
{
    if(wtx->time)
    {
        return GUIUtil::dateTimeStr(wtx->time);
    }
    return QString();
}

/* Look up address in address book, if found return label (address)
   otherwise just return (address)
 */
QString TransactionTableModel::lookupAddress(const std::string &address, bool tooltip) const
{
    QString label = walletModel->getAddressTableModel()->labelForAddress(QString::fromStdString(address));
    QString description;
    if(!label.isEmpty())
    {
        description += label;
    }
    if(label.isEmpty() || tooltip)
    {
        description += QString(" (") + QString::fromStdString(address) + QString(")");
    }
    return description;
}

QString TransactionTableModel::formatTxType(const TransactionRecord *wtx) const
{
    switch(wtx->type)
    {
    case TransactionRecord::RecvWithAddress:
        return tr("Received with");
    case TransactionRecord::RecvFromOther:
        return tr("Received from");
    case TransactionRecord::SendToAddress:
    case TransactionRecord::SendToOther:
        return tr("Sent to");
    case TransactionRecord::SendToSelf:
        return tr("Payment to yourself");
    case TransactionRecord::Generated:
        return tr("Mined");
    case TransactionRecord::ContractRecv:
        return tr("Contract receive");
    case TransactionRecord::ContractSend:
        return tr("Contract send");
    default:
        return QString();
    }
}

QVariant TransactionTableModel::txAddressDecoration(const TransactionRecord *wtx) const
{
    switch(wtx->type)
    {
    case TransactionRecord::Generated:
        return platformStyle->TableColorIcon(":/icons/tx_mined", PlatformStyle::Input);
    case TransactionRecord::RecvWithAddress:
    case TransactionRecord::RecvFromOther:
        return platformStyle->TableColorIcon(":/icons/receive_from", PlatformStyle::Input);
    case TransactionRecord::SendToAddress:
    case TransactionRecord::SendToOther:
        return platformStyle->TableColorIcon(":/icons/send_to", PlatformStyle::Output);
    case TransactionRecord::ContractSend:
        return platformStyle->TableColorIcon(":/icons/contract_output", PlatformStyle::Output);
    case TransactionRecord::ContractRecv:
        return platformStyle->TableColorIcon(":/icons/contract_input", PlatformStyle::Input);
    default:
        return platformStyle->TableColorIcon(":/icons/tx_inout", PlatformStyle::Inout);
    }
}

QString TransactionTableModel::formatTxToAddress(const TransactionRecord *wtx, bool tooltip) const
{
    QString watchAddress;
    if (tooltip && wtx->involvesWatchAddress) {
        // Mark transactions involving watch-only addresses by adding " (watch-only)"
        watchAddress = QLatin1String(" (") + tr("watch-only") + QLatin1Char(')');
    }

    switch(wtx->type)
    {
    case TransactionRecord::RecvFromOther:
        return QString::fromStdString(wtx->address) + watchAddress;
    case TransactionRecord::RecvWithAddress:
    case TransactionRecord::SendToAddress:
    case TransactionRecord::ContractRecv:
    case TransactionRecord::ContractSend:
    case TransactionRecord::Generated:
        return lookupAddress(wtx->address, tooltip) + watchAddress;
    case TransactionRecord::SendToOther:
        return QString::fromStdString(wtx->address) + watchAddress;
    case TransactionRecord::SendToSelf:
        return lookupAddress(wtx->address, tooltip) + watchAddress;
    default:
        return tr("(n/a)") + watchAddress;
    }
}

QVariant TransactionTableModel::addressColor(const TransactionRecord *wtx) const
{
    // Show addresses without label in a less visible color
    switch(wtx->type)
    {
    case TransactionRecord::RecvWithAddress:
    case TransactionRecord::SendToAddress:
    case TransactionRecord::ContractSend:
    case TransactionRecord::ContractRecv:
    case TransactionRecord::Generated:
        {
        QString label = walletModel->getAddressTableModel()->labelForAddress(QString::fromStdString(wtx->address));
        if(label.isEmpty())
            return color_bareaddress;
        } break;
    case TransactionRecord::SendToSelf:
        return color_bareaddress;
    default:
        break;
    }
    return QVariant();
}

QString TransactionTableModel::formatTxAmount(const TransactionRecord *wtx, bool showUnconfirmed, BitcoinUnits::SeparatorStyle separators) const
{
    QString str = BitcoinUnits::format(walletModel->getOptionsModel()->getDisplayUnit(), wtx->credit + wtx->debit, false, separators);
    if(showUnconfirmed)
    {
        if(!wtx->status.countsForBalance)
        {
            str = QString("[") + str + QString("]");
        }
    }
    return QString(str);
}

QVariant TransactionTableModel::txStatusDecoration(const TransactionRecord *wtx) const
{
    switch(wtx->status.status)
    {
    case TransactionStatus::OpenUntilBlock:
    case TransactionStatus::OpenUntilDate:
        return color_tx_status_openuntildate;
    case TransactionStatus::Unconfirmed:
        return platformStyle->TableColorIcon(":/icons/transaction_0", PlatformStyle::Normal);
    case TransactionStatus::Abandoned:
        return platformStyle->TableColorIcon(":/icons/transaction_abandoned", PlatformStyle::Error);
    case TransactionStatus::Confirming: {
        int iconNum = ((wtx->status.depth - 1) * CONFIRM_ICONS) / TransactionRecord::RecommendedNumConfirmations + 1;
        if(iconNum > CONFIRM_ICONS) iconNum = CONFIRM_ICONS;
        return platformStyle->TableColorIcon(QString(":/icons/transaction_%1").arg(iconNum), PlatformStyle::Normal);
        };
    case TransactionStatus::Confirmed:
        return platformStyle->TableColorIcon(":/icons/transaction_confirmed", PlatformStyle::Normal);
    case TransactionStatus::Conflicted:
        return platformStyle->TableColorIcon(":/icons/transaction_conflicted", PlatformStyle::Error);
    case TransactionStatus::Immature: {
        int total = wtx->status.depth + wtx->status.matures_in;
        int part = (wtx->status.depth * 4 / total) + 1;
        return platformStyle->TableColorIcon(QString(":/icons/transaction_%1").arg(part), PlatformStyle::Normal);
        }
    case TransactionStatus::NotAccepted:
        return platformStyle->TableColorIcon(":/icons/transaction_0", PlatformStyle::Error);
    default:
        return color_black;
    }
}

QVariant TransactionTableModel::txWatchonlyDecoration(const TransactionRecord *wtx) const
{
    if (wtx->involvesWatchAddress)
        return platformStyle->TableColorIcon(":/icons/eye", PlatformStyle::Normal);
    else
        return QVariant();
}

QString TransactionTableModel::formatTooltip(const TransactionRecord *rec) const
{
    QString tooltip = formatTxStatus(rec) + QString("\n") + formatTxType(rec);
    if(rec->type==TransactionRecord::RecvFromOther || rec->type==TransactionRecord::SendToOther ||
       rec->type==TransactionRecord::SendToAddress || rec->type==TransactionRecord::RecvWithAddress)
    {
        tooltip += QString(" ") + formatTxToAddress(rec, true);
    }
    return tooltip;
}

QVariant TransactionTableModel::data(const QModelIndex &index, int role) const
{
    if(!index.isValid())
        return QVariant();
    TransactionRecord *rec = static_cast<TransactionRecord*>(index.internalPointer());

    const auto column = static_cast<ColumnIndex>(index.column());
    switch (role) {
    case RawDecorationRole:
        switch (column) {
        case Status:
            return txStatusDecoration(rec);
        case Watchonly:
            return txWatchonlyDecoration(rec);
        case Date: return {};
        case Type: return {};
        case ToAddress:
            return txAddressDecoration(rec);
        case Amount: return {};
        } // no default case, so the compiler can warn about missing cases
        assert(false);
    case Qt::DecorationRole:
    {
        return qvariant_cast<QIcon>(index.data(RawDecorationRole));
    }
    case Qt::DisplayRole:
        switch (column) {
        case Status: return {};
        case Watchonly: return {};
        case Date:
            return formatTxDate(rec);
        case Type:
            return formatTxType(rec);
        case ToAddress:
            return formatTxToAddress(rec, false);
        case Amount:
            return formatTxAmount(rec, true, BitcoinUnits::SeparatorStyle::ALWAYS);
        } // no default case, so the compiler can warn about missing cases
        assert(false);
    case Qt::EditRole:
        // Edit role is used for sorting, so return the unformatted values
        switch (column) {
        case Status:
            return QString::fromStdString(rec->status.sortKey);
        case Date:
            return rec->time;
        case Type:
            return formatTxType(rec);
        case Watchonly:
            return (rec->involvesWatchAddress ? 1 : 0);
        case ToAddress:
            return formatTxToAddress(rec, true);
        case Amount:
            return qint64(rec->credit + rec->debit);
        } // no default case, so the compiler can warn about missing cases
        assert(false);
    case Qt::ToolTipRole:
        return formatTooltip(rec);
    case Qt::TextAlignmentRole:
        return column_alignments[index.column()];
    case Qt::ForegroundRole:
        // Use the "danger" color for abandoned transactions
        if(rec->status.status == TransactionStatus::Abandoned)
        {
            return color_tx_status_danger;
        }
        // Non-confirmed (but not immature) as transactions are grey
        if(!rec->status.countsForBalance && rec->status.status != TransactionStatus::Immature)
        {
            return color_unconfirmed;
        }
        if(index.column() == Amount && (rec->credit+rec->debit) < 0)
        {
            return color_negative;
        }
        if(index.column() == ToAddress)
        {
            return addressColor(rec);
        }
        break;
    case TypeRole:
        return rec->type;
    case DateRole:
        return QDateTime::fromTime_t(static_cast<uint>(rec->time));
    case WatchonlyRole:
        return rec->involvesWatchAddress;
    case WatchonlyDecorationRole:
        return txWatchonlyDecoration(rec);
    case LongDescriptionRole:
        return priv->describe(walletModel->node(), walletModel->wallet(), rec, walletModel->getOptionsModel()->getDisplayUnit());
    case AddressRole:
        return QString::fromStdString(rec->address);
    case LabelRole:
        return walletModel->getAddressTableModel()->labelForAddress(QString::fromStdString(rec->address));
    case AmountRole:
        return qint64(rec->credit + rec->debit);
    case TxHashRole:
        return rec->getTxHash();
    case TxHexRole:
        return priv->getTxHex(walletModel->wallet(), rec);
    case TxPlainTextRole:
        {
            QString details;
            QDateTime date = QDateTime::fromTime_t(static_cast<uint>(rec->time));
            QString txLabel = walletModel->getAddressTableModel()->labelForAddress(QString::fromStdString(rec->address));

            details.append(date.toString("M/d/yy HH:mm"));
            details.append(" ");
            details.append(formatTxStatus(rec));
            details.append(". ");
            if(!formatTxType(rec).isEmpty()) {
                details.append(formatTxType(rec));
                details.append(" ");
            }
            if(!rec->address.empty()) {
                if(txLabel.isEmpty())
                    details.append(tr("(no label)") + " ");
                else {
                    details.append("(");
                    details.append(txLabel);
                    details.append(") ");
                }
                details.append(QString::fromStdString(rec->address));
                details.append(" ");
            }
            details.append(formatTxAmount(rec, false, BitcoinUnits::SeparatorStyle::NEVER));
            return details;
        }
    case ConfirmedRole:
        return rec->status.status == TransactionStatus::Status::Confirming || rec->status.status == TransactionStatus::Status::Confirmed;
    case FormattedAmountRole:
        // Used for copy/export, so don't include separators
        return formatTxAmount(rec, false, BitcoinUnits::SeparatorStyle::NEVER);
    case StatusRole:
        return rec->status.status;
    }
    return QVariant();
}

QVariant TransactionTableModel::headerData(int section, Qt::Orientation orientation, int role) const
{
    if(orientation == Qt::Horizontal)
    {
        if(role == Qt::DisplayRole)
        {
            return columns[section];
        }
        else if (role == Qt::TextAlignmentRole)
        {
            return column_alignments[section];
        } else if (role == Qt::ToolTipRole)
        {
            switch(section)
            {
            case Status:
                return tr("Transaction status. Hover over this field to show number of confirmations.");
            case Date:
                return tr("Date and time that the transaction was received.");
            case Type:
                return tr("Type of transaction.");
            case Watchonly:
                return tr("Whether or not a watch-only address is involved in this transaction.");
            case ToAddress:
                return tr("User-defined intent/purpose of the transaction.");
            case Amount:
                return tr("Amount removed from or added to balance.");
            }
        }
    }
    return QVariant();
}

QModelIndex TransactionTableModel::index(int row, int column, const QModelIndex &parent) const
{
    Q_UNUSED(parent);
    TransactionRecord* data = priv->index(walletModel->wallet(), walletModel->getLastBlockProcessed(), row);
    if(data)
    {
        return createIndex(row, column, data);
    }
    return QModelIndex();
}

void TransactionTableModel::updateDisplayUnit()
{
    // emit dataChanged to update Amount column with the current unit
    updateAmountColumnTitle();
    modelDataChanged(Amount);
}

void TransactionTablePriv::NotifyTransactionChanged(const uint256 &hash, ChangeType status)
{
    TransactionNotification notification(hash, status, true);

<<<<<<< HEAD
    if (fQueueNotifications)
=======
    if (!m_loaded || m_loading)
>>>>>>> 5ed36332
    {
        vQueueNotifications.push_back(notification);
        return;
    }
    notification.invoke(parent);
}

void TransactionTablePriv::DispatchNotifications()
{
    if (!m_loaded || m_loading) return;

    if (vQueueNotifications.size() > 10) { // prevent balloon spam, show maximum 10 balloons
        bool invoked = QMetaObject::invokeMethod(parent, "setProcessingQueuedTransactions", Qt::QueuedConnection, Q_ARG(bool, true));
        assert(invoked);
    }
    for (unsigned int i = 0; i < vQueueNotifications.size(); ++i)
    {
        if (vQueueNotifications.size() - i <= 10) {
            bool invoked = QMetaObject::invokeMethod(parent, "setProcessingQueuedTransactions", Qt::QueuedConnection, Q_ARG(bool, false));
            assert(invoked);
        }

        vQueueNotifications[i].invoke(parent);
    }
    vQueueNotifications.clear();
}

void TransactionTableModel::subscribeToCoreSignals()
{
    // Connect signals to wallet
    m_handler_transaction_changed = walletModel->wallet().handleTransactionChanged(std::bind(&TransactionTablePriv::NotifyTransactionChanged, priv, std::placeholders::_1, std::placeholders::_2));
    m_handler_show_progress = walletModel->wallet().handleShowProgress([this](const std::string&, int progress) {
        priv->m_loading = progress < 100;
        priv->DispatchNotifications();
    });
}

void TransactionTableModel::unsubscribeFromCoreSignals()
{
    // Disconnect signals from wallet
    m_handler_transaction_changed->disconnect();
    m_handler_show_progress->disconnect();
}

void TransactionTableModel::modelDataChanged(const TransactionTableModel::ColumnIndex &column)
{
    QPointer<TransactionTableModel> model = this;
    int from = 0;
    int to = 0;
    while(model && to != priv->size() && !(walletModel->node().shutdownRequested()))
    {
        to += dataChangedChunk;
        if(to > priv->size()) to = priv->size();
        Q_EMIT dataChanged(index(from, column), index(to-1, column));
        from = to;
        if(qApp) qApp->processEvents();
    }
}<|MERGE_RESOLUTION|>--- conflicted
+++ resolved
@@ -267,11 +267,8 @@
         fProcessingQueuedTransactions(false),
         platformStyle(_platformStyle)
 {
-<<<<<<< HEAD
-=======
     subscribeToCoreSignals();
 
->>>>>>> 5ed36332
     color_unconfirmed = GetColorStyleValue("guiconstants/color-unconfirmed", COLOR_UNCONFIRMED);
     color_negative = GetColorStyleValue("guiconstants/color-negative", COLOR_NEGATIVE);
     color_bareaddress = GetColorStyleValue("guiconstants/color-bareaddress", COLOR_BAREADDRESS);
@@ -753,11 +750,7 @@
 {
     TransactionNotification notification(hash, status, true);
 
-<<<<<<< HEAD
-    if (fQueueNotifications)
-=======
     if (!m_loaded || m_loading)
->>>>>>> 5ed36332
     {
         vQueueNotifications.push_back(notification);
         return;
