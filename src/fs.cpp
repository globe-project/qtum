--- conflicted
+++ resolved
@@ -10,10 +10,7 @@
 #include <string>
 #include <sys/file.h>
 #include <sys/utsname.h>
-<<<<<<< HEAD
-=======
 #include <unistd.h>
->>>>>>> da23532c
 #else
 #ifndef NOMINMAX
 #define NOMINMAX
