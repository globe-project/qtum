// Copyright (c) 2009-2010 Satoshi Nakamoto
// Copyright (c) 2009-2019 The Bitcoin Core developers
// Distributed under the MIT software license, see the accompanying
// file COPYING or http://www.opensource.org/licenses/mit-license.php.

#include <miner.h>

#include <amount.h>
#include <chain.h>
#include <chainparams.h>
#include <coins.h>
#include <consensus/consensus.h>
#include <consensus/merkle.h>
#include <consensus/tx_verify.h>
#include <consensus/validation.h>
#include <policy/feerate.h>
#include <policy/policy.h>
#include <pow.h>
#include <pos.h>
#include <primitives/transaction.h>
#include <timedata.h>
#include <util/convert.h>
#include <util/moneystr.h>
#include <util/system.h>
#include <net.h>
#include <key_io.h>
#ifdef ENABLE_WALLET
#include <wallet/wallet.h>
#endif

#include <algorithm>
#include <utility>

unsigned int nMaxStakeLookahead = MAX_STAKE_LOOKAHEAD;
unsigned int nBytecodeTimeBuffer = BYTECODE_TIME_BUFFER;
unsigned int nStakeTimeBuffer = STAKE_TIME_BUFFER;
unsigned int nMinerSleep = STAKER_POLLING_PERIOD;
unsigned int nMinerWaitWalidBlock = STAKER_WAIT_FOR_WALID_BLOCK;

void updateMinerParams(int nHeight, const Consensus::Params& consensusParams, bool minDifficulty)
{
    static unsigned int timeDownscale = 1;
    static unsigned int timeDefault = 1;
    unsigned int timeDownscaleTmp = consensusParams.TimestampDownscaleFactor(nHeight);
    if(timeDownscale != timeDownscaleTmp)
    {
        timeDownscale = timeDownscaleTmp;
        unsigned int targetSpacing =  consensusParams.TargetSpacing(nHeight);
        nMaxStakeLookahead = std::max(MAX_STAKE_LOOKAHEAD / timeDownscale, timeDefault);
        nMaxStakeLookahead = std::min(nMaxStakeLookahead, targetSpacing);
        nBytecodeTimeBuffer = std::max(BYTECODE_TIME_BUFFER / timeDownscale, timeDefault);
        nStakeTimeBuffer = std::max(STAKE_TIME_BUFFER / timeDownscale, timeDefault);
        nMinerSleep = std::max(STAKER_POLLING_PERIOD / timeDownscale, timeDefault);
        nMinerWaitWalidBlock = std::max(STAKER_WAIT_FOR_WALID_BLOCK / timeDownscale, timeDefault);
    }

    // Sleep for 20 seconds when mining with minimum difficulty to avoid creating blocks every 4 seconds
    if(minDifficulty && nMinerSleep != STAKER_POLLING_PERIOD_MIN_DIFFICULTY)
    {
        nMinerSleep = STAKER_POLLING_PERIOD_MIN_DIFFICULTY;
    }
}

int64_t UpdateTime(CBlockHeader* pblock, const Consensus::Params& consensusParams, const CBlockIndex* pindexPrev)
{
    int64_t nOldTime = pblock->nTime;
    int64_t nNewTime = std::max(pindexPrev->GetMedianTimePast()+1, GetAdjustedTime());

    if (nOldTime < nNewTime)
        pblock->nTime = nNewTime;

    // Updating time can change work required on testnet:
    if (consensusParams.fPowAllowMinDifficultyBlocks)
        pblock->nBits = GetNextWorkRequired(pindexPrev, pblock, consensusParams,pblock->IsProofOfStake());

    return nNewTime - nOldTime;
}

BlockAssembler::Options::Options() {
    blockMinFeeRate = CFeeRate(DEFAULT_BLOCK_MIN_TX_FEE);
    nBlockMaxWeight = DEFAULT_BLOCK_MAX_WEIGHT;
}

BlockAssembler::BlockAssembler(const CTxMemPool& mempool, const CChainParams& params, const Options& options)
    : chainparams(params),
      m_mempool(mempool)
{
    blockMinFeeRate = options.blockMinFeeRate;
    // Limit weight to between 4K and dgpMaxBlockWeight-4K for sanity:
    nBlockMaxWeight = std::max<size_t>(4000, std::min<size_t>(dgpMaxBlockWeight - 4000, options.nBlockMaxWeight));
}

static BlockAssembler::Options DefaultOptions()
{
    // Block resource limits
    // If -blockmaxweight is not given, limit to DEFAULT_BLOCK_MAX_WEIGHT
    BlockAssembler::Options options;
    options.nBlockMaxWeight = gArgs.GetArg("-blockmaxweight", DEFAULT_BLOCK_MAX_WEIGHT);
    CAmount n = 0;
    if (gArgs.IsArgSet("-blockmintxfee") && ParseMoney(gArgs.GetArg("-blockmintxfee", ""), n)) {
        options.blockMinFeeRate = CFeeRate(n);
    } else {
        options.blockMinFeeRate = CFeeRate(DEFAULT_BLOCK_MIN_TX_FEE);
    }
    return options;
}

BlockAssembler::BlockAssembler(const CTxMemPool& mempool, const CChainParams& params)
    : BlockAssembler(mempool, params, DefaultOptions()) {}

#ifdef ENABLE_WALLET
BlockAssembler::BlockAssembler(const CTxMemPool& mempool, const CChainParams& params, CWallet *_pwallet)
    : BlockAssembler(mempool, params)
{
    pwallet = _pwallet;
}
#endif

void BlockAssembler::resetBlock()
{
    inBlock.clear();

    // Reserve space for coinbase tx
    nBlockWeight = 4000;
    nBlockSigOpsCost = 400;
    fIncludeWitness = false;

    // These counters do not include coinbase tx
    nBlockTx = 0;
    nFees = 0;
}

void BlockAssembler::RebuildRefundTransaction(){
    int refundtx=0; //0 for coinbase in PoW
    if(pblock->IsProofOfStake()){
        refundtx=1; //1 for coinstake in PoS
    }
    CMutableTransaction contrTx(originalRewardTx);
    contrTx.vout[refundtx].nValue = nFees + GetBlockSubsidy(nHeight, chainparams.GetConsensus());
    contrTx.vout[refundtx].nValue -= bceResult.refundSender;
    //note, this will need changed for MPoS
    int i=contrTx.vout.size();
    contrTx.vout.resize(contrTx.vout.size()+bceResult.refundOutputs.size());
    for(CTxOut& vout : bceResult.refundOutputs){
        contrTx.vout[i]=vout;
        i++;
    }
    pblock->vtx[refundtx] = MakeTransactionRef(std::move(contrTx));
}

Optional<int64_t> BlockAssembler::m_last_block_num_txs{nullopt};
Optional<int64_t> BlockAssembler::m_last_block_weight{nullopt};

std::unique_ptr<CBlockTemplate> BlockAssembler::CreateNewBlock(const CScript& scriptPubKeyIn, bool fMineWitnessTx, bool fProofOfStake, int64_t* pTotalFees, int32_t txProofTime, int32_t nTimeLimit)
{
    int64_t nTimeStart = GetTimeMicros();

    resetBlock();

    pblocktemplate.reset(new CBlockTemplate());

    if(!pblocktemplate.get())
        return nullptr;
    pblock = &pblocktemplate->block; // pointer for convenience

    this->nTimeLimit = nTimeLimit;

    // Add dummy coinbase tx as first transaction
    pblock->vtx.emplace_back();
    // Add dummy coinstake tx as second transaction
    if(fProofOfStake)
        pblock->vtx.emplace_back();
    pblocktemplate->vTxFees.push_back(-1); // updated at end
    pblocktemplate->vTxSigOpsCost.push_back(-1); // updated at end

#ifdef ENABLE_WALLET
    if(pwallet && pwallet->IsStakeClosing())
        return nullptr;
#endif
    LOCK2(cs_main, m_mempool.cs);
    CBlockIndex* pindexPrev = ::ChainActive().Tip();
    assert(pindexPrev != nullptr);
    nHeight = pindexPrev->nHeight + 1;

    pblock->nVersion = ComputeBlockVersion(pindexPrev, chainparams.GetConsensus());
    // -regtest only: allow overriding block.nVersion with
    // -blockversion=N to test forking scenarios
    if (chainparams.MineBlocksOnDemand())
        pblock->nVersion = gArgs.GetArg("-blockversion", pblock->nVersion);

    if(txProofTime == 0) {
        txProofTime = GetAdjustedTime();
    }
    if(fProofOfStake)
        txProofTime &= ~chainparams.GetConsensus().StakeTimestampMask(nHeight);
    pblock->nTime = txProofTime;
    if (!fProofOfStake)
        UpdateTime(pblock, chainparams.GetConsensus(), pindexPrev);
    pblock->nBits = GetNextWorkRequired(pindexPrev, pblock, chainparams.GetConsensus(),fProofOfStake);
    const int64_t nMedianTimePast = pindexPrev->GetMedianTimePast();

    nLockTimeCutoff = (STANDARD_LOCKTIME_VERIFY_FLAGS & LOCKTIME_MEDIAN_TIME_PAST)
                       ? nMedianTimePast
                       : pblock->GetBlockTime();

    // Decide whether to include witness transactions
    // This is only needed in case the witness softfork activation is reverted
    // (which would require a very deep reorganization).
    // Note that the mempool would accept transactions with witness data before
    // IsWitnessEnabled, but we would only ever mine blocks after IsWitnessEnabled
    // unless there is a massive block reorganization with the witness softfork
    // not activated.
    // TODO: replace this with a call to main to assess validity of a mempool
    // transaction (which in most cases can be a no-op).
    fIncludeWitness = IsWitnessEnabled(pindexPrev, chainparams.GetConsensus());


    int64_t nTime1 = GetTimeMicros();

    m_last_block_num_txs = nBlockTx;
    m_last_block_weight = nBlockWeight;

    // Create coinbase transaction.
    CMutableTransaction coinbaseTx;
    coinbaseTx.vin.resize(1);
    coinbaseTx.vin[0].prevout.SetNull();
    coinbaseTx.vout.resize(1);
    if (fProofOfStake)
    {
        // Make the coinbase tx empty in case of proof of stake
        coinbaseTx.vout[0].SetEmpty();
    }
    else
    {
        coinbaseTx.vout[0].scriptPubKey = scriptPubKeyIn;
        coinbaseTx.vout[0].nValue = nFees + GetBlockSubsidy(nHeight, chainparams.GetConsensus());
    }
    coinbaseTx.vin[0].scriptSig = CScript() << nHeight << OP_0;
    originalRewardTx = coinbaseTx;
    pblock->vtx[0] = MakeTransactionRef(std::move(coinbaseTx));

    // Create coinstake transaction.
    if(fProofOfStake)
    {
        CMutableTransaction coinstakeTx;
        coinstakeTx.vout.resize(2);
        coinstakeTx.vout[0].SetEmpty();
        coinstakeTx.vout[1].scriptPubKey = scriptPubKeyIn;
        originalRewardTx = coinstakeTx;
        pblock->vtx[1] = MakeTransactionRef(std::move(coinstakeTx));

        //this just makes CBlock::IsProofOfStake to return true
        //real prevoutstake info is filled in later in SignBlock
        pblock->prevoutStake.n=0;

    }

    //////////////////////////////////////////////////////// qtum
    QtumDGP qtumDGP(globalState.get(), fGettingValuesDGP);
    globalSealEngine->setQtumSchedule(qtumDGP.getGasSchedule(nHeight));
    uint32_t blockSizeDGP = qtumDGP.getBlockSize(nHeight);
    minGasPrice = qtumDGP.getMinGasPrice(nHeight);
    if(gArgs.IsArgSet("-staker-min-tx-gas-price")) {
        CAmount stakerMinGasPrice;
        if(ParseMoney(gArgs.GetArg("-staker-min-tx-gas-price", ""), stakerMinGasPrice)) {
            minGasPrice = std::max(minGasPrice, (uint64_t)stakerMinGasPrice);
        }
    }
    hardBlockGasLimit = qtumDGP.getBlockGasLimit(nHeight);
    softBlockGasLimit = gArgs.GetArg("-staker-soft-block-gas-limit", hardBlockGasLimit);
    softBlockGasLimit = std::min(softBlockGasLimit, hardBlockGasLimit);
    txGasLimit = gArgs.GetArg("-staker-max-tx-gas-limit", softBlockGasLimit);

    nBlockMaxWeight = blockSizeDGP ? blockSizeDGP * WITNESS_SCALE_FACTOR : nBlockMaxWeight;
    
    dev::h256 oldHashStateRoot(globalState->rootHash());
    dev::h256 oldHashUTXORoot(globalState->rootHashUTXO());
    ////////////////////////////////////////////////// deploy offline staking contract
    if(nHeight == chainparams.GetConsensus().nOfflineStakeHeight){
        globalState->deployDelegationsContract();
    }
    /////////////////////////////////////////////////
    int nPackagesSelected = 0;
    int nDescendantsUpdated = 0;
    addPackageTxs(nPackagesSelected, nDescendantsUpdated, minGasPrice);
    pblock->hashStateRoot = uint256(h256Touint(dev::h256(globalState->rootHash())));
    pblock->hashUTXORoot = uint256(h256Touint(dev::h256(globalState->rootHashUTXO())));
    globalState->setRoot(oldHashStateRoot);
    globalState->setRootUTXO(oldHashUTXORoot);

    //this should already be populated by AddBlock in case of contracts, but if no contracts
    //then it won't get populated
    RebuildRefundTransaction();
    ////////////////////////////////////////////////////////

    pblocktemplate->vchCoinbaseCommitment = GenerateCoinbaseCommitment(*pblock, pindexPrev, chainparams.GetConsensus(), fProofOfStake);
    pblocktemplate->vTxFees[0] = -nFees;

    LogPrintf("CreateNewBlock(): block weight: %u txs: %u fees: %ld sigops %d\n", GetBlockWeight(*pblock), nBlockTx, nFees, nBlockSigOpsCost);

    // The total fee is the Fees minus the Refund
    if (pTotalFees)
        *pTotalFees = nFees - bceResult.refundSender;

    // Fill in header
    pblock->hashPrevBlock  = pindexPrev->GetBlockHash();
    pblock->nNonce         = 0;
    pblocktemplate->vTxSigOpsCost[0] = WITNESS_SCALE_FACTOR * GetLegacySigOpCount(*pblock->vtx[0]);

    BlockValidationState state;
    if (!fProofOfStake && !TestBlockValidity(state, chainparams, *pblock, pindexPrev, false, false)) {
        throw std::runtime_error(strprintf("%s: TestBlockValidity failed: %s", __func__, state.ToString()));
    }
    int64_t nTime2 = GetTimeMicros();

    LogPrint(BCLog::BENCH, "CreateNewBlock() packages: %.2fms (%d packages, %d updated descendants), validity: %.2fms (total %.2fms)\n", 0.001 * (nTime1 - nTimeStart), nPackagesSelected, nDescendantsUpdated, 0.001 * (nTime2 - nTime1), 0.001 * (nTime2 - nTimeStart));

    return std::move(pblocktemplate);
}

std::unique_ptr<CBlockTemplate> BlockAssembler::CreateEmptyBlock(const CScript& scriptPubKeyIn, bool fMineWitnessTx, bool fProofOfStake, int64_t* pTotalFees, int32_t nTime)
{
    resetBlock();

    pblocktemplate.reset(new CBlockTemplate());

    if(!pblocktemplate.get())
        return nullptr;
    pblock = &pblocktemplate->block; // pointer for convenience

    // Add dummy coinbase tx as first transaction
    pblock->vtx.emplace_back();
    // Add dummy coinstake tx as second transaction
    if(fProofOfStake)
        pblock->vtx.emplace_back();
    pblocktemplate->vTxFees.push_back(-1); // updated at end
    pblocktemplate->vTxSigOpsCost.push_back(-1); // updated at end

#ifdef ENABLE_WALLET
    if(pwallet && pwallet->IsStakeClosing())
        return nullptr;
#endif
    LOCK2(cs_main, m_mempool.cs);
    CBlockIndex* pindexPrev = ::ChainActive().Tip();
    assert(pindexPrev != nullptr);
    nHeight = pindexPrev->nHeight + 1;

    pblock->nVersion = ComputeBlockVersion(pindexPrev, chainparams.GetConsensus());
    // -regtest only: allow overriding block.nVersion with
    // -blockversion=N to test forking scenarios
    if (chainparams.MineBlocksOnDemand())
        pblock->nVersion = gArgs.GetArg("-blockversion", pblock->nVersion);

    uint32_t txProofTime = nTime == 0 ? GetAdjustedTime() : nTime;
    if(fProofOfStake)
        txProofTime &= ~chainparams.GetConsensus().StakeTimestampMask(nHeight);
    pblock->nTime = txProofTime;
    const int64_t nMedianTimePast = pindexPrev->GetMedianTimePast();

    nLockTimeCutoff = (STANDARD_LOCKTIME_VERIFY_FLAGS & LOCKTIME_MEDIAN_TIME_PAST)
                       ? nMedianTimePast
                       : pblock->GetBlockTime();

    // Decide whether to include witness transactions
    // This is only needed in case the witness softfork activation is reverted
    // (which would require a very deep reorganization) or when
    // -promiscuousmempoolflags is used.
    // TODO: replace this with a call to main to assess validity of a mempool
    // transaction (which in most cases can be a no-op).
    fIncludeWitness = IsWitnessEnabled(pindexPrev, chainparams.GetConsensus()) && fMineWitnessTx;

    m_last_block_num_txs = nBlockTx;
    m_last_block_weight = nBlockWeight;

    // Create coinbase transaction.
    CMutableTransaction coinbaseTx;
    coinbaseTx.vin.resize(1);
    coinbaseTx.vin[0].prevout.SetNull();
    coinbaseTx.vout.resize(1);
    if (fProofOfStake)
    {
        // Make the coinbase tx empty in case of proof of stake
        coinbaseTx.vout[0].SetEmpty();
    }
    else
    {
        coinbaseTx.vout[0].scriptPubKey = scriptPubKeyIn;
        coinbaseTx.vout[0].nValue = nFees + GetBlockSubsidy(nHeight, chainparams.GetConsensus());
    }
    coinbaseTx.vin[0].scriptSig = CScript() << nHeight << OP_0;
    originalRewardTx = coinbaseTx;
    pblock->vtx[0] = MakeTransactionRef(std::move(coinbaseTx));

    // Create coinstake transaction.
    if(fProofOfStake)
    {
        CMutableTransaction coinstakeTx;
        coinstakeTx.vout.resize(2);
        coinstakeTx.vout[0].SetEmpty();
        coinstakeTx.vout[1].scriptPubKey = scriptPubKeyIn;
        originalRewardTx = coinstakeTx;
        pblock->vtx[1] = MakeTransactionRef(std::move(coinstakeTx));

        //this just makes CBlock::IsProofOfStake to return true
        //real prevoutstake info is filled in later in SignBlock
        pblock->prevoutStake.n=0;
    }

    //////////////////////////////////////////////////////// qtum
    //state shouldn't change here for an empty block, but if it's not valid it'll fail in CheckBlock later
    pblock->hashStateRoot = uint256(h256Touint(dev::h256(globalState->rootHash())));
    pblock->hashUTXORoot = uint256(h256Touint(dev::h256(globalState->rootHashUTXO())));

    RebuildRefundTransaction();
    ////////////////////////////////////////////////////////

    pblocktemplate->vchCoinbaseCommitment = GenerateCoinbaseCommitment(*pblock, pindexPrev, chainparams.GetConsensus(), fProofOfStake);
    pblocktemplate->vTxFees[0] = -nFees;

    // The total fee is the Fees minus the Refund
    if (pTotalFees)
        *pTotalFees = nFees - bceResult.refundSender;

    // Fill in header
    pblock->hashPrevBlock  = pindexPrev->GetBlockHash();
    if (!fProofOfStake)
        UpdateTime(pblock, chainparams.GetConsensus(), pindexPrev);
    pblock->nBits          = GetNextWorkRequired(pindexPrev, pblock, chainparams.GetConsensus(),fProofOfStake);
    pblock->nNonce         = 0;
    pblocktemplate->vTxSigOpsCost[0] = WITNESS_SCALE_FACTOR * GetLegacySigOpCount(*pblock->vtx[0]);

    BlockValidationState state;
    if (!fProofOfStake && !TestBlockValidity(state, chainparams, *pblock, pindexPrev, false, false)) {
        throw std::runtime_error(strprintf("%s: TestBlockValidity failed: %s", __func__, state.ToString()));
    }

    return std::move(pblocktemplate);
}

void BlockAssembler::onlyUnconfirmed(CTxMemPool::setEntries& testSet)
{
    for (CTxMemPool::setEntries::iterator iit = testSet.begin(); iit != testSet.end(); ) {
        // Only test txs not already in the block
        if (inBlock.count(*iit)) {
            testSet.erase(iit++);
        }
        else {
            iit++;
        }
    }
}

bool BlockAssembler::TestPackage(uint64_t packageSize, int64_t packageSigOpsCost) const
{
    // TODO: switch to weight-based accounting for packages instead of vsize-based accounting.
    if (nBlockWeight + WITNESS_SCALE_FACTOR * packageSize >= nBlockMaxWeight)
        return false;
    if (nBlockSigOpsCost + packageSigOpsCost >= (uint64_t)dgpMaxBlockSigOps)
        return false;
    return true;
}

// Perform transaction-level checks before adding to block:
// - transaction finality (locktime)
// - premature witness (in case segwit transactions are added to mempool before
//   segwit activation)
bool BlockAssembler::TestPackageTransactions(const CTxMemPool::setEntries& package)
{
    for (CTxMemPool::txiter it : package) {
        if (!IsFinalTx(it->GetTx(), nHeight, nLockTimeCutoff))
            return false;
        if (!fIncludeWitness && it->GetTx().HasWitness())
            return false;
    }
    return true;
}

bool BlockAssembler::AttemptToAddContractToBlock(CTxMemPool::txiter iter, uint64_t minGasPrice) {
    if (nTimeLimit != 0 && GetAdjustedTime() >= nTimeLimit - nBytecodeTimeBuffer) {
        return false;
    }
    if (gArgs.GetBoolArg("-disablecontractstaking", false))
    {
        // Contract staking is disabled for the staker
        return false;
    }
    
    dev::h256 oldHashStateRoot(globalState->rootHash());
    dev::h256 oldHashUTXORoot(globalState->rootHashUTXO());
    // operate on local vars first, then later apply to `this`
    uint64_t nBlockWeight = this->nBlockWeight;
    uint64_t nBlockSigOpsCost = this->nBlockSigOpsCost;

    unsigned int contractflags = GetContractScriptFlags(nHeight, chainparams.GetConsensus());
    QtumTxConverter convert(iter->GetTx(), NULL, &pblock->vtx, contractflags);

    ExtractQtumTX resultConverter;
    if(!convert.extractionQtumTransactions(resultConverter)){
        //this check already happens when accepting txs into mempool
        //therefore, this can only be triggered by using raw transactions on the staker itself
        LogPrintf("AttemptToAddContractToBlock(): Fail to extract contacts from tx %s\n", iter->GetTx().GetHash().ToString());
        return false;
    }
    std::vector<QtumTransaction> qtumTransactions = resultConverter.first;
    dev::u256 txGas = 0;
    for(QtumTransaction qtumTransaction : qtumTransactions){
        txGas += qtumTransaction.gas();
        if(txGas > txGasLimit) {
            // Limit the tx gas limit by the soft limit if such a limit has been specified.
            LogPrintf("AttemptToAddContractToBlock(): The gas needed is bigger than -staker-max-tx-gas-limit for the contract tx %s\n", iter->GetTx().GetHash().ToString());
            return false;
        }

        if(bceResult.usedGas + qtumTransaction.gas() > softBlockGasLimit){
            // If this transaction's gasLimit could cause block gas limit to be exceeded, then don't add it
            // Log if the contract is the only contract tx
            if(bceResult.usedGas == 0)
                LogPrintf("AttemptToAddContractToBlock(): The gas needed is bigger than -staker-soft-block-gas-limit for the contract tx %s\n", iter->GetTx().GetHash().ToString());
            return false;
        }
        if(qtumTransaction.gasPrice() < minGasPrice){
            //if this transaction's gasPrice is less than the current DGP minGasPrice don't add it
            LogPrintf("AttemptToAddContractToBlock(): The gas price is less than -staker-min-tx-gas-price for the contract tx %s\n", iter->GetTx().GetHash().ToString());
            return false;
        }
    }
    // We need to pass the DGP's block gas limit (not the soft limit) since it is consensus critical.
    ByteCodeExec exec(*pblock, qtumTransactions, hardBlockGasLimit, ::ChainActive().Tip());
    if(!exec.performByteCode()){
        //error, don't add contract
        globalState->setRoot(oldHashStateRoot);
        globalState->setRootUTXO(oldHashUTXORoot);
        LogPrintf("AttemptToAddContractToBlock(): Perform byte code fails for the contract tx %s\n", iter->GetTx().GetHash().ToString());
        return false;
    }

    ByteCodeExecResult testExecResult;
    if(!exec.processingResults(testExecResult)){
        globalState->setRoot(oldHashStateRoot);
        globalState->setRootUTXO(oldHashUTXORoot);
        LogPrintf("AttemptToAddContractToBlock(): Processing results fails for the contract tx %s\n", iter->GetTx().GetHash().ToString());
        return false;
    }

    if(bceResult.usedGas + testExecResult.usedGas > softBlockGasLimit){
        // If this transaction could cause block gas limit to be exceeded, then don't add it
        globalState->setRoot(oldHashStateRoot);
        globalState->setRootUTXO(oldHashUTXORoot);
        // Log if the contract is the only contract tx
        if(bceResult.usedGas == 0)
            LogPrintf("AttemptToAddContractToBlock(): The gas used is bigger than -staker-soft-block-gas-limit for the contract tx %s\n", iter->GetTx().GetHash().ToString());
        return false;
    }

    //apply contractTx costs to local state
    nBlockWeight += iter->GetTxWeight();
    nBlockSigOpsCost += iter->GetSigOpCost();
    //apply value-transfer txs to local state
    for (CTransaction &t : testExecResult.valueTransfers) {
        nBlockWeight += GetTransactionWeight(t);
        nBlockSigOpsCost += GetLegacySigOpCount(t);
    }

    int proofTx = pblock->IsProofOfStake() ? 1 : 0;

    //calculate sigops from new refund/proof tx

    //first, subtract old proof tx
    nBlockSigOpsCost -= GetLegacySigOpCount(*pblock->vtx[proofTx]);

    // manually rebuild refundtx
    CMutableTransaction contrTx(*pblock->vtx[proofTx]);
    //note, this will need changed for MPoS
    int i=contrTx.vout.size();
    contrTx.vout.resize(contrTx.vout.size()+testExecResult.refundOutputs.size());
    for(CTxOut& vout : testExecResult.refundOutputs){
        contrTx.vout[i]=vout;
        i++;
    }
    nBlockSigOpsCost += GetLegacySigOpCount(contrTx);
    //all contract costs now applied to local state

    //Check if block will be too big or too expensive with this contract execution
    if (nBlockSigOpsCost * WITNESS_SCALE_FACTOR > (uint64_t)dgpMaxBlockSigOps ||
            nBlockWeight > dgpMaxBlockWeight) {
        //contract will not be added to block, so revert state to before we tried
        globalState->setRoot(oldHashStateRoot);
        globalState->setRootUTXO(oldHashUTXORoot);
        return false;
    }

    //block is not too big, so apply the contract execution and it's results to the actual block

    //apply local bytecode to global bytecode state
    bceResult.usedGas += testExecResult.usedGas;
    bceResult.refundSender += testExecResult.refundSender;
    bceResult.refundOutputs.insert(bceResult.refundOutputs.end(), testExecResult.refundOutputs.begin(), testExecResult.refundOutputs.end());
    bceResult.valueTransfers = std::move(testExecResult.valueTransfers);

    pblock->vtx.emplace_back(iter->GetSharedTx());
    pblocktemplate->vTxFees.push_back(iter->GetFee());
    pblocktemplate->vTxSigOpsCost.push_back(iter->GetSigOpCost());
    this->nBlockWeight += iter->GetTxWeight();
    ++nBlockTx;
    this->nBlockSigOpsCost += iter->GetSigOpCost();
    nFees += iter->GetFee();
    inBlock.insert(iter);

    for (CTransaction &t : bceResult.valueTransfers) {
        pblock->vtx.emplace_back(MakeTransactionRef(std::move(t)));
        this->nBlockWeight += GetTransactionWeight(t);
        this->nBlockSigOpsCost += GetLegacySigOpCount(t);
        ++nBlockTx;
    }
    //calculate sigops from new refund/proof tx
    this->nBlockSigOpsCost -= GetLegacySigOpCount(*pblock->vtx[proofTx]);
    RebuildRefundTransaction();
    this->nBlockSigOpsCost += GetLegacySigOpCount(*pblock->vtx[proofTx]);

    bceResult.valueTransfers.clear();

    return true;
}

void BlockAssembler::AddToBlock(CTxMemPool::txiter iter)
{
    pblock->vtx.emplace_back(iter->GetSharedTx());
    pblocktemplate->vTxFees.push_back(iter->GetFee());
    pblocktemplate->vTxSigOpsCost.push_back(iter->GetSigOpCost());
    nBlockWeight += iter->GetTxWeight();
    ++nBlockTx;
    nBlockSigOpsCost += iter->GetSigOpCost();
    nFees += iter->GetFee();
    inBlock.insert(iter);

    bool fPrintPriority = gArgs.GetBoolArg("-printpriority", DEFAULT_PRINTPRIORITY);
    if (fPrintPriority) {
        LogPrintf("fee %s txid %s\n",
                  CFeeRate(iter->GetModifiedFee(), iter->GetTxSize()).ToString(),
                  iter->GetTx().GetHash().ToString());
    }
}

int BlockAssembler::UpdatePackagesForAdded(const CTxMemPool::setEntries& alreadyAdded,
        indexed_modified_transaction_set &mapModifiedTx)
{
    int nDescendantsUpdated = 0;
    for (CTxMemPool::txiter it : alreadyAdded) {
        CTxMemPool::setEntries descendants;
        m_mempool.CalculateDescendants(it, descendants);
        // Insert all descendants (not yet in block) into the modified set
        for (CTxMemPool::txiter desc : descendants) {
            if (alreadyAdded.count(desc))
                continue;
            ++nDescendantsUpdated;
            modtxiter mit = mapModifiedTx.find(desc);
            if (mit == mapModifiedTx.end()) {
                CTxMemPoolModifiedEntry modEntry(desc);
                modEntry.nSizeWithAncestors -= it->GetTxSize();
                modEntry.nModFeesWithAncestors -= it->GetModifiedFee();
                modEntry.nSigOpCostWithAncestors -= it->GetSigOpCost();
                mapModifiedTx.insert(modEntry);
            } else {
                mapModifiedTx.modify(mit, update_for_parent_inclusion(it));
            }
        }
    }
    return nDescendantsUpdated;
}

// Skip entries in mapTx that are already in a block or are present
// in mapModifiedTx (which implies that the mapTx ancestor state is
// stale due to ancestor inclusion in the block)
// Also skip transactions that we've already failed to add. This can happen if
// we consider a transaction in mapModifiedTx and it fails: we can then
// potentially consider it again while walking mapTx.  It's currently
// guaranteed to fail again, but as a belt-and-suspenders check we put it in
// failedTx and avoid re-evaluation, since the re-evaluation would be using
// cached size/sigops/fee values that are not actually correct.
bool BlockAssembler::SkipMapTxEntry(CTxMemPool::txiter it, indexed_modified_transaction_set &mapModifiedTx, CTxMemPool::setEntries &failedTx)
{
    assert(it != m_mempool.mapTx.end());
    return mapModifiedTx.count(it) || inBlock.count(it) || failedTx.count(it);
}

void BlockAssembler::SortForBlock(const CTxMemPool::setEntries& package, std::vector<CTxMemPool::txiter>& sortedEntries)
{
    // Sort package by ancestor count
    // If a transaction A depends on transaction B, then A's ancestor count
    // must be greater than B's.  So this is sufficient to validly order the
    // transactions for block inclusion.
    sortedEntries.clear();
    sortedEntries.insert(sortedEntries.begin(), package.begin(), package.end());
    std::sort(sortedEntries.begin(), sortedEntries.end(), CompareTxIterByAncestorCount());
}

// This transaction selection algorithm orders the mempool based
// on feerate of a transaction including all unconfirmed ancestors.
// Since we don't remove transactions from the mempool as we select them
// for block inclusion, we need an alternate method of updating the feerate
// of a transaction with its not-yet-selected ancestors as we go.
// This is accomplished by walking the in-mempool descendants of selected
// transactions and storing a temporary modified state in mapModifiedTxs.
// Each time through the loop, we compare the best transaction in
// mapModifiedTxs with the next transaction in the mempool to decide what
// transaction package to work on next.
void BlockAssembler::addPackageTxs(int &nPackagesSelected, int &nDescendantsUpdated, uint64_t minGasPrice)
{
    // mapModifiedTx will store sorted packages after they are modified
    // because some of their txs are already in the block
    indexed_modified_transaction_set mapModifiedTx;
    // Keep track of entries that failed inclusion, to avoid duplicate work
    CTxMemPool::setEntries failedTx;

    // Start by adding all descendants of previously added txs to mapModifiedTx
    // and modifying them for their already included ancestors
    UpdatePackagesForAdded(inBlock, mapModifiedTx);

    CTxMemPool::indexed_transaction_set::index<ancestor_score_or_gas_price>::type::iterator mi = m_mempool.mapTx.get<ancestor_score_or_gas_price>().begin();
    CTxMemPool::txiter iter;

    // Limit the number of attempts to add transactions to the block when it is
    // close to full; this is just a simple heuristic to finish quickly if the
    // mempool has a lot of entries.
    const int64_t MAX_CONSECUTIVE_FAILURES = 1000;
    int64_t nConsecutiveFailed = 0;

    while (mi != m_mempool.mapTx.get<ancestor_score_or_gas_price>().end() || !mapModifiedTx.empty()) {
        if(nTimeLimit != 0 && GetAdjustedTime() >= nTimeLimit){
            //no more time to add transactions, just exit
            return;
        }
        // First try to find a new transaction in mapTx to evaluate.
        if (mi != m_mempool.mapTx.get<ancestor_score_or_gas_price>().end() &&
            SkipMapTxEntry(m_mempool.mapTx.project<0>(mi), mapModifiedTx, failedTx)) {
            ++mi;
            continue;
        }

        // Now that mi is not stale, determine which transaction to evaluate:
        // the next entry from mapTx, or the best from mapModifiedTx?
        bool fUsingModified = false;

        modtxscoreiter modit = mapModifiedTx.get<ancestor_score_or_gas_price>().begin();
        if (mi == m_mempool.mapTx.get<ancestor_score_or_gas_price>().end()) {
            // We're out of entries in mapTx; use the entry from mapModifiedTx
            iter = modit->iter;
            fUsingModified = true;
        } else {
            // Try to compare the mapTx entry to the mapModifiedTx entry
            iter = m_mempool.mapTx.project<0>(mi);
            if (modit != mapModifiedTx.get<ancestor_score_or_gas_price>().end() &&
                    CompareModifiedEntry()(*modit, CTxMemPoolModifiedEntry(iter))) {
                // The best entry in mapModifiedTx has higher score
                // than the one from mapTx.
                // Switch which transaction (package) to consider
                iter = modit->iter;
                fUsingModified = true;
            } else {
                // Either no entry in mapModifiedTx, or it's worse than mapTx.
                // Increment mi for the next loop iteration.
                ++mi;
            }
        }

        // We skip mapTx entries that are inBlock, and mapModifiedTx shouldn't
        // contain anything that is inBlock.
        assert(!inBlock.count(iter));

        uint64_t packageSize = iter->GetSizeWithAncestors();
        CAmount packageFees = iter->GetModFeesWithAncestors();
        int64_t packageSigOpsCost = iter->GetSigOpCostWithAncestors();
        if (fUsingModified) {
            packageSize = modit->nSizeWithAncestors;
            packageFees = modit->nModFeesWithAncestors;
            packageSigOpsCost = modit->nSigOpCostWithAncestors;
        }

        if (packageFees < blockMinFeeRate.GetFee(packageSize)) {
            // Everything else we might consider has a lower fee rate
            return;
        }

        if (!TestPackage(packageSize, packageSigOpsCost)) {
            if (fUsingModified) {
                // Since we always look at the best entry in mapModifiedTx,
                // we must erase failed entries so that we can consider the
                // next best entry on the next loop iteration
                mapModifiedTx.get<ancestor_score_or_gas_price>().erase(modit);
                failedTx.insert(iter);
            }

            ++nConsecutiveFailed;

            if (nConsecutiveFailed > MAX_CONSECUTIVE_FAILURES && nBlockWeight >
                    nBlockMaxWeight - 4000) {
                // Give up if we're close to full and haven't succeeded in a while
                break;
            }
            continue;
        }

        CTxMemPool::setEntries ancestors;
        uint64_t nNoLimit = std::numeric_limits<uint64_t>::max();
        std::string dummy;
        m_mempool.CalculateMemPoolAncestors(*iter, ancestors, nNoLimit, nNoLimit, nNoLimit, nNoLimit, dummy, false);

        onlyUnconfirmed(ancestors);
        ancestors.insert(iter);

        // Test if all tx's are Final
        if (!TestPackageTransactions(ancestors)) {
            if (fUsingModified) {
                mapModifiedTx.get<ancestor_score_or_gas_price>().erase(modit);
                failedTx.insert(iter);
            }
            continue;
        }

        // This transaction will make it in; reset the failed counter.
        nConsecutiveFailed = 0;

        // Package can be added. Sort the entries in a valid order.
        std::vector<CTxMemPool::txiter> sortedEntries;
        SortForBlock(ancestors, sortedEntries);

        bool wasAdded=true;
        for (size_t i=0; i<sortedEntries.size(); ++i) {
            if(!wasAdded || (nTimeLimit != 0 && GetAdjustedTime() >= nTimeLimit))
            {
                //if out of time, or earlier ancestor failed, then skip the rest of the transactions
                mapModifiedTx.erase(sortedEntries[i]);
                wasAdded=false;
                continue;
            }
            const CTransaction& tx = sortedEntries[i]->GetTx();
            if(wasAdded) {
                if (tx.HasCreateOrCall()) {
                    wasAdded = AttemptToAddContractToBlock(sortedEntries[i], minGasPrice);
                    if(!wasAdded){
                        if(fUsingModified) {
                            //this only needs to be done once to mark the whole package (everything in sortedEntries) as failed
                            mapModifiedTx.get<ancestor_score_or_gas_price>().erase(modit);
                            failedTx.insert(iter);
                        }
                    }
                } else {
                    AddToBlock(sortedEntries[i]);
                }
            }
            // Erase from the modified set, if present
            mapModifiedTx.erase(sortedEntries[i]);
        }

        if(!wasAdded){
            //skip UpdatePackages if a transaction failed to be added (match TestPackage logic)
            continue;
        }

        ++nPackagesSelected;

        // Update transactions that depend on each of these
        nDescendantsUpdated += UpdatePackagesForAdded(ancestors, mapModifiedTx);
    }
}

void IncrementExtraNonce(CBlock* pblock, const CBlockIndex* pindexPrev, unsigned int& nExtraNonce)
{
    // Update nExtraNonce
    static uint256 hashPrevBlock;
    if (hashPrevBlock != pblock->hashPrevBlock)
    {
        nExtraNonce = 0;
        hashPrevBlock = pblock->hashPrevBlock;
    }
    ++nExtraNonce;
    unsigned int nHeight = pindexPrev->nHeight+1; // Height first in coinbase required for block.version=2
    CMutableTransaction txCoinbase(*pblock->vtx[0]);
    txCoinbase.vin[0].scriptSig = (CScript() << nHeight << CScriptNum(nExtraNonce));
    assert(txCoinbase.vin[0].scriptSig.size() <= 100);

    pblock->vtx[0] = MakeTransactionRef(std::move(txCoinbase));
    pblock->hashMerkleRoot = BlockMerkleRoot(*pblock);
}

#ifdef ENABLE_WALLET
//////////////////////////////////////////////////////////////////////////////
//
// Proof of Stake miner
//

//
// Looking for suitable coins for creating new block.
//

class DelegationFilterBase : public IDelegationFilter
{
public:
    bool GetKey(const std::string& strAddress, uint160& keyId)
    {
        CTxDestination destination = DecodeDestination(strAddress);
        if (!IsValidDestination(destination)) {
            return false;
        }

        const PKHash *pkhash = boost::get<PKHash>(&destination);
        if (!pkhash) {
            return false;
        }

        keyId = uint160(*pkhash);

        return true;
    }
};

class DelegationsStaker : public DelegationFilterBase
{
public:
    enum StakerType
    {
        STAKER_NORMAL    = 0,
        STAKER_ALLOWLIST = 1,
        STAKER_EXCLUDELIST = 2,
    };

    DelegationsStaker(CWallet *_pwallet):
        pwallet(_pwallet),
        cacheHeight(0),
        type(StakerType::STAKER_NORMAL),
        spk_man(0)
    {
        spk_man = _pwallet->GetLegacyScriptPubKeyMan();

        // Get allow list
        for (const std::string& strAddress : gArgs.GetArgs("-stakingallowlist"))
        {
            uint160 keyId;
            if(GetKey(strAddress, keyId))
            {
                if(std::find(allowList.begin(), allowList.end(), keyId) == allowList.end())
                    allowList.push_back(keyId);
            }
            else
            {
                LogPrint(BCLog::COINSTAKE, "Fail to add %s to stake allow list\n", strAddress);
            }
        }

        // Get exclude list
        for (const std::string& strAddress : gArgs.GetArgs("-stakingexcludelist"))
        {
            uint160 keyId;
            if(GetKey(strAddress, keyId))
            {
                if(std::find(excludeList.begin(), excludeList.end(), keyId) == excludeList.end())
                    excludeList.push_back(keyId);
            }
            else
            {
                LogPrint(BCLog::COINSTAKE, "Fail to add %s to stake exclude list\n", strAddress);
            }
        }

        // Set staker type
        if(allowList.size() > 0)
        {
            type = StakerType::STAKER_ALLOWLIST;
        }
        else if(excludeList.size() > 0)
        {
            type = StakerType::STAKER_EXCLUDELIST;
        }
    }

    bool Match(const DelegationEvent& event) const
    {
        bool mine = spk_man->HaveKey(CKeyID(event.item.staker));
        if(!mine)
            return false;

        CSuperStakerInfo info;
        if(pwallet->GetSuperStaker(info, event.item.staker) && info.fCustomConfig)
        {
            return CheckAddressList(info.nDelegateAddressType, info.delegateAddressList, info.delegateAddressList, event);
        }

        return CheckAddressList(type, allowList, excludeList, event);
    }

    bool CheckAddressList(const int& _type, const std::vector<uint160>& _allowList, const std::vector<uint160>& _excludeList, const DelegationEvent& event) const
    {
        switch (_type) {
        case STAKER_NORMAL:
            return true;
        case STAKER_ALLOWLIST:
            return std::count(_allowList.begin(), _allowList.end(), event.item.delegate);
        case STAKER_EXCLUDELIST:
            return std::count(_excludeList.begin(), _excludeList.end(), event.item.delegate) == 0;
        default:
            break;
        }

        return false;
    }

    void Update(int32_t nHeight)
    {
        if(pwallet->fUpdatedSuperStaker)
        {
            // Clear cache if updated
            cacheHeight = 0;
            cacheDelegationsStaker.clear();
            pwallet->fUpdatedSuperStaker = false;
        }

        std::map<uint160, Delegation> delegations_staker;
        int checkpointSpan = Params().GetConsensus().CheckpointSpan(nHeight);
        if(nHeight <= checkpointSpan)
        {
            // Get delegations from events
            std::vector<DelegationEvent> events;
            qtumDelegations.FilterDelegationEvents(events, *this);
            delegations_staker = qtumDelegations.DelegationsFromEvents(events);
        }
        else
        {
            // Update the cached delegations for the staker, older then the sync checkpoint (500 blocks)
            int cpsHeight = nHeight - checkpointSpan;
            if(cacheHeight < cpsHeight)
            {
                std::vector<DelegationEvent> events;
                qtumDelegations.FilterDelegationEvents(events, *this, cacheHeight, cpsHeight);
                qtumDelegations.UpdateDelegationsFromEvents(events, cacheDelegationsStaker);
                cacheHeight = cpsHeight;
            }

            // Update the wallet delegations
            std::vector<DelegationEvent> events;
            qtumDelegations.FilterDelegationEvents(events, *this, cacheHeight + 1);
            delegations_staker = cacheDelegationsStaker;
            qtumDelegations.UpdateDelegationsFromEvents(events, delegations_staker);
        }
        pwallet->updateDelegationsStaker(delegations_staker);
    }

private:
    CWallet *pwallet;
    QtumDelegation qtumDelegations;
    int32_t cacheHeight;
    std::map<uint160, Delegation> cacheDelegationsStaker;
    std::vector<uint160> allowList;
    std::vector<uint160> excludeList;
    int type;
    LegacyScriptPubKeyMan* spk_man;
};

class MyDelegations : public DelegationFilterBase
{
public:
    MyDelegations(CWallet *_pwallet):
        pwallet(_pwallet),
        cacheHeight(0),
        spk_man(0)
    {
        spk_man = _pwallet->GetLegacyScriptPubKeyMan();
    }

    bool Match(const DelegationEvent& event) const
    {
        return spk_man->HaveKey(CKeyID(event.item.delegate));
    }

    void Update(interfaces::Chain::Lock& locked_chain, int32_t nHeight)
    {
        if(fLogEvents)
        {
            // When log events are enabled, search the log events to get complete list of my delegations
            int checkpointSpan = Params().GetConsensus().CheckpointSpan(nHeight);
            if(nHeight <= checkpointSpan)
            {
                // Get delegations from events
                std::vector<DelegationEvent> events;
                qtumDelegations.FilterDelegationEvents(events, *this);
                pwallet->m_my_delegations = qtumDelegations.DelegationsFromEvents(events);
            }
            else
            {
                // Update the cached delegations for the staker, older then the sync checkpoint (500 blocks)
                int cpsHeight = nHeight - checkpointSpan;
                if(cacheHeight < cpsHeight)
                {
                    std::vector<DelegationEvent> events;
                    qtumDelegations.FilterDelegationEvents(events, *this, cacheHeight, cpsHeight);
                    qtumDelegations.UpdateDelegationsFromEvents(events, cacheMyDelegations);
                    cacheHeight = cpsHeight;
                }

                // Update the wallet delegations
                std::vector<DelegationEvent> events;
                qtumDelegations.FilterDelegationEvents(events, *this, cacheHeight + 1);
                pwallet->m_my_delegations = cacheMyDelegations;
                qtumDelegations.UpdateDelegationsFromEvents(events, pwallet->m_my_delegations);
            }
        }
        else
        {
            // Log events are not enabled, search the available addresses for list of my delegations
            if(cacheHeight != nHeight)
            {
                cacheMyDelegations.clear();

                // Address map
                std::map<uint160, bool> mapAddress;

                // Get all addreses with coins
                pwallet->SelectAddress(locked_chain, mapAddress);

                // Get all addreses for delegations in the GUI
                for(auto item : pwallet->mapDelegation)
                {
                    uint160 address = item.second.delegateAddress;
                    if(spk_man->HaveKey(CKeyID(address)))
                    {
                        if (mapAddress.find(address) == mapAddress.end())
                        {
                            mapAddress[address] = false;
                        }
                    }
                }

                // Search my delegations in the addresses
                for(auto item: mapAddress)
                {
                    Delegation delegation;
                    uint160 address = item.first;
                    if(qtumDelegations.GetDelegation(address, delegation) && QtumDelegation::VerifyDelegation(address, delegation))
                    {
                        cacheMyDelegations[address] = delegation;
                    }
                }

                // Update my delegations list
                pwallet->m_my_delegations = cacheMyDelegations;
                cacheHeight = nHeight;
            }
        }
    }

private:

    CWallet *pwallet;
    QtumDelegation qtumDelegations;
    int32_t cacheHeight;
    std::map<uint160, Delegation> cacheMyDelegations;
    LegacyScriptPubKeyMan* spk_man;
};

bool CheckStake(const std::shared_ptr<const CBlock> pblock, CWallet& wallet)
{
    uint256 proofHash, hashTarget;
    uint256 hashBlock = pblock->GetHash();

    if(!pblock->IsProofOfStake())
        return error("CheckStake() : %s is not a proof-of-stake block", hashBlock.GetHex());

    // verify hash target and signature of coinstake tx
    {
        auto locked_chain = wallet.chain().lock();
        BlockValidationState state;
        if (!CheckProofOfStake(::BlockIndex()[pblock->hashPrevBlock], state, *pblock->vtx[1], pblock->nBits, pblock->nTime, pblock->GetProofOfDelegation(), pblock->prevoutStake, proofHash, hashTarget, ::ChainstateActive().CoinsTip()))
            return error("CheckStake() : proof-of-stake checking failed %s",state.GetRejectReason());
    }

    //// debug print
    LogPrint(BCLog::COINSTAKE, "CheckStake() : new proof-of-stake block found  \n  hash: %s \nproofhash: %s  \ntarget: %s\n", hashBlock.GetHex(), proofHash.GetHex(), hashTarget.GetHex());
    LogPrint(BCLog::COINSTAKE, "%s\n", pblock->ToString());
    LogPrint(BCLog::COINSTAKE, "out %s\n", FormatMoney(pblock->vtx[1]->GetValueOut()));

    // Found a solution
    {
        auto locked_chain = wallet.chain().lock();
        if (pblock->hashPrevBlock != ::ChainActive().Tip()->GetBlockHash())
            return error("CheckStake() : generated block is stale");

        LOCK(wallet.cs_wallet);
        for(const CTxIn& vin : pblock->vtx[1]->vin) {
            if (wallet.IsSpent(vin.prevout.hash, vin.prevout.n)) {
                return error("CheckStake() : generated block became invalid due to stake UTXO being spent");
            }
        }
    }

    // Process this block the same as if we had received it from another node
    bool fNewBlock = false;
    if (!ProcessNewBlock(Params(), pblock, true, &fNewBlock))
        return error("CheckStake() : ProcessBlock, block not accepted");

    return true;
}

bool SleepStaker(CWallet *pwallet, u_int64_t milliseconds)
{
    u_int64_t seconds = milliseconds / 1000;
    milliseconds %= 1000;

    for(unsigned int i = 0; i < seconds; i++)
    {
        if(!pwallet->IsStakeClosing())
            UninterruptibleSleep(std::chrono::seconds{1});
        else
            return false;
    }

    if(milliseconds)
    {
        if(!pwallet->IsStakeClosing())
            UninterruptibleSleep(std::chrono::milliseconds{milliseconds});
        else
            return false;
    }

    return !pwallet->IsStakeClosing();
}

/**
 * @brief The IStakeMiner class Miner interface
 */
class IStakeMiner
{
public:
    /**
     * @brief init Initialize the miner
     * @param pwallet Wallet to use
     * @param connman Nodes that connect
     */
    virtual void Init(CWallet *pwallet, CConnman* connman) = 0;

    /**
     * @brief run Run the miner
     */
    virtual void Run() = 0;

    /**
     * @brief ~IStakeMiner Destructor
     */
    virtual ~IStakeMiner() {};
};

class SolveItem
{
public:
    SolveItem(const COutPoint& _prevoutStake, const uint32_t& _blockTime, const bool& _delegate):
        prevoutStake(_prevoutStake),
        blockTime(_blockTime),
        delegate(_delegate)
    {}

    COutPoint prevoutStake;
    uint32_t blockTime = 0;
    bool delegate = false;
};

class StakeMinerPriv
{
public:
    CWallet *pwallet = 0;
    CConnman* connman = 0;
    bool fTryToSync = true;
    bool regtestMode = false;
    bool minDifficulty = false;
    bool fSuperStake = false;
    const Consensus::Params& consensusParams;
    int nOfflineStakeHeight = 0;
    bool fDelegationsContract = false;
    bool fEmergencyStaking = false;
    bool fAggressiveStaking = false;
    bool fError = false;
    int numThreads = 1;
    boost::thread_group threads;
    mutable RecursiveMutex cs_worker;

public:
    DelegationsStaker delegationsStaker;
    MyDelegations myDelegations;

public:
    int32_t nHeight = 0;
    uint32_t stakeTimestampMask = 1;
    int64_t nTotalFees = 0;
    bool haveCoinsForStake = false;
    bool forceUpdate = false;

    CBlockIndex* pindexPrev = 0;
    CAmount nTargetValue = 0;
    std::set<std::pair<const CWalletTx*,unsigned int> > setCoins;
    std::vector<COutPoint> setSelectedCoins;
    std::vector<COutPoint> setDelegateCoins;
    std::vector<COutPoint> prevouts;
    std::map<uint32_t, bool> mapSolveBlockTime;
    std::multimap<uint256, SolveItem> mapSolvedBlock;
    std::map<uint32_t, std::vector<COutPoint>> mapSolveSelectedCoins;
    std::map<uint32_t, std::vector<COutPoint>> mapSolveDelegateCoins;
    uint32_t beginningTime = 0;
    uint32_t endingTime = 0;

    std::shared_ptr<CBlock> pblock;
    std::unique_ptr<CBlockTemplate> pblocktemplate;
    std::shared_ptr<CBlock> pblockfilled;
    std::unique_ptr<CBlockTemplate> pblocktemplatefilled;

public:
    StakeMinerPriv(CWallet *_pwallet, CConnman* _connman):
        pwallet(_pwallet),
        connman(_connman),
        consensusParams(Params().GetConsensus()),
        delegationsStaker(_pwallet),
        myDelegations(_pwallet)

    {
        // Make this thread recognisable as the mining thread
        std::string threadName = "qtumstake";
        if(pwallet && pwallet->GetName() != "")
        {
            threadName = threadName + "-" + pwallet->GetName();
        }
        util::ThreadRename(threadName.c_str());

        regtestMode = Params().MineBlocksOnDemand();
        minDifficulty = consensusParams.fPowAllowMinDifficultyBlocks;
        fSuperStake = gArgs.GetBoolArg("-superstaking", DEFAULT_SUPER_STAKE);
        nOfflineStakeHeight = consensusParams.nOfflineStakeHeight;
        fDelegationsContract = !consensusParams.delegationsAddress.IsNull();
        fEmergencyStaking = gArgs.GetBoolArg("-emergencystaking", false);
        fAggressiveStaking = gArgs.IsArgSet("-aggressive-staking");
        if(pwallet) numThreads = pwallet->m_num_threads;
    }

    void clearCache()
    {
        nHeight = 0;
        stakeTimestampMask = 1;
        nTotalFees = 0;
        haveCoinsForStake = false;
        forceUpdate = false;

        pindexPrev = 0;
        nTargetValue = 0;
        setCoins.clear();
        setSelectedCoins.clear();
        setDelegateCoins.clear();
        prevouts.clear();
        mapSolveBlockTime.clear();
        mapSolvedBlock.clear();
        mapSolveSelectedCoins.clear();
        mapSolveDelegateCoins.clear();
        beginningTime = 0;
        endingTime = 0;

        pblock.reset();
        pblocktemplate.reset();
        pblockfilled.reset();
        pblocktemplatefilled.reset();
    }
};

class StakeMiner : public IStakeMiner
{
private:
    StakeMinerPriv *d = 0;

public:
    void Init(CWallet *pwallet, CConnman* connman)
    {
        d = new StakeMinerPriv(pwallet, connman);
    }

    void Run()
    {
        SetThreadPriority(THREAD_PRIORITY_LOWEST);
        // LogPrintf("%s %d\n", __func__, __LINE__);
        int64_t t = GetTimeMillis();
        while (Next()) {
            // LogPrintf("%s %d\n", __func__, __LINE__);
            // Is ready for mining
            if(!IsReady()) continue;
            LogPrintf("MSTIME ISREADY %s %d %d\n", __func__, __LINE__, (GetTimeMillis()-t));
            t = GetTimeMillis();

            // Cache mining data
            if(!CacheData()) continue;
            LogPrintf("MSTIME CACHEDATA %s %d %d\n", __func__, __LINE__, (GetTimeMillis()-t));
            t = GetTimeMillis();

            // Check if miner have coins for staking
            if(HaveCoinsForStake())
            {
                LogPrintf("MSTIME HaveCoinsForStake %s %d %d\n", __func__, __LINE__, (GetTimeMillis()-t));
                t = GetTimeMillis();
                // Look for possibility to create a block
                d->beginningTime = GetAdjustedTime();
                d->beginningTime &= ~d->stakeTimestampMask;
                d->endingTime = d->beginningTime + nMaxStakeLookahead;

                for(uint32_t blockTime = d->beginningTime; blockTime < d->endingTime; blockTime += d->stakeTimestampMask+1)
                {
                    // Update status bar
                    UpdateStatusBar(blockTime);
<<<<<<< HEAD
=======

                    // Check cached data
                    if(IsCachedDataOld())
                        break;

>>>>>>> ec2eceab
                    // Check if block can be created
                    t = GetTimeMillis();
                    if(CanCreateBlock(blockTime))
                    {
                        LogPrintf("MSTIME CanCreateBlock %s %d %d\n", __func__, __LINE__, (GetTimeMillis()-t));
                        t = GetTimeMillis();
                        // Create new block
                        if(!CreateNewBlock(blockTime)) break;
                        LogPrintf("MSTIME CreateNewBlock %s %d %d\n", __func__, __LINE__, (GetTimeMillis()-t));
                        t = GetTimeMillis();

                        // Sign new block
                        if(SignNewBlock(blockTime)) break;
                        LogPrintf("MSTIME SignNewBlock %s %d %d\n", __func__, __LINE__, (GetTimeMillis()-t));
                    }
                }
            }

            // Miner sleep before the next try
            Sleep(nMinerSleep);
        }
    }

    ~StakeMiner()
    {
        if(d)
        {
            delete d;
            d = 0;
        }
    }

protected:
    bool Next()
    {
        return d && d->pwallet && !d->pwallet->IsStakeClosing() && !d->fError;
    }

    bool Sleep(u_int64_t milliseconds)
    {
        return SleepStaker(d->pwallet, milliseconds);
    }

    bool IsStale(std::shared_ptr<CBlock> pblock)
    {
        if(d->pwallet->IsStakeClosing())
            return false;

        auto locked_chain = d->pwallet->chain().lock();
        CBlockIndex* tip = ::ChainActive().Tip();
        return tip != d->pindexPrev || tip->GetBlockHash() != pblock->hashPrevBlock;
    }

    bool IsReady()
    {
        // Check if wallet is ready
        while (d->pwallet->IsLocked() || !d->pwallet->m_enabled_staking || fReindex || fImporting)
        {
            d->pwallet->m_last_coin_stake_search_interval = 0;
            if(!Sleep(10000))
                return false;
        }

        // Wait for node connections
        // Don't disable PoS mining for no connections if in regtest mode
<<<<<<< HEAD
        /*if(!d->regtestMode && !d->fEmergencyStaking) {
=======
        if(!d->minDifficulty && !d->fEmergencyStaking) {
>>>>>>> ec2eceab
            while (d->connman->GetNodeCount(CConnman::CONNECTIONS_ALL) == 0 || ::ChainstateActive().IsInitialBlockDownload()) {
                d->pwallet->m_last_coin_stake_search_interval = 0;
                d->fTryToSync = true;
                if(!Sleep(1000))
                    return false;
            }
            if (d->fTryToSync) {
                d->fTryToSync = false;
                if (d->connman->GetNodeCount(CConnman::CONNECTIONS_ALL) < 3 ||
                    ::ChainActive().Tip()->GetBlockTime() < GetTime() - 10 * 60) {
                    Sleep(60000);
                    return false;
                }
            }
        }*/

        // Check if cached data is old
        uint32_t blokTime = GetAdjustedTime();
        blokTime &= ~d->stakeTimestampMask;
        if(!IsCachedDataOld() && d->endingTime >= blokTime)
        {
            Sleep(100);
            return false;
        }

        // Wait for PoW block time in regtest mode
        if(d->regtestMode) {
            bool waitForBlockTime = false;
            {
                if(d->pwallet->IsStakeClosing()) return false;
                auto locked_chain = d->pwallet->chain().lock();
                CBlockIndex* tip = ::ChainActive().Tip();
                if(tip && tip->IsProofOfWork() && tip->GetBlockTime() > GetTime()) {
                    waitForBlockTime = true;
                }
            }
            // Wait for generated PoW block time
            if(waitForBlockTime) {
                Sleep(10000);
                return false;
            }
        }

        return true;
    }

    bool IsCachedDataOld()
    {
        if(d->pwallet->IsStakeClosing()) return false;
        if(d->pindexPrev == 0 || d->forceUpdate) return true;
        auto locked_chain = d->pwallet->chain().lock();
        return ::ChainActive().Tip() != d->pindexPrev;
    }

    bool UpdateData()
    {
        if(d->pwallet->IsStakeClosing()) return false;
        auto locked_chain = d->pwallet->chain().lock();
        LOCK(d->pwallet->cs_wallet);

        d->clearCache();
        CAmount nBalance = d->pwallet->GetBalance().m_mine_trusted;
        d->nTargetValue = nBalance - d->pwallet->m_reserve_balance;
        CAmount nValueIn = 0;
        d->pindexPrev = ::ChainActive().Tip();
        int32_t nHeightTip = ::ChainActive().Height();
        d->nHeight = nHeightTip + 1;
        updateMinerParams(d->nHeight, d->consensusParams, d->minDifficulty);
        bool fOfflineStakeEnabled = (d->nHeight > d->nOfflineStakeHeight) && d->fDelegationsContract;
        if(fOfflineStakeEnabled)
        {
            d->myDelegations.Update(*locked_chain, nHeightTip);
        }
        d->pwallet->SelectCoinsForStaking(*locked_chain, d->nTargetValue, d->setCoins, nValueIn);
        if(d->fSuperStake && fOfflineStakeEnabled)
        {
            d->delegationsStaker.Update(nHeightTip);
            std::map<uint160, CAmount> mDelegateWeight;
            d->pwallet->SelectDelegateCoinsForStaking(*locked_chain, d->setDelegateCoins, mDelegateWeight);
            d->pwallet->updateDelegationsWeight(mDelegateWeight);
            d->pwallet->updateHaveCoinSuperStaker(d->setCoins);
        }
        d->stakeTimestampMask = d->consensusParams.StakeTimestampMask(d->nHeight);

        d->haveCoinsForStake = d->setCoins.size() > 0 || d->pwallet->CanSuperStake(d->setCoins, d->setDelegateCoins);
        if(d->haveCoinsForStake)
        {
            // Create an empty block. No need to process transactions until we know we can create a block
            d->nTotalFees = 0;
            d->pblocktemplate = std::unique_ptr<CBlockTemplate>(BlockAssembler(mempool, Params(), d->pwallet).CreateEmptyBlock(CScript(), true, true, &d->nTotalFees));
            if (!d->pblocktemplate.get()) {
                d->fError = true;
                return false;
            }
<<<<<<< HEAD
            d->pwallet->SelectCoinsForStaking(*locked_chain, d->nTargetValue, d->setCoins, nValueIn);
            LogPrintf("setCoins: %d %d\n", d->setCoins.size(), nValueIn);
            if(d->fSuperStake && fOfflineStakeEnabled)
=======
            d->pblock = std::make_shared<CBlock>(d->pblocktemplate->block);

            d->prevouts.insert(d->prevouts.end(), d->setDelegateCoins.begin(), d->setDelegateCoins.end());
            for(const std::pair<const CWalletTx*,unsigned int> &pcoin : d->setCoins)
>>>>>>> ec2eceab
            {
                d->prevouts.push_back(COutPoint(pcoin.first->GetHash(), pcoin.second));
            }

            d->pwallet->UpdateMinerStakeCache(true, d->prevouts, d->pindexPrev);
        }

        d->beginningTime = GetAdjustedTime();
        d->beginningTime &= ~d->stakeTimestampMask;
        d->endingTime = d->beginningTime + nMaxStakeLookahead;

        return true;
    }

    bool CacheData()
    {
        if(IsCachedDataOld())
        {
            if(!UpdateData())
                return false;
        }

        return !d->pwallet->IsStakeClosing();
    }

    bool HaveCoinsForStake()
    {
        return d->haveCoinsForStake;
    }

    void UpdateStatusBar(const uint32_t& blockTime)
    {
        // The information is needed for status bar to determine if the staker is trying to create block and when it will be created approximately,
        if(d->pwallet->m_last_coin_stake_search_time == 0) d->pwallet->m_last_coin_stake_search_time = GetAdjustedTime(); // startup timestamp
        // nLastCoinStakeSearchInterval > 0 mean that the staker is running
        int64_t searchInterval = blockTime - d->pwallet->m_last_coin_stake_search_time;
        if(searchInterval > 0) d->pwallet->m_last_coin_stake_search_interval = searchInterval;
    }

    void SloveBlock(uint32_t blockTime, size_t delegateSize, size_t from, size_t to)
    {
        std::multimap<uint256, SolveItem> tmpSolvedBlock;
        for(size_t i = from; i < to; i++)
        {
            const COutPoint &prevoutStake = d->prevouts[i];
            uint256 hashProofOfStake;
            if (CheckKernelCache(d->pindexPrev, d->pblock->nBits, blockTime, prevoutStake, d->pwallet->minerStakeCache, hashProofOfStake))
            {
                bool delegate = i < delegateSize;
                tmpSolvedBlock.insert(std::make_pair(hashProofOfStake, SolveItem(prevoutStake, blockTime, delegate)));
            }
        }

        if(tmpSolvedBlock.size() > 0)
        {
            LOCK(d->cs_worker);
            d->mapSolveBlockTime[blockTime] = true;
            d->mapSolvedBlock.insert(tmpSolvedBlock.begin(), tmpSolvedBlock.end());
        }
    }

    void SloveBlock(const uint32_t& blockTime)
    {
        // Init variables
        size_t listSize = d->prevouts.size();
        size_t delegateSize = d->setDelegateCoins.size();

        // Solve block
        int numThreads = std::min(d->numThreads, (int)listSize);
        if(listSize < 1000 || numThreads < 2)
        {
            SloveBlock(blockTime, delegateSize, 0, listSize);
        }
        else
        {
            size_t chunk = listSize / numThreads;
            for(int i = 0; i < numThreads; i++)
            {
                size_t from = i * chunk;
                size_t to = i == (numThreads -1) ? listSize : from + chunk;
                d->threads.create_thread([this, blockTime, delegateSize, from, to]{SloveBlock(blockTime, delegateSize, from, to);});
            }
            d->threads.join_all();
        }

        // Populate the list with the potential solwed blocks
        for (auto it = d->mapSolvedBlock.begin(); it != d->mapSolvedBlock.end(); ++it)
        {
            const SolveItem& item = (*it).second;
            if(item.delegate)
            {
                d->mapSolveDelegateCoins[item.blockTime].push_back(item.prevoutStake);
            }
            else
            {
                d->mapSolveSelectedCoins[item.blockTime].push_back(item.prevoutStake);
            }
        }
    }

    bool CanCreateBlock(const uint32_t& blockTime)
    {
        d->pblock->nTime = blockTime;
        if(d->mapSolveBlockTime.find(blockTime) == d->mapSolveBlockTime.end())
        {
            d->mapSolveBlockTime[blockTime] = false;
            SloveBlock(blockTime);
        }

        return d->mapSolveBlockTime[blockTime];
    }

    bool CreateNewBlock(const uint32_t& blockTime)
    {
        // increase priority so we can build the full PoS block ASAP to ensure the timestamp doesn't expire
        SetThreadPriority(THREAD_PRIORITY_ABOVE_NORMAL);

        if (IsStale(d->pblock)) {
            //another block was received while building ours, scrap progress
            LogPrintf("ThreadStakeMiner(): Valid future PoS block was orphaned before becoming valid\n");
            return false;
        }

        // Try to create an empty PoS block to get the address of the block creator for contracts
        if (!SignBlock(d->pblock, *(d->pwallet), d->nTotalFees, blockTime, d->setCoins, d->mapSolveSelectedCoins[blockTime], d->mapSolveDelegateCoins[blockTime], true, true))
            return false;

        // Create a block that's properly populated with transactions
        d->pblocktemplatefilled = std::unique_ptr<CBlockTemplate>(
                BlockAssembler(mempool, Params(), d->pwallet).CreateNewBlock(d->pblock->vtx[1]->vout[1].scriptPubKey, true, true, &(d->nTotalFees),
                                                        blockTime, FutureDrift(GetAdjustedTime(), d->nHeight, d->consensusParams) - nStakeTimeBuffer));
        if (!d->pblocktemplatefilled.get()) {
            d->fError = true;
            return false;
        }

        if (IsStale(d->pblock)) {
            //another block was received while building ours, scrap progress
            LogPrintf("ThreadStakeMiner(): Valid future PoS block was orphaned before becoming valid\n");
            return false;
        }

        // Sign the full block and use the timestamp from earlier for a valid stake
        d->pblockfilled = std::make_shared<CBlock>(d->pblocktemplatefilled->block);

        return true;
    }

    bool SignNewBlock(const uint32_t& blockTime)
    {
        // Try to sign the block once at specific time with the same cached data
        d->mapSolveBlockTime[blockTime] = false;
<<<<<<< HEAD
        // LogPrintf("%s %d\n", __func__, __LINE__);
        if (SignBlock(d->pblockfilled, *(d->pwallet), d->nTotalFees, blockTime, d->setCoins, d->setDelegateCoins)) {
            // LogPrintf("%s %d\n", __func__, __LINE__);
=======

        if (SignBlock(d->pblockfilled, *(d->pwallet), d->nTotalFees, blockTime, d->setCoins, d->mapSolveSelectedCoins[blockTime], d->mapSolveDelegateCoins[blockTime], true)) {
>>>>>>> ec2eceab
            // Should always reach here unless we spent too much time processing transactions and the timestamp is now invalid
            // CheckStake also does CheckBlock and AcceptBlock to propogate it to the network
            bool validBlock = false;
            while(!validBlock) {
                if (IsStale(d->pblockfilled)) {
                    //another block was received while building ours, scrap progress
                    LogPrintf("ThreadStakeMiner(): Valid future PoS block was orphaned before becoming valid\n");
                    break;
                }
                //check timestamps
                if (d->pblockfilled->GetBlockTime() <= d->pindexPrev->GetBlockTime() ||
                    FutureDrift(d->pblockfilled->GetBlockTime(), d->nHeight, d->consensusParams) < d->pindexPrev->GetBlockTime()) {
                    LogPrintf("ThreadStakeMiner(): Valid PoS block took too long to create and has expired\n");
                    break; //timestamp too late, so ignore
                }
                if (d->pblockfilled->GetBlockTime() > FutureDrift(GetAdjustedTime(), d->nHeight, d->consensusParams)) {
                    if (d->fAggressiveStaking) {
                        //if being agressive, then check more often to publish immediately when valid. This might allow you to find more blocks,
                        //but also increases the chance of broadcasting invalid blocks and getting DoS banned by nodes,
                        //or receiving more stale/orphan blocks than normal. Use at your own risk.
                        if(!Sleep(100)) break;
                    }else{
                        //too early, so wait 3 seconds and try again
                        if(!Sleep(nMinerWaitWalidBlock)) break;
                    }
                    continue;
                }
                validBlock=true;
            }
            if(validBlock) {
<<<<<<< HEAD
                CheckStake(d->pblockfilled, *(d->pwallet));
                LogPrintf("CALLED CHECKSTAKE\n");
=======
                if(!CheckStake(d->pblockfilled, *(d->pwallet)))
                    d->forceUpdate = true;
>>>>>>> ec2eceab
                // Update the search time when new valid block is created, needed for status bar icon
                d->pwallet->m_last_coin_stake_search_time = d->pblockfilled->GetBlockTime();
            }
            return true;
        }

        //return back to low priority
        SetThreadPriority(THREAD_PRIORITY_LOWEST);
        return false;
    }
<<<<<<< HEAD

};

/**
 * @brief The StakeMinerV1 class Qtum miner
 */
class StakeMinerV1 : public IStakeMiner
{
private:
    CWallet *pwallet = 0;
    CConnman* connman = 0;

public:
    void Init(CWallet *_pwallet, CConnman* _connman)
    {
        pwallet = _pwallet;
        connman = _connman;
    }

    void Run()
    {
        SetThreadPriority(THREAD_PRIORITY_LOWEST);

        // Make this thread recognisable as the mining thread
        std::string threadName = "qtumstake";
        if(pwallet && pwallet->GetName() != "")
        {
            threadName = threadName + "-" + pwallet->GetName();
        }
        util::ThreadRename(threadName.c_str());

        bool fTryToSync = true;
        bool regtestMode = Params().MineBlocksOnDemand();
        bool fSuperStake = gArgs.GetBoolArg("-superstaking", DEFAULT_SUPER_STAKE);
        DelegationsStaker delegationsStaker(pwallet);
        MyDelegations myDelegations(pwallet);
        const Consensus::Params& consensusParams = Params().GetConsensus();
        int nOfflineStakeHeight = consensusParams.nOfflineStakeHeight;
        bool fDelegationsContract = !consensusParams.delegationsAddress.IsNull();

        while (pwallet && !pwallet->IsStakeClosing())
        {
            while (pwallet->IsLocked() || !pwallet->m_enabled_staking || fReindex || fImporting)
            {
                pwallet->m_last_coin_stake_search_interval = 0;
                if(!SleepStaker(pwallet, 10000)) return;
            }
            //don't disable PoS mining for no connections if in regtest mode
            /*if(!regtestMode && !gArgs.GetBoolArg("-emergencystaking", false)) {
                while (connman->GetNodeCount(CConnman::CONNECTIONS_ALL) == 0 || ::ChainstateActive().IsInitialBlockDownload()) {
                    pwallet->m_last_coin_stake_search_interval = 0;
                    fTryToSync = true;
                    if(!SleepStaker(pwallet, 1000)) return;
                }
                if (fTryToSync) {
                    fTryToSync = false;
                    if (connman->GetNodeCount(CConnman::CONNECTIONS_ALL) < 3 ||
                        ::ChainActive().Tip()->GetBlockTime() < GetTime() - 10 * 60) {
                        if(!SleepStaker(pwallet, 60000)) return;
                        continue;
                    }
                }
            }*/
            if(regtestMode) {
                bool waitForBlockTime = false;
                {
                    if(pwallet->IsStakeClosing()) return;
                    auto locked_chain = pwallet->chain().lock();
                    CBlockIndex* pindexPrev =  ::ChainActive().Tip();
                    if(pindexPrev && pindexPrev->IsProofOfWork() && pindexPrev->GetBlockTime() > GetTime()) {
                        waitForBlockTime = true;
                    }
                }
                // Wait for generated PoW block time
                if(waitForBlockTime) {
                    if(!SleepStaker(pwallet, 10000)) return;
                    continue;
                }
            }
            //
            // Create new block
            //
            CAmount nBalance = pwallet->GetBalance().m_mine_trusted;
            //LogPrintf("nBalance %d\n", nBalance);
            CAmount nTargetValue = nBalance - pwallet->m_reserve_balance;
            CAmount nValueIn = 0;
            std::set<std::pair<const CWalletTx*,unsigned int> > setCoins;
            std::vector<COutPoint> setDelegateCoins;
            {
                if(pwallet->IsStakeClosing()) return;
                auto locked_chain = pwallet->chain().lock();
                LOCK(pwallet->cs_wallet);
                int32_t nHeight = ::ChainActive().Height();
                updateMinerParams(nHeight + 1, consensusParams);
                bool fOfflineStakeEnabled = ((nHeight + 1) > nOfflineStakeHeight) && fDelegationsContract;
                if(fOfflineStakeEnabled)
                {
                    myDelegations.Update(*locked_chain, nHeight);
                }
                pwallet->SelectCoinsForStaking(*locked_chain, nTargetValue, setCoins, nValueIn);
                if(fSuperStake && fOfflineStakeEnabled)
                {
                    delegationsStaker.Update(nHeight);
                    std::map<uint160, CAmount> mDelegateWeight;
                    pwallet->SelectDelegateCoinsForStaking(*locked_chain, setDelegateCoins, mDelegateWeight);
                    pwallet->updateDelegationsWeight(mDelegateWeight);
                    pwallet->updateHaveCoinSuperStaker(setCoins);
                }
            }
            //LogPrintf("v1 SetCoins: %d %d\n", setCoins.size(), nValueIn);
            if(setCoins.size() > 0 || pwallet->CanSuperStake(setCoins, setDelegateCoins))
            {
                int64_t nTotalFees = 0;
                // First just create an empty block. No need to process transactions until we know we can create a block
                std::unique_ptr<CBlockTemplate> pblocktemplate(BlockAssembler(mempool, Params(), pwallet).CreateEmptyBlock(CScript(), true, true, &nTotalFees));
                if (!pblocktemplate.get())
                    return;

                CBlockIndex* pindexPrev =  ::ChainActive().Tip();
                uint32_t nHeight = pindexPrev->nHeight+1;
                uint32_t stakeTimestampMask=consensusParams.StakeTimestampMask(nHeight);
                uint32_t beginningTime=GetAdjustedTime();
                beginningTime &= ~stakeTimestampMask;
                for(uint32_t i=beginningTime;i<beginningTime + nMaxStakeLookahead;i+=stakeTimestampMask+1) {

                    // The information is needed for status bar to determine if the staker is trying to create block and when it will be created approximately,
                    if(pwallet->m_last_coin_stake_search_time == 0) pwallet->m_last_coin_stake_search_time = GetAdjustedTime(); // startup timestamp
                    // nLastCoinStakeSearchInterval > 0 mean that the staker is running
                    int64_t searchInterval = i - pwallet->m_last_coin_stake_search_time;
                    if(searchInterval > 0) pwallet->m_last_coin_stake_search_interval = searchInterval;

                    // Try to sign a block (this also checks for a PoS stake)
                    pblocktemplate->block.nTime = i;
                    std::shared_ptr<CBlock> pblock = std::make_shared<CBlock>(pblocktemplate->block);
                    if (SignBlock(pblock, *pwallet, nTotalFees, i, setCoins, setDelegateCoins)) {
                        // increase priority so we can build the full PoS block ASAP to ensure the timestamp doesn't expire
                        SetThreadPriority(THREAD_PRIORITY_ABOVE_NORMAL);

                        if (::ChainActive().Tip()->GetBlockHash() != pblock->hashPrevBlock) {
                            //another block was received while building ours, scrap progress
                            LogPrintf("ThreadStakeMiner(): Valid future PoS block was orphaned before becoming valid");
                            break;
                        }
                        // Create a block that's properly populated with transactions
                        std::unique_ptr<CBlockTemplate> pblocktemplatefilled(
                                BlockAssembler(mempool, Params(), pwallet).CreateNewBlock(pblock->vtx[1]->vout[1].scriptPubKey, true, true, &nTotalFees,
                                                                        i, FutureDrift(GetAdjustedTime(), nHeight, consensusParams) - nStakeTimeBuffer));
                        if (!pblocktemplatefilled.get())
                            return;
                        if (::ChainActive().Tip()->GetBlockHash() != pblock->hashPrevBlock) {
                            //another block was received while building ours, scrap progress
                            LogPrintf("ThreadStakeMiner(): Valid future PoS block was orphaned before becoming valid");
                            break;
                        }
                        // Sign the full block and use the timestamp from earlier for a valid stake
                        std::shared_ptr<CBlock> pblockfilled = std::make_shared<CBlock>(pblocktemplatefilled->block);
                        if (SignBlock(pblockfilled, *pwallet, nTotalFees, i, setCoins, setDelegateCoins)) {
                            // Should always reach here unless we spent too much time processing transactions and the timestamp is now invalid
                            // CheckStake also does CheckBlock and AcceptBlock to propogate it to the network
                            bool validBlock = false;
                            while(!validBlock) {
                                if (::ChainActive().Tip()->GetBlockHash() != pblockfilled->hashPrevBlock) {
                                    //another block was received while building ours, scrap progress
                                    LogPrintf("ThreadStakeMiner(): Valid future PoS block was orphaned before becoming valid");
                                    break;
                                }
                                //check timestamps
                                if (pblockfilled->GetBlockTime() <= pindexPrev->GetBlockTime() ||
                                    FutureDrift(pblockfilled->GetBlockTime(), nHeight, consensusParams) < pindexPrev->GetBlockTime()) {
                                    LogPrintf("ThreadStakeMiner(): Valid PoS block took too long to create and has expired");
                                    break; //timestamp too late, so ignore
                                }
                                if (pblockfilled->GetBlockTime() > FutureDrift(GetAdjustedTime(), nHeight, consensusParams)) {
                                    if (gArgs.IsArgSet("-aggressive-staking")) {
                                        //if being agressive, then check more often to publish immediately when valid. This might allow you to find more blocks,
                                        //but also increases the chance of broadcasting invalid blocks and getting DoS banned by nodes,
                                        //or receiving more stale/orphan blocks than normal. Use at your own risk.
                                        if(!SleepStaker(pwallet, 100)) return;
                                    }else{
                                        //too early, so wait 3 seconds and try again
                                        if(!SleepStaker(pwallet, nMinerWaitWalidBlock)) return;
                                    }
                                    continue;
                                }
                                validBlock=true;
                            }
                            if(validBlock) {
                                LogPrintf("VALID BLOCK!\n");
                                CheckStake(pblockfilled, *pwallet);
                                // Update the search time when new valid block is created, needed for status bar icon
                                pwallet->m_last_coin_stake_search_time = pblockfilled->GetBlockTime();
                            }
                            break;
                        }
                        //return back to low priority
                        SetThreadPriority(THREAD_PRIORITY_LOWEST);
                    }
                }
            }
            if(!SleepStaker(pwallet, nMinerSleep)) return;
        }
    }
=======
>>>>>>> ec2eceab
};

IStakeMiner *createMiner()
{
    return new StakeMiner();
}

void ThreadStakeMiner(CWallet *pwallet, CConnman* connman)
{
    IStakeMiner* miner = createMiner();
    miner->Init(pwallet, connman);
    miner->Run();
    delete miner;
    miner = 0;
}

void StakeQtums(bool fStake, CWallet *pwallet, CConnman* connman, boost::thread_group*& stakeThread)
{
    if (stakeThread != nullptr)
    {
        stakeThread->interrupt_all();
        stakeThread->join_all();
        delete stakeThread;
        stakeThread = nullptr;
    }

    if(fStake)
    {
        stakeThread = new boost::thread_group();
        stakeThread->create_thread(boost::bind(&ThreadStakeMiner, pwallet, connman));
    }
}

void RefreshDelegates(CWallet *pwallet, bool refreshMyDelegates, bool refreshStakerDelegates)
{
    if(pwallet && (refreshMyDelegates || refreshStakerDelegates))
    {
        auto locked_chain = pwallet->chain().lock();
        LOCK(pwallet->cs_wallet);

        DelegationsStaker delegationsStaker(pwallet);
        MyDelegations myDelegations(pwallet);

        int nOfflineStakeHeight = Params().GetConsensus().nOfflineStakeHeight;
        bool fDelegationsContract = !Params().GetConsensus().delegationsAddress.IsNull();
        int32_t nHeight = ::ChainActive().Height();
        bool fOfflineStakeEnabled = ((nHeight + 1) > nOfflineStakeHeight) && fDelegationsContract;
        if(fOfflineStakeEnabled)
        {
            if(refreshMyDelegates)
            {
                myDelegations.Update(*locked_chain, nHeight);
            }

            if(refreshStakerDelegates)
            {
                bool fUpdatedSuperStaker = pwallet->fUpdatedSuperStaker;
                delegationsStaker.Update(nHeight);
                pwallet->fUpdatedSuperStaker = fUpdatedSuperStaker;
            }
        }
    }
}
#endif<|MERGE_RESOLUTION|>--- conflicted
+++ resolved
@@ -1406,14 +1406,11 @@
                 {
                     // Update status bar
                     UpdateStatusBar(blockTime);
-<<<<<<< HEAD
-=======
 
                     // Check cached data
                     if(IsCachedDataOld())
                         break;
 
->>>>>>> ec2eceab
                     // Check if block can be created
                     t = GetTimeMillis();
                     if(CanCreateBlock(blockTime))
@@ -1479,11 +1476,8 @@
 
         // Wait for node connections
         // Don't disable PoS mining for no connections if in regtest mode
-<<<<<<< HEAD
-        /*if(!d->regtestMode && !d->fEmergencyStaking) {
-=======
+
         if(!d->minDifficulty && !d->fEmergencyStaking) {
->>>>>>> ec2eceab
             while (d->connman->GetNodeCount(CConnman::CONNECTIONS_ALL) == 0 || ::ChainstateActive().IsInitialBlockDownload()) {
                 d->pwallet->m_last_coin_stake_search_interval = 0;
                 d->fTryToSync = true;
@@ -1498,7 +1492,7 @@
                     return false;
                 }
             }
-        }*/
+        }
 
         // Check if cached data is old
         uint32_t blokTime = GetAdjustedTime();
@@ -1578,16 +1572,11 @@
                 d->fError = true;
                 return false;
             }
-<<<<<<< HEAD
-            d->pwallet->SelectCoinsForStaking(*locked_chain, d->nTargetValue, d->setCoins, nValueIn);
-            LogPrintf("setCoins: %d %d\n", d->setCoins.size(), nValueIn);
-            if(d->fSuperStake && fOfflineStakeEnabled)
-=======
+
             d->pblock = std::make_shared<CBlock>(d->pblocktemplate->block);
 
             d->prevouts.insert(d->prevouts.end(), d->setDelegateCoins.begin(), d->setDelegateCoins.end());
             for(const std::pair<const CWalletTx*,unsigned int> &pcoin : d->setCoins)
->>>>>>> ec2eceab
             {
                 d->prevouts.push_back(COutPoint(pcoin.first->GetHash(), pcoin.second));
             }
@@ -1740,14 +1729,9 @@
     {
         // Try to sign the block once at specific time with the same cached data
         d->mapSolveBlockTime[blockTime] = false;
-<<<<<<< HEAD
-        // LogPrintf("%s %d\n", __func__, __LINE__);
-        if (SignBlock(d->pblockfilled, *(d->pwallet), d->nTotalFees, blockTime, d->setCoins, d->setDelegateCoins)) {
-            // LogPrintf("%s %d\n", __func__, __LINE__);
-=======
 
         if (SignBlock(d->pblockfilled, *(d->pwallet), d->nTotalFees, blockTime, d->setCoins, d->mapSolveSelectedCoins[blockTime], d->mapSolveDelegateCoins[blockTime], true)) {
->>>>>>> ec2eceab
+
             // Should always reach here unless we spent too much time processing transactions and the timestamp is now invalid
             // CheckStake also does CheckBlock and AcceptBlock to propogate it to the network
             bool validBlock = false;
@@ -1778,13 +1762,8 @@
                 validBlock=true;
             }
             if(validBlock) {
-<<<<<<< HEAD
-                CheckStake(d->pblockfilled, *(d->pwallet));
-                LogPrintf("CALLED CHECKSTAKE\n");
-=======
                 if(!CheckStake(d->pblockfilled, *(d->pwallet)))
                     d->forceUpdate = true;
->>>>>>> ec2eceab
                 // Update the search time when new valid block is created, needed for status bar icon
                 d->pwallet->m_last_coin_stake_search_time = d->pblockfilled->GetBlockTime();
             }
@@ -1795,211 +1774,6 @@
         SetThreadPriority(THREAD_PRIORITY_LOWEST);
         return false;
     }
-<<<<<<< HEAD
-
-};
-
-/**
- * @brief The StakeMinerV1 class Qtum miner
- */
-class StakeMinerV1 : public IStakeMiner
-{
-private:
-    CWallet *pwallet = 0;
-    CConnman* connman = 0;
-
-public:
-    void Init(CWallet *_pwallet, CConnman* _connman)
-    {
-        pwallet = _pwallet;
-        connman = _connman;
-    }
-
-    void Run()
-    {
-        SetThreadPriority(THREAD_PRIORITY_LOWEST);
-
-        // Make this thread recognisable as the mining thread
-        std::string threadName = "qtumstake";
-        if(pwallet && pwallet->GetName() != "")
-        {
-            threadName = threadName + "-" + pwallet->GetName();
-        }
-        util::ThreadRename(threadName.c_str());
-
-        bool fTryToSync = true;
-        bool regtestMode = Params().MineBlocksOnDemand();
-        bool fSuperStake = gArgs.GetBoolArg("-superstaking", DEFAULT_SUPER_STAKE);
-        DelegationsStaker delegationsStaker(pwallet);
-        MyDelegations myDelegations(pwallet);
-        const Consensus::Params& consensusParams = Params().GetConsensus();
-        int nOfflineStakeHeight = consensusParams.nOfflineStakeHeight;
-        bool fDelegationsContract = !consensusParams.delegationsAddress.IsNull();
-
-        while (pwallet && !pwallet->IsStakeClosing())
-        {
-            while (pwallet->IsLocked() || !pwallet->m_enabled_staking || fReindex || fImporting)
-            {
-                pwallet->m_last_coin_stake_search_interval = 0;
-                if(!SleepStaker(pwallet, 10000)) return;
-            }
-            //don't disable PoS mining for no connections if in regtest mode
-            /*if(!regtestMode && !gArgs.GetBoolArg("-emergencystaking", false)) {
-                while (connman->GetNodeCount(CConnman::CONNECTIONS_ALL) == 0 || ::ChainstateActive().IsInitialBlockDownload()) {
-                    pwallet->m_last_coin_stake_search_interval = 0;
-                    fTryToSync = true;
-                    if(!SleepStaker(pwallet, 1000)) return;
-                }
-                if (fTryToSync) {
-                    fTryToSync = false;
-                    if (connman->GetNodeCount(CConnman::CONNECTIONS_ALL) < 3 ||
-                        ::ChainActive().Tip()->GetBlockTime() < GetTime() - 10 * 60) {
-                        if(!SleepStaker(pwallet, 60000)) return;
-                        continue;
-                    }
-                }
-            }*/
-            if(regtestMode) {
-                bool waitForBlockTime = false;
-                {
-                    if(pwallet->IsStakeClosing()) return;
-                    auto locked_chain = pwallet->chain().lock();
-                    CBlockIndex* pindexPrev =  ::ChainActive().Tip();
-                    if(pindexPrev && pindexPrev->IsProofOfWork() && pindexPrev->GetBlockTime() > GetTime()) {
-                        waitForBlockTime = true;
-                    }
-                }
-                // Wait for generated PoW block time
-                if(waitForBlockTime) {
-                    if(!SleepStaker(pwallet, 10000)) return;
-                    continue;
-                }
-            }
-            //
-            // Create new block
-            //
-            CAmount nBalance = pwallet->GetBalance().m_mine_trusted;
-            //LogPrintf("nBalance %d\n", nBalance);
-            CAmount nTargetValue = nBalance - pwallet->m_reserve_balance;
-            CAmount nValueIn = 0;
-            std::set<std::pair<const CWalletTx*,unsigned int> > setCoins;
-            std::vector<COutPoint> setDelegateCoins;
-            {
-                if(pwallet->IsStakeClosing()) return;
-                auto locked_chain = pwallet->chain().lock();
-                LOCK(pwallet->cs_wallet);
-                int32_t nHeight = ::ChainActive().Height();
-                updateMinerParams(nHeight + 1, consensusParams);
-                bool fOfflineStakeEnabled = ((nHeight + 1) > nOfflineStakeHeight) && fDelegationsContract;
-                if(fOfflineStakeEnabled)
-                {
-                    myDelegations.Update(*locked_chain, nHeight);
-                }
-                pwallet->SelectCoinsForStaking(*locked_chain, nTargetValue, setCoins, nValueIn);
-                if(fSuperStake && fOfflineStakeEnabled)
-                {
-                    delegationsStaker.Update(nHeight);
-                    std::map<uint160, CAmount> mDelegateWeight;
-                    pwallet->SelectDelegateCoinsForStaking(*locked_chain, setDelegateCoins, mDelegateWeight);
-                    pwallet->updateDelegationsWeight(mDelegateWeight);
-                    pwallet->updateHaveCoinSuperStaker(setCoins);
-                }
-            }
-            //LogPrintf("v1 SetCoins: %d %d\n", setCoins.size(), nValueIn);
-            if(setCoins.size() > 0 || pwallet->CanSuperStake(setCoins, setDelegateCoins))
-            {
-                int64_t nTotalFees = 0;
-                // First just create an empty block. No need to process transactions until we know we can create a block
-                std::unique_ptr<CBlockTemplate> pblocktemplate(BlockAssembler(mempool, Params(), pwallet).CreateEmptyBlock(CScript(), true, true, &nTotalFees));
-                if (!pblocktemplate.get())
-                    return;
-
-                CBlockIndex* pindexPrev =  ::ChainActive().Tip();
-                uint32_t nHeight = pindexPrev->nHeight+1;
-                uint32_t stakeTimestampMask=consensusParams.StakeTimestampMask(nHeight);
-                uint32_t beginningTime=GetAdjustedTime();
-                beginningTime &= ~stakeTimestampMask;
-                for(uint32_t i=beginningTime;i<beginningTime + nMaxStakeLookahead;i+=stakeTimestampMask+1) {
-
-                    // The information is needed for status bar to determine if the staker is trying to create block and when it will be created approximately,
-                    if(pwallet->m_last_coin_stake_search_time == 0) pwallet->m_last_coin_stake_search_time = GetAdjustedTime(); // startup timestamp
-                    // nLastCoinStakeSearchInterval > 0 mean that the staker is running
-                    int64_t searchInterval = i - pwallet->m_last_coin_stake_search_time;
-                    if(searchInterval > 0) pwallet->m_last_coin_stake_search_interval = searchInterval;
-
-                    // Try to sign a block (this also checks for a PoS stake)
-                    pblocktemplate->block.nTime = i;
-                    std::shared_ptr<CBlock> pblock = std::make_shared<CBlock>(pblocktemplate->block);
-                    if (SignBlock(pblock, *pwallet, nTotalFees, i, setCoins, setDelegateCoins)) {
-                        // increase priority so we can build the full PoS block ASAP to ensure the timestamp doesn't expire
-                        SetThreadPriority(THREAD_PRIORITY_ABOVE_NORMAL);
-
-                        if (::ChainActive().Tip()->GetBlockHash() != pblock->hashPrevBlock) {
-                            //another block was received while building ours, scrap progress
-                            LogPrintf("ThreadStakeMiner(): Valid future PoS block was orphaned before becoming valid");
-                            break;
-                        }
-                        // Create a block that's properly populated with transactions
-                        std::unique_ptr<CBlockTemplate> pblocktemplatefilled(
-                                BlockAssembler(mempool, Params(), pwallet).CreateNewBlock(pblock->vtx[1]->vout[1].scriptPubKey, true, true, &nTotalFees,
-                                                                        i, FutureDrift(GetAdjustedTime(), nHeight, consensusParams) - nStakeTimeBuffer));
-                        if (!pblocktemplatefilled.get())
-                            return;
-                        if (::ChainActive().Tip()->GetBlockHash() != pblock->hashPrevBlock) {
-                            //another block was received while building ours, scrap progress
-                            LogPrintf("ThreadStakeMiner(): Valid future PoS block was orphaned before becoming valid");
-                            break;
-                        }
-                        // Sign the full block and use the timestamp from earlier for a valid stake
-                        std::shared_ptr<CBlock> pblockfilled = std::make_shared<CBlock>(pblocktemplatefilled->block);
-                        if (SignBlock(pblockfilled, *pwallet, nTotalFees, i, setCoins, setDelegateCoins)) {
-                            // Should always reach here unless we spent too much time processing transactions and the timestamp is now invalid
-                            // CheckStake also does CheckBlock and AcceptBlock to propogate it to the network
-                            bool validBlock = false;
-                            while(!validBlock) {
-                                if (::ChainActive().Tip()->GetBlockHash() != pblockfilled->hashPrevBlock) {
-                                    //another block was received while building ours, scrap progress
-                                    LogPrintf("ThreadStakeMiner(): Valid future PoS block was orphaned before becoming valid");
-                                    break;
-                                }
-                                //check timestamps
-                                if (pblockfilled->GetBlockTime() <= pindexPrev->GetBlockTime() ||
-                                    FutureDrift(pblockfilled->GetBlockTime(), nHeight, consensusParams) < pindexPrev->GetBlockTime()) {
-                                    LogPrintf("ThreadStakeMiner(): Valid PoS block took too long to create and has expired");
-                                    break; //timestamp too late, so ignore
-                                }
-                                if (pblockfilled->GetBlockTime() > FutureDrift(GetAdjustedTime(), nHeight, consensusParams)) {
-                                    if (gArgs.IsArgSet("-aggressive-staking")) {
-                                        //if being agressive, then check more often to publish immediately when valid. This might allow you to find more blocks,
-                                        //but also increases the chance of broadcasting invalid blocks and getting DoS banned by nodes,
-                                        //or receiving more stale/orphan blocks than normal. Use at your own risk.
-                                        if(!SleepStaker(pwallet, 100)) return;
-                                    }else{
-                                        //too early, so wait 3 seconds and try again
-                                        if(!SleepStaker(pwallet, nMinerWaitWalidBlock)) return;
-                                    }
-                                    continue;
-                                }
-                                validBlock=true;
-                            }
-                            if(validBlock) {
-                                LogPrintf("VALID BLOCK!\n");
-                                CheckStake(pblockfilled, *pwallet);
-                                // Update the search time when new valid block is created, needed for status bar icon
-                                pwallet->m_last_coin_stake_search_time = pblockfilled->GetBlockTime();
-                            }
-                            break;
-                        }
-                        //return back to low priority
-                        SetThreadPriority(THREAD_PRIORITY_LOWEST);
-                    }
-                }
-            }
-            if(!SleepStaker(pwallet, nMinerSleep)) return;
-        }
-    }
-=======
->>>>>>> ec2eceab
 };
 
 IStakeMiner *createMiner()
