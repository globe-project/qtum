// Copyright (c) 2009-2010 Satoshi Nakamoto
// Copyright (c) 2009-2016 The Bitcoin Core developers
// Distributed under the MIT software license, see the accompanying
// file COPYING or http://www.opensource.org/licenses/mit-license.php.

#include "miner.h"

#include "amount.h"
#include "chain.h"
#include "chainparams.h"
#include "coins.h"
#include "consensus/consensus.h"
#include "consensus/merkle.h"
#include "consensus/validation.h"
#include "hash.h"
#include "validation.h"
#include "net.h"
#include "policy/policy.h"
#include "pow.h"
#include "pos.h"
#include "primitives/transaction.h"
#include "script/standard.h"
#include "timedata.h"
#include "txmempool.h"
#include "util.h"
#include "utilmoneystr.h"
#include "validationinterface.h"
#include "wallet/wallet.h"

#include <algorithm>
#include <boost/thread.hpp>
#include <boost/tuple/tuple.hpp>
#include <queue>
#include <utility>

//////////////////////////////////////////////////////////////////////////////
//
// BitcoinMiner
//

//
// Unconfirmed transactions in the memory pool often depend on other
// transactions in the memory pool. When we select transactions from the
// pool, we select by highest priority or fee rate, so we might consider
// transactions that depend on transactions that aren't yet in the block.

uint64_t nLastBlockTx = 0;
uint64_t nLastBlockSize = 0;
uint64_t nLastBlockWeight = 0;
int64_t nLastCoinStakeSearchInterval = 0;
unsigned int nMinerSleep = STAKER_POLLING_PERIOD;

class ScoreCompare
{
public:
    ScoreCompare() {}

    bool operator()(const CTxMemPool::txiter a, const CTxMemPool::txiter b)
    {
        return CompareTxMemPoolEntryByScore()(*b,*a); // Convert to less than
    }
};

int64_t UpdateTime(CBlockHeader* pblock, const Consensus::Params& consensusParams, const CBlockIndex* pindexPrev)
{
    int64_t nOldTime = pblock->nTime;
    int64_t nNewTime = std::max(pindexPrev->GetMedianTimePast()+1, GetAdjustedTime());

    if (nOldTime < nNewTime)
        pblock->nTime = nNewTime;

    // Updating time can change work required on testnet:
    if (consensusParams.fPowAllowMinDifficultyBlocks)
        pblock->nBits = GetNextWorkRequired(pindexPrev, pblock, consensusParams,pblock->IsProofOfStake());

    return nNewTime - nOldTime;
}

BlockAssembler::BlockAssembler(const CChainParams& _chainparams)
    : chainparams(_chainparams)
{
    // Block resource limits
    // If neither -blockmaxsize or -blockmaxweight is given, limit to DEFAULT_BLOCK_MAX_*
    // If only one is given, only restrict the specified resource.
    // If both are given, restrict both.
    nBlockMaxWeight = DEFAULT_BLOCK_MAX_WEIGHT;
    nBlockMaxSize = DEFAULT_BLOCK_MAX_SIZE;
    bool fWeightSet = false;
    if (IsArgSet("-blockmaxweight")) {
        nBlockMaxWeight = GetArg("-blockmaxweight", DEFAULT_BLOCK_MAX_WEIGHT);
        nBlockMaxSize = MAX_BLOCK_SERIALIZED_SIZE;
        fWeightSet = true;
    }
    if (IsArgSet("-blockmaxsize")) {
        nBlockMaxSize = GetArg("-blockmaxsize", DEFAULT_BLOCK_MAX_SIZE);
        if (!fWeightSet) {
            nBlockMaxWeight = nBlockMaxSize * WITNESS_SCALE_FACTOR;
        }
    }
    if (IsArgSet("-blockmintxfee")) {
        CAmount n = 0;
        ParseMoney(GetArg("-blockmintxfee", ""), n);
        blockMinFeeRate = CFeeRate(n);
    } else {
        blockMinFeeRate = CFeeRate(DEFAULT_BLOCK_MIN_TX_FEE);
    }

    // Limit weight to between 4K and MAX_BLOCK_WEIGHT-4K for sanity:
    nBlockMaxWeight = std::max((unsigned int)4000, std::min((unsigned int)(MAX_BLOCK_WEIGHT-4000), nBlockMaxWeight));
    // Limit size to between 1K and MAX_BLOCK_SERIALIZED_SIZE-1K for sanity:
    nBlockMaxSize = std::max((unsigned int)1000, std::min((unsigned int)(MAX_BLOCK_SERIALIZED_SIZE-1000), nBlockMaxSize));
    // Whether we need to account for byte usage (in addition to weight usage)
    fNeedSizeAccounting = (nBlockMaxSize < MAX_BLOCK_SERIALIZED_SIZE-1000);
}

void BlockAssembler::resetBlock()
{
    inBlock.clear();

    // Reserve space for coinbase tx
    nBlockSize = 1000;
    nBlockWeight = 4000;
    nBlockSigOpsCost = 400;
    fIncludeWitness = false;

    // These counters do not include coinbase tx
    nBlockTx = 0;
    nFees = 0;

    lastFewTxs = 0;
    blockFinished = false;
}

void BlockAssembler::RebuildRefundTransaction(){
    int refundtx=0; //0 for coinbase in PoW
    if(pblock->IsProofOfStake()){
        refundtx=1; //1 for coinstake in PoS
    }
    CMutableTransaction contrTx(originalRewardTx);
    contrTx.vout[refundtx].nValue = nFees + GetBlockSubsidy(nHeight, chainparams.GetConsensus());
    contrTx.vout[refundtx].nValue -= bceResult.refundSender;
    //note, this will need changed for MPoS
    int i=contrTx.vout.size();
    contrTx.vout.resize(contrTx.vout.size()+bceResult.refundVOuts.size());
    for(CTxOut& vout : bceResult.refundVOuts){
        contrTx.vout[i]=vout;
        i++;
    }
    pblock->vtx[refundtx] = MakeTransactionRef(std::move(contrTx));
}


std::unique_ptr<CBlockTemplate> BlockAssembler::CreateNewBlock(const CScript& scriptPubKeyIn, bool fProofOfStake, int64_t* pTotalFees, int32_t txProofTime, int32_t nTimeLimit)
{
    resetBlock();

    pblocktemplate.reset(new CBlockTemplate());

    if(!pblocktemplate.get())
        return nullptr;
    pblock = &pblocktemplate->block; // pointer for convenience

    this->nTimeLimit = nTimeLimit;

    // Add dummy coinbase tx as first transaction
    pblock->vtx.emplace_back();
    // Add dummy coinstake tx as second transaction
    if(fProofOfStake)
        pblock->vtx.emplace_back();
    pblocktemplate->vTxFees.push_back(-1); // updated at end
    pblocktemplate->vTxSigOpsCost.push_back(-1); // updated at end

    LOCK2(cs_main, mempool.cs);
    CBlockIndex* pindexPrev = chainActive.Tip();
    nHeight = pindexPrev->nHeight + 1;

    pblock->nVersion = ComputeBlockVersion(pindexPrev, chainparams.GetConsensus());
    // -regtest only: allow overriding block.nVersion with
    // -blockversion=N to test forking scenarios
    if (chainparams.MineBlocksOnDemand())
        pblock->nVersion = GetArg("-blockversion", pblock->nVersion);

    if(txProofTime == 0) {
        txProofTime = GetAdjustedTime();
    }
    if(fProofOfStake)
        txProofTime &= ~STAKE_TIMESTAMP_MASK;
    pblock->nTime = txProofTime;
    const int64_t nMedianTimePast = pindexPrev->GetMedianTimePast();

    nLockTimeCutoff = (STANDARD_LOCKTIME_VERIFY_FLAGS & LOCKTIME_MEDIAN_TIME_PAST)
                      ? nMedianTimePast
                      : pblock->GetBlockTime();

    // Decide whether to include witness transactions
    // This is only needed in case the witness softfork activation is reverted
    // (which would require a very deep reorganization) or when
    // -promiscuousmempoolflags is used.
    // TODO: replace this with a call to main to assess validity of a mempool
    // transaction (which in most cases can be a no-op).
    fIncludeWitness = IsWitnessEnabled(pindexPrev, chainparams.GetConsensus());

    nLastBlockTx = nBlockTx;
    nLastBlockSize = nBlockSize;
    nLastBlockWeight = nBlockWeight;

    // Create coinbase transaction.
    CMutableTransaction coinbaseTx;
    coinbaseTx.vin.resize(1);
    coinbaseTx.vin[0].prevout.SetNull();
    coinbaseTx.vout.resize(1);
    if (fProofOfStake)
    {
        // Make the coinbase tx empty in case of proof of stake
        coinbaseTx.vout[0].SetEmpty();
    }
    else
    {
        coinbaseTx.vout[0].scriptPubKey = scriptPubKeyIn;
        coinbaseTx.vout[0].nValue = nFees + GetBlockSubsidy(nHeight, chainparams.GetConsensus());
    }
    coinbaseTx.vin[0].scriptSig = CScript() << nHeight << OP_0;
    originalRewardTx = coinbaseTx;
    pblock->vtx[0] = MakeTransactionRef(std::move(coinbaseTx));

    // Create coinstake transaction.
    if(fProofOfStake)
    {
        CMutableTransaction coinstakeTx;
        coinstakeTx.vout.resize(2);
        coinstakeTx.vout[0].SetEmpty();
        coinstakeTx.vout[1].scriptPubKey = scriptPubKeyIn;
        originalRewardTx = coinstakeTx;
        pblock->vtx[1] = MakeTransactionRef(std::move(coinstakeTx));

        //this just makes CBlock::IsProofOfStake to return true
        //real prevoutstake info is filled in later in SignBlock
        pblock->prevoutStake.n=0;

    }

    //////////////////////////////////////////////////////// qtum
    dev::h256 oldHashStateRoot(globalState->rootHash());
    dev::h256 oldHashUTXORoot(globalState->rootHashUTXO());
    addPriorityTxs();
    addPackageTxs();
    pblock->hashStateRoot = uint256(h256Touint(dev::h256(globalState->rootHash())));
    pblock->hashUTXORoot = uint256(h256Touint(dev::h256(globalState->rootHashUTXO())));
    globalState->setRoot(oldHashStateRoot);
    globalState->setRootUTXO(oldHashUTXORoot);

    //this should already be populated by AddBlock in case of contracts, but if no contracts
    //then it won't get populated
    RebuildRefundTransaction();
    ////////////////////////////////////////////////////////

    pblocktemplate->vchCoinbaseCommitment = GenerateCoinbaseCommitment(*pblock, pindexPrev, chainparams.GetConsensus(), fProofOfStake);
    pblocktemplate->vTxFees[0] = -nFees;

    uint64_t nSerializeSize = GetSerializeSize(*pblock, SER_NETWORK, PROTOCOL_VERSION);
    LogPrint("miner", "CreateNewBlock(): total size: %u block weight: %u txs: %u fees: %ld sigops %d\n", nSerializeSize, GetBlockWeight(*pblock), nBlockTx, nFees, nBlockSigOpsCost);

    // The total fee is the Fees minus the Refund
    if (pTotalFees)
        *pTotalFees = nFees - bceResult.refundSender;

    // Fill in header
    pblock->hashPrevBlock  = pindexPrev->GetBlockHash();
    if (!fProofOfStake)
        UpdateTime(pblock, chainparams.GetConsensus(), pindexPrev);
    pblock->nBits          = GetNextWorkRequired(pindexPrev, pblock, chainparams.GetConsensus(),fProofOfStake);
    pblock->nNonce         = 0;
    pblocktemplate->vTxSigOpsCost[0] = WITNESS_SCALE_FACTOR * GetLegacySigOpCount(*pblock->vtx[0]);

    CValidationState state;
    if (!fProofOfStake && !TestBlockValidity(state, chainparams, *pblock, pindexPrev, false, false)) {
        throw std::runtime_error(strprintf("%s: TestBlockValidity failed: %s", __func__, FormatStateMessage(state)));
    }

    return std::move(pblocktemplate);
}


std::unique_ptr<CBlockTemplate> BlockAssembler::CreateEmptyBlock(const CScript& scriptPubKeyIn, bool fProofOfStake, int64_t* pTotalFees, int32_t nTime)
{
    resetBlock();

    pblocktemplate.reset(new CBlockTemplate());

    if(!pblocktemplate.get())
        return nullptr;
    pblock = &pblocktemplate->block; // pointer for convenience

    // Add dummy coinbase tx as first transaction
    pblock->vtx.emplace_back();
    // Add dummy coinstake tx as second transaction
    if(fProofOfStake)
        pblock->vtx.emplace_back();
    pblocktemplate->vTxFees.push_back(-1); // updated at end
    pblocktemplate->vTxSigOpsCost.push_back(-1); // updated at end

    LOCK2(cs_main, mempool.cs);
    CBlockIndex* pindexPrev = chainActive.Tip();
    nHeight = pindexPrev->nHeight + 1;

    pblock->nVersion = ComputeBlockVersion(pindexPrev, chainparams.GetConsensus());
    // -regtest only: allow overriding block.nVersion with
    // -blockversion=N to test forking scenarios
    if (chainparams.MineBlocksOnDemand())
        pblock->nVersion = GetArg("-blockversion", pblock->nVersion);

    uint32_t txProofTime = nTime == 0 ? GetAdjustedTime() : nTime;
    if(fProofOfStake)
        txProofTime &= ~STAKE_TIMESTAMP_MASK;
    pblock->nTime = txProofTime;
    const int64_t nMedianTimePast = pindexPrev->GetMedianTimePast();

    nLockTimeCutoff = (STANDARD_LOCKTIME_VERIFY_FLAGS & LOCKTIME_MEDIAN_TIME_PAST)
                      ? nMedianTimePast
                      : pblock->GetBlockTime();


    nLastBlockTx = nBlockTx;
    nLastBlockSize = nBlockSize;
    nLastBlockWeight = nBlockWeight;

    // Create coinbase transaction.
    CMutableTransaction coinbaseTx;
    coinbaseTx.vin.resize(1);
    coinbaseTx.vin[0].prevout.SetNull();
    coinbaseTx.vout.resize(1);
    if (fProofOfStake)
    {
        // Make the coinbase tx empty in case of proof of stake
        coinbaseTx.vout[0].SetEmpty();
    }
    else
    {
        coinbaseTx.vout[0].scriptPubKey = scriptPubKeyIn;
        coinbaseTx.vout[0].nValue = nFees + GetBlockSubsidy(nHeight, chainparams.GetConsensus());
    }
    coinbaseTx.vin[0].scriptSig = CScript() << nHeight << OP_0;
    originalRewardTx = coinbaseTx;
    pblock->vtx[0] = MakeTransactionRef(std::move(coinbaseTx));

    // Create coinstake transaction.
    if(fProofOfStake)
    {
        CMutableTransaction coinstakeTx;
        coinstakeTx.vout.resize(2);
        coinstakeTx.vout[0].SetEmpty();
        coinstakeTx.vout[1].scriptPubKey = scriptPubKeyIn;
        originalRewardTx = coinstakeTx;
        pblock->vtx[1] = MakeTransactionRef(std::move(coinstakeTx));

        //this just makes CBlock::IsProofOfStake to return true
        //real prevoutstake info is filled in later in SignBlock
        pblock->prevoutStake.n=0;
    }

    //////////////////////////////////////////////////////// qtum
    //state shouldn't change here for an empty block, but if it's not valid it'll fail in CheckBlock later
    pblock->hashStateRoot = uint256(h256Touint(dev::h256(globalState->rootHash())));
    pblock->hashUTXORoot = uint256(h256Touint(dev::h256(globalState->rootHashUTXO())));

    RebuildRefundTransaction();
    ////////////////////////////////////////////////////////

    pblocktemplate->vchCoinbaseCommitment = GenerateCoinbaseCommitment(*pblock, pindexPrev, chainparams.GetConsensus(), fProofOfStake);
    pblocktemplate->vTxFees[0] = -nFees;

    // The total fee is the Fees minus the Refund
    if (pTotalFees)
        *pTotalFees = nFees - bceResult.refundSender;

    // Fill in header
    pblock->hashPrevBlock  = pindexPrev->GetBlockHash();
    if (!fProofOfStake)
        UpdateTime(pblock, chainparams.GetConsensus(), pindexPrev);
    pblock->nBits          = GetNextWorkRequired(pindexPrev, pblock, chainparams.GetConsensus(),fProofOfStake);
    pblock->nNonce         = 0;
    pblocktemplate->vTxSigOpsCost[0] = WITNESS_SCALE_FACTOR * GetLegacySigOpCount(*pblock->vtx[0]);

    CValidationState state;
    if (!fProofOfStake && !TestBlockValidity(state, chainparams, *pblock, pindexPrev, false, false)) {
        throw std::runtime_error(strprintf("%s: TestBlockValidity failed: %s", __func__, FormatStateMessage(state)));
    }

    return std::move(pblocktemplate);
}


bool BlockAssembler::isStillDependent(CTxMemPool::txiter iter)
{
    BOOST_FOREACH(CTxMemPool::txiter parent, mempool.GetMemPoolParents(iter))
    {
        if (!inBlock.count(parent)) {
            return true;
        }
    }
    return false;
}

void BlockAssembler::onlyUnconfirmed(CTxMemPool::setEntries& testSet)
{
    for (CTxMemPool::setEntries::iterator iit = testSet.begin(); iit != testSet.end(); ) {
        // Only test txs not already in the block
        if (inBlock.count(*iit)) {
            testSet.erase(iit++);
        }
        else {
            iit++;
        }
    }
}

bool BlockAssembler::TestPackage(uint64_t packageSize, int64_t packageSigOpsCost)
{
    // TODO: switch to weight-based accounting for packages instead of vsize-based accounting.
    if (nBlockWeight + WITNESS_SCALE_FACTOR * packageSize >= nBlockMaxWeight)
        return false;
    if (nBlockSigOpsCost + packageSigOpsCost >= MAX_BLOCK_SIGOPS_COST)
        return false;
    return true;
}

// Perform transaction-level checks before adding to block:
// - transaction finality (locktime)
// - premature witness (in case segwit transactions are added to mempool before
//   segwit activation)
// - serialized size (in case -blockmaxsize is in use)
bool BlockAssembler::TestPackageTransactions(const CTxMemPool::setEntries& package)
{
    uint64_t nPotentialBlockSize = nBlockSize; // only used with fNeedSizeAccounting
    BOOST_FOREACH (const CTxMemPool::txiter it, package) {
        if (!IsFinalTx(it->GetTx(), nHeight, nLockTimeCutoff))
            return false;
        if (!fIncludeWitness && it->GetTx().HasWitness())
            return false;
        if (fNeedSizeAccounting) {
            uint64_t nTxSize = ::GetSerializeSize(it->GetTx(), SER_NETWORK, PROTOCOL_VERSION);
            if (nPotentialBlockSize + nTxSize >= nBlockMaxSize) {
                return false;
            }
            nPotentialBlockSize += nTxSize;
        }
    }
    return true;
}

bool BlockAssembler::TestForBlock(CTxMemPool::txiter iter)
{
    if (nBlockWeight + iter->GetTxWeight() >= nBlockMaxWeight) {
        // If the block is so close to full that no more txs will fit
        // or if we've tried more than 50 times to fill remaining space
        // then flag that the block is finished
        if (nBlockWeight >  nBlockMaxWeight - 400 || lastFewTxs > 50) {
             blockFinished = true;
             return false;
        }
        // Once we're within 4000 weight of a full block, only look at 50 more txs
        // to try to fill the remaining space.
        if (nBlockWeight > nBlockMaxWeight - 4000) {
            lastFewTxs++;
        }
        return false;
    }

    if (fNeedSizeAccounting) {
        if (nBlockSize + ::GetSerializeSize(iter->GetTx(), SER_NETWORK, PROTOCOL_VERSION) >= nBlockMaxSize) {
            if (nBlockSize >  nBlockMaxSize - 100 || lastFewTxs > 50) {
                 blockFinished = true;
                 return false;
            }
            if (nBlockSize > nBlockMaxSize - 1000) {
                lastFewTxs++;
            }
            return false;
        }
    }

    if (nBlockSigOpsCost + iter->GetSigOpCost() >= MAX_BLOCK_SIGOPS_COST) {
        // If the block has room for no more sig ops then
        // flag that the block is finished
        if (nBlockSigOpsCost > MAX_BLOCK_SIGOPS_COST - 8) {
            blockFinished = true;
            return false;
        }
        // Otherwise attempt to find another tx with fewer sigops
        // to put in the block.
        return false;
    }

    // Must check that lock times are still valid
    // This can be removed once MTP is always enforced
    // as long as reorgs keep the mempool consistent.
    if (!IsFinalTx(iter->GetTx(), nHeight, nLockTimeCutoff))
        return false;

    return true;
}

bool BlockAssembler::CheckBlockBeyondFull()
{
    if (nBlockSize > MAX_BLOCK_SERIALIZED_SIZE) {
        return false;
    }

    if (nBlockSigOpsCost * WITNESS_SCALE_FACTOR > MAX_BLOCK_SIGOPS_COST) {
        return false;
    }
    return true;
}

bool BlockAssembler::AttemptToAddContractToBlock(CTxMemPool::txiter iter){
    if(nTimeLimit != 0 && GetAdjustedTime() >= nTimeLimit-BYTECODE_TIME_BUFFER)
    {
        return false;
    }
    dev::h256 oldHashStateRoot(globalState->rootHash());
    dev::h256 oldHashUTXORoot(globalState->rootHashUTXO());
    // operate on local vars first, then later apply to `this`
    uint64_t nBlockWeight = this->nBlockWeight;
    uint64_t nBlockSize = this->nBlockSize;
    uint64_t nBlockSigOpsCost = this->nBlockSigOpsCost;

    QtumTxConverter convert(iter->GetTx(), NULL);
    ByteCodeExec exec(*pblock, convert.extractionQtumTransactions());
    exec.performByteCode();
    ByteCodeExecResult testExecResult = exec.processingResults();

    //apply contractTx costs to local state
    if (fNeedSizeAccounting) {
        nBlockSize += ::GetSerializeSize(iter->GetTx(), SER_NETWORK, PROTOCOL_VERSION);
    }
    nBlockWeight += iter->GetTxWeight();
    nBlockSigOpsCost += iter->GetSigOpCost();
    //apply value-transfer txs to local state
    for (CTransaction &t : testExecResult.refundValueTx) {
        if (fNeedSizeAccounting) {
            nBlockSize += ::GetSerializeSize(t, SER_NETWORK, PROTOCOL_VERSION);
        }
        nBlockWeight += GetTransactionWeight(t);
        nBlockSigOpsCost += GetLegacySigOpCount(t);
    }

    int proofTx = pblock->IsProofOfStake() ? 1 : 0;

    //calculate sigops from new refund/proof tx

    //first, subtract old proof tx
    nBlockSigOpsCost -= GetLegacySigOpCount(*pblock->vtx[proofTx]);

    // manually rebuild refundtx
    CMutableTransaction contrTx(*pblock->vtx[proofTx]);
    //note, this will need changed for MPoS
    int i=contrTx.vout.size();
    contrTx.vout.resize(contrTx.vout.size()+testExecResult.refundVOuts.size());
    for(CTxOut& vout : testExecResult.refundVOuts){
        contrTx.vout[i]=vout;
        i++;
    }
    nBlockSigOpsCost += GetLegacySigOpCount(contrTx);
    //all contract costs now applied to local state

    //Check if block will be too big or too expensive with this contract execution
    if (nBlockSigOpsCost * WITNESS_SCALE_FACTOR > MAX_BLOCK_SIGOPS_COST ||
            nBlockSize > MAX_BLOCK_SERIALIZED_SIZE) {
        //contract will not be added to block, so revert state to before we tried
        globalState->setRoot(oldHashStateRoot);
        globalState->setRootUTXO(oldHashUTXORoot);
        return false;
    }

    //block is not too big, so apply the contract execution and it's results to the actual block

    //apply local bytecode to global bytecode state
    bceResult.usedFee += testExecResult.usedFee;
    bceResult.refundSender += testExecResult.refundSender;
    bceResult.refundVOuts.insert(bceResult.refundVOuts.end(), testExecResult.refundVOuts.begin(), testExecResult.refundVOuts.end());
    bceResult.refundValueTx = std::move(testExecResult.refundValueTx);

<<<<<<< HEAD
////////////////////////////////////////////////////////////// // qtum
    const CTransaction& tx = iter->GetTx();
    if(tx.HasCreateOrCall()){

        dev::h256 oldHashQtumRoot(globalState->rootHashUTXO());
        dev::h256 oldHashStateRoot(globalState->rootHash());

        QtumTxConverter convert(tx, NULL);
        std::vector<QtumTransaction> transactions = convert.extractionQtumTransactions();
        ByteCodeExec exec(*pblock, transactions);
        exec.performByteCode();
        ByteCodeExecResult res = exec.processingResults();

        bceResult.usedFee += res.usedFee;
        bceResult.refundSender += res.refundSender;
        bceResult.refundVOuts.insert(bceResult.refundVOuts.end(), res.refundVOuts.begin(), res.refundVOuts.end());
        bceResult.refundValueTx = std::move(res.refundValueTx);

        processingMuchVouts(res, bceResult, oldHashQtumRoot, oldHashStateRoot, transactions);
=======
    pblock->vtx.emplace_back(iter->GetSharedTx());
    pblocktemplate->vTxFees.push_back(iter->GetFee());
    pblocktemplate->vTxSigOpsCost.push_back(iter->GetSigOpCost());
    if (fNeedSizeAccounting) {
        this->nBlockSize += ::GetSerializeSize(iter->GetTx(), SER_NETWORK, PROTOCOL_VERSION);
    }
    this->nBlockWeight += iter->GetTxWeight();
    ++nBlockTx;
    this->nBlockSigOpsCost += iter->GetSigOpCost();
    nFees += iter->GetFee();
    inBlock.insert(iter);

    for (CTransaction &t : bceResult.refundValueTx) {
        pblock->vtx.emplace_back(MakeTransactionRef(std::move(t)));
        if (fNeedSizeAccounting) {
            this->nBlockSize += ::GetSerializeSize(t, SER_NETWORK, PROTOCOL_VERSION);
        }
        this->nBlockWeight += GetTransactionWeight(t);
        this->nBlockSigOpsCost += GetLegacySigOpCount(t);
        ++nBlockTx;
>>>>>>> ec718d9c
    }
    //calculate sigops from new refund/proof tx
    this->nBlockSigOpsCost -= GetLegacySigOpCount(*pblock->vtx[proofTx]);
    RebuildRefundTransaction();
    this->nBlockSigOpsCost += GetLegacySigOpCount(*pblock->vtx[proofTx]);

    bceResult.refundValueTx.clear();

    return true;
}

void BlockAssembler::AddToBlock(CTxMemPool::txiter iter)
{
    pblock->vtx.emplace_back(iter->GetSharedTx());
    pblocktemplate->vTxFees.push_back(iter->GetFee());
    pblocktemplate->vTxSigOpsCost.push_back(iter->GetSigOpCost());
    if (fNeedSizeAccounting) {
        nBlockSize += ::GetSerializeSize(iter->GetTx(), SER_NETWORK, PROTOCOL_VERSION);
    }
    nBlockWeight += iter->GetTxWeight();
    ++nBlockTx;
    nBlockSigOpsCost += iter->GetSigOpCost();
    nFees += iter->GetFee();
    inBlock.insert(iter);

    bool fPrintPriority = GetBoolArg("-printpriority", DEFAULT_PRINTPRIORITY);
    if (fPrintPriority) {
        double dPriority = iter->GetPriority(nHeight);
        CAmount dummy;
        mempool.ApplyDeltas(iter->GetTx().GetHash(), dPriority, dummy);
        LogPrintf("priority %.1f fee %s txid %s\n",
                  dPriority,
                  CFeeRate(iter->GetModifiedFee(), iter->GetTxSize()).ToString(),
                  iter->GetTx().GetHash().ToString());
    }

}

void BlockAssembler::UpdatePackagesForAdded(const CTxMemPool::setEntries& alreadyAdded,
        indexed_modified_transaction_set &mapModifiedTx)
{
    BOOST_FOREACH(const CTxMemPool::txiter it, alreadyAdded) {
        CTxMemPool::setEntries descendants;
        mempool.CalculateDescendants(it, descendants);
        // Insert all descendants (not yet in block) into the modified set
        BOOST_FOREACH(CTxMemPool::txiter desc, descendants) {
            if (alreadyAdded.count(desc))
                continue;
            modtxiter mit = mapModifiedTx.find(desc);
            if (mit == mapModifiedTx.end()) {
                CTxMemPoolModifiedEntry modEntry(desc);
                modEntry.nSizeWithAncestors -= it->GetTxSize();
                modEntry.nModFeesWithAncestors -= it->GetModifiedFee();
                modEntry.nSigOpCostWithAncestors -= it->GetSigOpCost();
                mapModifiedTx.insert(modEntry);
            } else {
                mapModifiedTx.modify(mit, update_for_parent_inclusion(it));
            }
        }
    }
}

// Skip entries in mapTx that are already in a block or are present
// in mapModifiedTx (which implies that the mapTx ancestor state is
// stale due to ancestor inclusion in the block)
// Also skip transactions that we've already failed to add. This can happen if
// we consider a transaction in mapModifiedTx and it fails: we can then
// potentially consider it again while walking mapTx.  It's currently
// guaranteed to fail again, but as a belt-and-suspenders check we put it in
// failedTx and avoid re-evaluation, since the re-evaluation would be using
// cached size/sigops/fee values that are not actually correct.
bool BlockAssembler::SkipMapTxEntry(CTxMemPool::txiter it, indexed_modified_transaction_set &mapModifiedTx, CTxMemPool::setEntries &failedTx)
{
    assert (it != mempool.mapTx.end());
    if (mapModifiedTx.count(it) || inBlock.count(it) || failedTx.count(it))
        return true;
    return false;
}

void BlockAssembler::SortForBlock(const CTxMemPool::setEntries& package, CTxMemPool::txiter entry, std::vector<CTxMemPool::txiter>& sortedEntries)
{
    // Sort package by ancestor count
    // If a transaction A depends on transaction B, then A's ancestor count
    // must be greater than B's.  So this is sufficient to validly order the
    // transactions for block inclusion.
    sortedEntries.clear();
    sortedEntries.insert(sortedEntries.begin(), package.begin(), package.end());
    std::sort(sortedEntries.begin(), sortedEntries.end(), CompareTxIterByAncestorCount());
}

// This transaction selection algorithm orders the mempool based
// on feerate of a transaction including all unconfirmed ancestors.
// Since we don't remove transactions from the mempool as we select them
// for block inclusion, we need an alternate method of updating the feerate
// of a transaction with its not-yet-selected ancestors as we go.
// This is accomplished by walking the in-mempool descendants of selected
// transactions and storing a temporary modified state in mapModifiedTxs.
// Each time through the loop, we compare the best transaction in
// mapModifiedTxs with the next transaction in the mempool to decide what
// transaction package to work on next.
void BlockAssembler::addPackageTxs()
{
    // mapModifiedTx will store sorted packages after they are modified
    // because some of their txs are already in the block
    indexed_modified_transaction_set mapModifiedTx;
    // Keep track of entries that failed inclusion, to avoid duplicate work
    CTxMemPool::setEntries failedTx;

    // Start by adding all descendants of previously added txs to mapModifiedTx
    // and modifying them for their already included ancestors
    UpdatePackagesForAdded(inBlock, mapModifiedTx);

    CTxMemPool::indexed_transaction_set::index<ancestor_score>::type::iterator mi = mempool.mapTx.get<ancestor_score>().begin();
    CTxMemPool::txiter iter;
    while (mi != mempool.mapTx.get<ancestor_score>().end() || !mapModifiedTx.empty())
    {
        // First try to find a new transaction in mapTx to evaluate.
        if (mi != mempool.mapTx.get<ancestor_score>().end() &&
                SkipMapTxEntry(mempool.mapTx.project<0>(mi), mapModifiedTx, failedTx)) {
            ++mi;
            continue;
        }

        // Now that mi is not stale, determine which transaction to evaluate:
        // the next entry from mapTx, or the best from mapModifiedTx?
        bool fUsingModified = false;

        modtxscoreiter modit = mapModifiedTx.get<ancestor_score>().begin();
        if (mi == mempool.mapTx.get<ancestor_score>().end()) {
            // We're out of entries in mapTx; use the entry from mapModifiedTx
            iter = modit->iter;
            fUsingModified = true;
        } else {
            // Try to compare the mapTx entry to the mapModifiedTx entry
            iter = mempool.mapTx.project<0>(mi);
            if (modit != mapModifiedTx.get<ancestor_score>().end() &&
                    CompareModifiedEntry()(*modit, CTxMemPoolModifiedEntry(iter))) {
                // The best entry in mapModifiedTx has higher score
                // than the one from mapTx.
                // Switch which transaction (package) to consider
                iter = modit->iter;
                fUsingModified = true;
            } else {
                // Either no entry in mapModifiedTx, or it's worse than mapTx.
                // Increment mi for the next loop iteration.
                ++mi;
            }
        }

        // We skip mapTx entries that are inBlock, and mapModifiedTx shouldn't
        // contain anything that is inBlock.
        assert(!inBlock.count(iter));

        uint64_t packageSize = iter->GetSizeWithAncestors();
        CAmount packageFees = iter->GetModFeesWithAncestors();
        int64_t packageSigOpsCost = iter->GetSigOpCostWithAncestors();
        if (fUsingModified) {
            packageSize = modit->nSizeWithAncestors;
            packageFees = modit->nModFeesWithAncestors;
            packageSigOpsCost = modit->nSigOpCostWithAncestors;
        }

        if (packageFees < blockMinFeeRate.GetFee(packageSize)) {
            // Everything else we might consider has a lower fee rate
            return;
        }

        if (!TestPackage(packageSize, packageSigOpsCost)) {
            if (fUsingModified) {
                // Since we always look at the best entry in mapModifiedTx,
                // we must erase failed entries so that we can consider the
                // next best entry on the next loop iteration
                mapModifiedTx.get<ancestor_score>().erase(modit);
                failedTx.insert(iter);
            }
            continue;
        }

        CTxMemPool::setEntries ancestors;
        uint64_t nNoLimit = std::numeric_limits<uint64_t>::max();
        std::string dummy;
        mempool.CalculateMemPoolAncestors(*iter, ancestors, nNoLimit, nNoLimit, nNoLimit, nNoLimit, dummy, false);

        onlyUnconfirmed(ancestors);
        ancestors.insert(iter);

        // Test if all tx's are Final
        if (!TestPackageTransactions(ancestors)) {
            if (fUsingModified) {
                mapModifiedTx.get<ancestor_score>().erase(modit);
                failedTx.insert(iter);
            }
            continue;
        }

        // Package can be added. Sort the entries in a valid order.
        std::vector<CTxMemPool::txiter> sortedEntries;
        SortForBlock(ancestors, iter, sortedEntries);

        for (size_t i=0; i<sortedEntries.size(); ++i) {
            if(nTimeLimit != 0 && GetAdjustedTime() >= nTimeLimit)
            {
                break;
            }
            const CTransaction& tx = sortedEntries[i]->GetTx();
            bool wasAdded=true;
            if(tx.HasCreateOrCall()) {
                wasAdded = AttemptToAddContractToBlock(sortedEntries[i]);
            }else {
                AddToBlock(sortedEntries[i]);
            }

            if(!wasAdded){
                break;
            }
            // Erase from the modified set, if present
            mapModifiedTx.erase(sortedEntries[i]);

        }

        // Update transactions that depend on each of these
        UpdatePackagesForAdded(ancestors, mapModifiedTx);
    }
}

void BlockAssembler::addPriorityTxs()
{
    // How much of the block should be dedicated to high-priority transactions,
    // included regardless of the fees they pay
    unsigned int nBlockPrioritySize = GetArg("-blockprioritysize", DEFAULT_BLOCK_PRIORITY_SIZE);
    nBlockPrioritySize = std::min(nBlockMaxSize, nBlockPrioritySize);

    if (nBlockPrioritySize == 0) {
        return;
    }

    bool fSizeAccounting = fNeedSizeAccounting;
    fNeedSizeAccounting = true;

    // This vector will be sorted into a priority queue:
    std::vector<TxCoinAgePriority> vecPriority;
    TxCoinAgePriorityCompare pricomparer;
    std::map<CTxMemPool::txiter, double, CTxMemPool::CompareIteratorByHash> waitPriMap;
    typedef std::map<CTxMemPool::txiter, double, CTxMemPool::CompareIteratorByHash>::iterator waitPriIter;
    double actualPriority = -1;

    vecPriority.reserve(mempool.mapTx.size());
    for (CTxMemPool::indexed_transaction_set::iterator mi = mempool.mapTx.begin();
         mi != mempool.mapTx.end(); ++mi)
    {
        double dPriority = mi->GetPriority(nHeight);
        CAmount dummy;
        mempool.ApplyDeltas(mi->GetTx().GetHash(), dPriority, dummy);
        vecPriority.push_back(TxCoinAgePriority(dPriority, mi));
    }
    std::make_heap(vecPriority.begin(), vecPriority.end(), pricomparer);

    CTxMemPool::txiter iter;
    while (!vecPriority.empty() && !blockFinished) { // add a tx from priority queue to fill the blockprioritysize
        iter = vecPriority.front().second;
        actualPriority = vecPriority.front().first;
        std::pop_heap(vecPriority.begin(), vecPriority.end(), pricomparer);
        vecPriority.pop_back();

        // If tx already in block, skip
        if (inBlock.count(iter)) {
            assert(false); // shouldn't happen for priority txs
            continue;
        }

        // cannot accept witness transactions into a non-witness block
        if (!fIncludeWitness && iter->GetTx().HasWitness())
            continue;


        if(nTimeLimit != 0 && GetAdjustedTime() >= nTimeLimit)
        {
            break;
        }

        // If tx is dependent on other mempool txs which haven't yet been included
        // then put it in the waitSet
        if (isStillDependent(iter)) {
            waitPriMap.insert(std::make_pair(iter, actualPriority));
            continue;
        }

        // If this tx fits in the block add it, otherwise keep looping
        if (TestForBlock(iter)) {

            const CTransaction& tx = iter->GetTx();
            bool wasAdded=true;
            if(tx.HasCreateOrCall()) {
                wasAdded = AttemptToAddContractToBlock(iter);
            }else {
                AddToBlock(iter);
            }

            // If now that this txs is added we've surpassed our desired priority size
            // or have dropped below the AllowFreeThreshold, then we're done adding priority txs
            if (nBlockSize >= nBlockPrioritySize || !AllowFree(actualPriority)) {
                break;
            }
            if(wasAdded) {
                // This tx was successfully added, so
                // add transactions that depend on this one to the priority queue to try again
                BOOST_FOREACH(CTxMemPool::txiter child, mempool.GetMemPoolChildren(iter)) {
                                waitPriIter wpiter = waitPriMap.find(child);
                                if (wpiter != waitPriMap.end()) {
                                    vecPriority.push_back(TxCoinAgePriority(wpiter->second, child));
                                    std::push_heap(vecPriority.begin(), vecPriority.end(), pricomparer);
                                    waitPriMap.erase(wpiter);
                                }
                            }
            }
        }
    }
    fNeedSizeAccounting = fSizeAccounting;
}

void IncrementExtraNonce(CBlock* pblock, const CBlockIndex* pindexPrev, unsigned int& nExtraNonce)
{
    // Update nExtraNonce
    static uint256 hashPrevBlock;
    if (hashPrevBlock != pblock->hashPrevBlock)
    {
        nExtraNonce = 0;
        hashPrevBlock = pblock->hashPrevBlock;
    }
    ++nExtraNonce;
    unsigned int nHeight = pindexPrev->nHeight+1; // Height first in coinbase required for block.version=2
    CMutableTransaction txCoinbase(*pblock->vtx[0]);
    txCoinbase.vin[0].scriptSig = (CScript() << nHeight << CScriptNum(nExtraNonce)) + COINBASE_FLAGS;
    assert(txCoinbase.vin[0].scriptSig.size() <= 100);

    pblock->vtx[0] = MakeTransactionRef(std::move(txCoinbase));
    pblock->hashMerkleRoot = BlockMerkleRoot(*pblock);
}

//////////////////////////////////////////////////////////////////////////////
//
// Proof of Stake miner
//

//
// Looking for suitable coins for creating new block.
//

bool CheckStake(const std::shared_ptr<const CBlock> pblock, CWallet& wallet)
{
    uint256 proofHash, hashTarget;
    uint256 hashBlock = pblock->GetHash();

    if(!pblock->IsProofOfStake())
        return error("CheckStake() : %s is not a proof-of-stake block", hashBlock.GetHex());

    // verify hash target and signature of coinstake tx
    CValidationState state;
    if (!CheckProofOfStake(mapBlockIndex[pblock->hashPrevBlock], state, *pblock->vtx[1], pblock->nBits, pblock->nTime, proofHash, hashTarget))
        return error("CheckStake() : proof-of-stake checking failed");

    //// debug print
    LogPrint("miner", "CheckStake() : new proof-of-stake block found  \n  hash: %s \nproofhash: %s  \ntarget: %s\n", hashBlock.GetHex(), proofHash.GetHex(), hashTarget.GetHex());
    LogPrint("miner", "%s\n", pblock->ToString());
    LogPrint("miner", "out %s\n", FormatMoney(pblock->vtx[1]->GetValueOut()));

    // Found a solution
    {
        LOCK(cs_main);
        if (pblock->hashPrevBlock != chainActive.Tip()->GetBlockHash())
            return error("CheckStake() : generated block is stale");

        // Process this block the same as if we had received it from another node
        bool fNewBlock = false;
        if (!ProcessNewBlock(Params(), pblock, true, &fNewBlock))
            return error("CheckStake() : ProcessBlock, block not accepted");
    }

    return true;
}

void ThreadStakeMiner(CWallet *pwallet)
{
    SetThreadPriority(THREAD_PRIORITY_LOWEST);

    // Make this thread recognisable as the mining thread
    RenameThread("qtumcoin-miner");

    CReserveKey reservekey(pwallet);

    bool fTryToSync = true;
    bool regtestMode = Params().GetConsensus().fPoSNoRetargeting;
    if(regtestMode){
        nMinerSleep = 30000; //limit regtest to 30s, otherwise it'll create 2 blocks per second
    }

    while (true)
    {
        while (pwallet->IsLocked())
        {
            nLastCoinStakeSearchInterval = 0;
            MilliSleep(10000);
        }
        //don't disable PoS mining for no connections if in regtest mode
        if(!regtestMode) {
            while (g_connman->GetNodeCount(CConnman::CONNECTIONS_ALL) == 0 || IsInitialBlockDownload()) {
                nLastCoinStakeSearchInterval = 0;
                fTryToSync = true;
                MilliSleep(1000);
            }
            if (fTryToSync) {
                fTryToSync = false;
                if (g_connman->GetNodeCount(CConnman::CONNECTIONS_ALL) < 3 ||
                    pindexBestHeader->GetBlockTime() < GetTime() - 10 * 60) {
                    MilliSleep(60000);
                    continue;
                }
            }
        }
        //
        // Create new block
        //
        if(pwallet->HaveAvailableCoinsForStaking())
        {
            int64_t nTotalFees = 0;
            // First just create an empty block. No need to process transactions until we know we can create a block
            std::unique_ptr<CBlockTemplate> pblocktemplate(BlockAssembler(Params()).CreateEmptyBlock(reservekey.reserveScript, true, &nTotalFees));
            if (!pblocktemplate.get())
                return;
            CBlockIndex* pindexPrev =  chainActive.Tip();
            uint256 beginningHash = pindexPrev->GetBlockHash();

            uint32_t nTime=GetAdjustedTime();
            nTime &= ~STAKE_TIMESTAMP_MASK;
            for(uint32_t i=nTime;i<nTime + MAX_STAKE_LOOKAHEAD;i+=STAKE_TIMESTAMP_MASK) {

                // Try to sign a block (this also checks for a PoS stake)
                std::shared_ptr<CBlock> pblock = std::make_shared<CBlock>(pblocktemplate->block);
                if (SignBlock(pblock, *pwallet, nTotalFees, i)) {
                    // increase priority so we can build the full PoS block ASAP to ensure the timestamp doesn't expire
                    SetThreadPriority(THREAD_PRIORITY_ABOVE_NORMAL);
                    // Create a block that's properly populated with transactions
                    std::unique_ptr<CBlockTemplate> pblocktemplatefilled(
                            BlockAssembler(Params()).CreateNewBlock(reservekey.reserveScript, true, &nTotalFees,
                                                                    nTime, FutureDrift(GetAdjustedTime()) - STAKE_TIME_BUFFER));
                    if (!pblocktemplatefilled.get())
                        return;
                    if(pindexPrev->GetBlockHash() != beginningHash){
                        //another block was received while building ours, scrap progress
                        LogPrint("staker", "ThreadStakeMiner(): Valid future PoS block was orphaned before becoming valid");
                        break;
                    }
                    // Sign the full block and use the timestamp from earlier for a valid stake
                    std::shared_ptr<CBlock> pblockfilled = std::make_shared<CBlock>(pblocktemplatefilled->block);
                    if (SignBlock(pblockfilled, *pwallet, nTotalFees, i)) {
                        // Should always reach here unless we spent too much time processing transactions and the timestamp is now invalid
                        // CheckStake also does CheckBlock and AcceptBlock to propogate it to the network
                        bool validBlock = false;
                        while(!validBlock) {
                            if (pindexPrev->GetBlockHash() != beginningHash) {
                                //another block was received while building ours, scrap progress
                                LogPrint("staker", "ThreadStakeMiner(): Valid future PoS block was orphaned before becoming valid");
                                break;
                            }
                            //check timestamps
                            if (pblockfilled->GetBlockTime() <= pindexPrev->GetBlockTime() ||
                                FutureDrift(pblockfilled->GetBlockTime()) < pindexPrev->GetBlockTime()) {
                                LogPrint("staker", "ThreadStakeMiner(): Valid PoS block took too long to create and has expired");
                                break; //timestamp too late, so ignore
                            }
                            if (pblockfilled->GetBlockTime() > FutureDrift(GetAdjustedTime())) {
                                //too early, so wait a second and try again
                                MilliSleep(1000);
                                continue;
                            }
                            validBlock=true;
                        }
                        if(validBlock) {
                            CheckStake(pblockfilled, *pwallet);
                        }
                        break;
                    }
                    //return back to low priority
                    SetThreadPriority(THREAD_PRIORITY_LOWEST);
                }
            }
        }
        MilliSleep(nMinerSleep);
    }
}

void StakeQtums(bool fStake, CWallet *pwallet)
{
    static boost::thread_group* stakeThread = NULL;

    if (stakeThread != NULL)
    {
        stakeThread->interrupt_all();
        delete stakeThread;
        stakeThread = NULL;
    }

    if(fStake)
    {
        stakeThread = new boost::thread_group();
        stakeThread->create_thread(boost::bind(&ThreadStakeMiner, pwallet));
    }
}<|MERGE_RESOLUTION|>--- conflicted
+++ resolved
@@ -579,8 +579,6 @@
     bceResult.refundSender += testExecResult.refundSender;
     bceResult.refundVOuts.insert(bceResult.refundVOuts.end(), testExecResult.refundVOuts.begin(), testExecResult.refundVOuts.end());
     bceResult.refundValueTx = std::move(testExecResult.refundValueTx);
-
-<<<<<<< HEAD
 ////////////////////////////////////////////////////////////// // qtum
     const CTransaction& tx = iter->GetTx();
     if(tx.HasCreateOrCall()){
@@ -600,7 +598,9 @@
         bceResult.refundValueTx = std::move(res.refundValueTx);
 
         processingMuchVouts(res, bceResult, oldHashQtumRoot, oldHashStateRoot, transactions);
-=======
+    }
+//////////////////////////////////////////////////////////////
+
     pblock->vtx.emplace_back(iter->GetSharedTx());
     pblocktemplate->vTxFees.push_back(iter->GetFee());
     pblocktemplate->vTxSigOpsCost.push_back(iter->GetSigOpCost());
@@ -621,7 +621,6 @@
         this->nBlockWeight += GetTransactionWeight(t);
         this->nBlockSigOpsCost += GetLegacySigOpCount(t);
         ++nBlockTx;
->>>>>>> ec718d9c
     }
     //calculate sigops from new refund/proof tx
     this->nBlockSigOpsCost -= GetLegacySigOpCount(*pblock->vtx[proofTx]);
