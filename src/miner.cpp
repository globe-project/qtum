--- conflicted
+++ resolved
@@ -536,16 +536,12 @@
     uint64_t nBlockSigOpsCost = this->nBlockSigOpsCost;
 
     QtumTxConverter convert(iter->GetTx(), NULL, &pblock->vtx);
-<<<<<<< HEAD
-    ByteCodeExec exec(*pblock, convert.extractionQtumTransactions().first);
+    ByteCodeExec exec(*pblock, convert.extractionQtumTransactions().first, blockGasLimit);
     if(!exec.performByteCode()){
         //error, don't add contract
         return false;
     }
-=======
-    ByteCodeExec exec(*pblock, convert.extractionQtumTransactions().first, blockGasLimit);
-    exec.performByteCode();
->>>>>>> 9119339b
+
     ByteCodeExecResult testExecResult = exec.processingResults();
 
     //apply contractTx costs to local state
