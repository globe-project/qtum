// Copyright (c) 2009-2010 Satoshi Nakamoto
// Copyright (c) 2009-2019 The Bitcoin Core developers
// Distributed under the MIT software license, see the accompanying
// file COPYING or http://www.opensource.org/licenses/mit-license.php.

#include <miner.h>

#include <amount.h>
#include <chain.h>
#include <chainparams.h>
#include <coins.h>
#include <consensus/consensus.h>
#include <consensus/merkle.h>
#include <consensus/tx_verify.h>
#include <consensus/validation.h>
#include <policy/feerate.h>
#include <policy/policy.h>
#include <pow.h>
#include <pos.h>
#include <primitives/transaction.h>
#include <script/standard.h>
#include <timedata.h>
#include <util/convert.h>
#include <util/moneystr.h>
#include <util/system.h>
<<<<<<< HEAD
#include <validationinterface.h>
=======
#include <util/validation.h>
#include <net.h>
>>>>>>> 451880b9
#ifdef ENABLE_WALLET
#include <wallet/wallet.h>
#endif

#include <algorithm>
#include <queue>
#include <utility>

unsigned int nMinerSleep = STAKER_POLLING_PERIOD;

int64_t UpdateTime(CBlockHeader* pblock, const Consensus::Params& consensusParams, const CBlockIndex* pindexPrev)
{
    int64_t nOldTime = pblock->nTime;
    int64_t nNewTime = std::max(pindexPrev->GetMedianTimePast()+1, GetAdjustedTime());

    if (nOldTime < nNewTime)
        pblock->nTime = nNewTime;

    // Updating time can change work required on testnet:
    if (consensusParams.fPowAllowMinDifficultyBlocks)
        pblock->nBits = GetNextWorkRequired(pindexPrev, pblock, consensusParams,pblock->IsProofOfStake());

    return nNewTime - nOldTime;
}

BlockAssembler::Options::Options() {
    blockMinFeeRate = CFeeRate(DEFAULT_BLOCK_MIN_TX_FEE);
    nBlockMaxWeight = DEFAULT_BLOCK_MAX_WEIGHT;
}

BlockAssembler::BlockAssembler(const CChainParams& params, const Options& options) : chainparams(params)
{
    blockMinFeeRate = options.blockMinFeeRate;
    // Limit weight to between 4K and dgpMaxBlockWeight-4K for sanity:
    nBlockMaxWeight = std::max<size_t>(4000, std::min<size_t>(dgpMaxBlockWeight - 4000, options.nBlockMaxWeight));
}

static BlockAssembler::Options DefaultOptions()
{
    // Block resource limits
    // If -blockmaxweight is not given, limit to DEFAULT_BLOCK_MAX_WEIGHT
    BlockAssembler::Options options;
    options.nBlockMaxWeight = gArgs.GetArg("-blockmaxweight", DEFAULT_BLOCK_MAX_WEIGHT);
    CAmount n = 0;
    if (gArgs.IsArgSet("-blockmintxfee") && ParseMoney(gArgs.GetArg("-blockmintxfee", ""), n)) {
        options.blockMinFeeRate = CFeeRate(n);
    } else {
        options.blockMinFeeRate = CFeeRate(DEFAULT_BLOCK_MIN_TX_FEE);
    }
    return options;
}

BlockAssembler::BlockAssembler(const CChainParams& params) : BlockAssembler(params, DefaultOptions()) {}

void BlockAssembler::resetBlock()
{
    inBlock.clear();

    // Reserve space for coinbase tx
    nBlockWeight = 4000;
    nBlockSigOpsCost = 400;
    fIncludeWitness = false;

    // These counters do not include coinbase tx
    nBlockTx = 0;
    nFees = 0;
}

void BlockAssembler::RebuildRefundTransaction(){
    int refundtx=0; //0 for coinbase in PoW
    if(pblock->IsProofOfStake()){
        refundtx=1; //1 for coinstake in PoS
    }
    CMutableTransaction contrTx(originalRewardTx);
    contrTx.vout[refundtx].nValue = nFees + GetBlockSubsidy(nHeight, chainparams.GetConsensus());
    contrTx.vout[refundtx].nValue -= bceResult.refundSender;
    //note, this will need changed for MPoS
    int i=contrTx.vout.size();
    contrTx.vout.resize(contrTx.vout.size()+bceResult.refundOutputs.size());
    for(CTxOut& vout : bceResult.refundOutputs){
        contrTx.vout[i]=vout;
        i++;
    }
    pblock->vtx[refundtx] = MakeTransactionRef(std::move(contrTx));
}

Optional<int64_t> BlockAssembler::m_last_block_num_txs{nullopt};
Optional<int64_t> BlockAssembler::m_last_block_weight{nullopt};

std::unique_ptr<CBlockTemplate> BlockAssembler::CreateNewBlock(const CScript& scriptPubKeyIn, bool fMineWitnessTx, bool fProofOfStake, int64_t* pTotalFees, int32_t txProofTime, int32_t nTimeLimit)
{
    int64_t nTimeStart = GetTimeMicros();

    resetBlock();

    pblocktemplate.reset(new CBlockTemplate());

    if(!pblocktemplate.get())
        return nullptr;
    pblock = &pblocktemplate->block; // pointer for convenience

    this->nTimeLimit = nTimeLimit;

    // Add dummy coinbase tx as first transaction
    pblock->vtx.emplace_back();
    // Add dummy coinstake tx as second transaction
    if(fProofOfStake)
        pblock->vtx.emplace_back();
    pblocktemplate->vTxFees.push_back(-1); // updated at end
    pblocktemplate->vTxSigOpsCost.push_back(-1); // updated at end

    LOCK2(cs_main, mempool.cs);
    CBlockIndex* pindexPrev = ::ChainActive().Tip();
    assert(pindexPrev != nullptr);
    nHeight = pindexPrev->nHeight + 1;

    pblock->nVersion = ComputeBlockVersion(pindexPrev, chainparams.GetConsensus());
    // -regtest only: allow overriding block.nVersion with
    // -blockversion=N to test forking scenarios
    if (chainparams.MineBlocksOnDemand())
        pblock->nVersion = gArgs.GetArg("-blockversion", pblock->nVersion);

    if(txProofTime == 0) {
        txProofTime = GetAdjustedTime();
    }
    if(fProofOfStake)
        txProofTime &= ~STAKE_TIMESTAMP_MASK;
    pblock->nTime = txProofTime;
    if (!fProofOfStake)
        UpdateTime(pblock, chainparams.GetConsensus(), pindexPrev);
    pblock->nBits = GetNextWorkRequired(pindexPrev, pblock, chainparams.GetConsensus(),fProofOfStake);
    const int64_t nMedianTimePast = pindexPrev->GetMedianTimePast();

    nLockTimeCutoff = (STANDARD_LOCKTIME_VERIFY_FLAGS & LOCKTIME_MEDIAN_TIME_PAST)
                       ? nMedianTimePast
                       : pblock->GetBlockTime();

    // Decide whether to include witness transactions
    // This is only needed in case the witness softfork activation is reverted
    // (which would require a very deep reorganization).
    // Note that the mempool would accept transactions with witness data before
    // IsWitnessEnabled, but we would only ever mine blocks after IsWitnessEnabled
    // unless there is a massive block reorganization with the witness softfork
    // not activated.
    // TODO: replace this with a call to main to assess validity of a mempool
    // transaction (which in most cases can be a no-op).
    fIncludeWitness = IsWitnessEnabled(pindexPrev, chainparams.GetConsensus());

    int64_t nTime1 = GetTimeMicros();

    m_last_block_num_txs = nBlockTx;
    m_last_block_weight = nBlockWeight;

    // Create coinbase transaction.
    CMutableTransaction coinbaseTx;
    coinbaseTx.vin.resize(1);
    coinbaseTx.vin[0].prevout.SetNull();
    coinbaseTx.vout.resize(1);
    if (fProofOfStake)
    {
        // Make the coinbase tx empty in case of proof of stake
        coinbaseTx.vout[0].SetEmpty();
    }
    else
    {
        coinbaseTx.vout[0].scriptPubKey = scriptPubKeyIn;
        coinbaseTx.vout[0].nValue = nFees + GetBlockSubsidy(nHeight, chainparams.GetConsensus());
    }
    coinbaseTx.vin[0].scriptSig = CScript() << nHeight << OP_0;
    originalRewardTx = coinbaseTx;
    pblock->vtx[0] = MakeTransactionRef(std::move(coinbaseTx));

    // Create coinstake transaction.
    if(fProofOfStake)
    {
        CMutableTransaction coinstakeTx;
        coinstakeTx.vout.resize(2);
        coinstakeTx.vout[0].SetEmpty();
        coinstakeTx.vout[1].scriptPubKey = scriptPubKeyIn;
        originalRewardTx = coinstakeTx;
        pblock->vtx[1] = MakeTransactionRef(std::move(coinstakeTx));

        //this just makes CBlock::IsProofOfStake to return true
        //real prevoutstake info is filled in later in SignBlock
        pblock->prevoutStake.n=0;

    }

    //////////////////////////////////////////////////////// qtum
    QtumDGP qtumDGP(globalState.get(), fGettingValuesDGP);
    globalSealEngine->setQtumSchedule(qtumDGP.getGasSchedule(nHeight));
    uint32_t blockSizeDGP = qtumDGP.getBlockSize(nHeight);
    minGasPrice = qtumDGP.getMinGasPrice(nHeight);
    if(gArgs.IsArgSet("-staker-min-tx-gas-price")) {
        CAmount stakerMinGasPrice;
        if(ParseMoney(gArgs.GetArg("-staker-min-tx-gas-price", ""), stakerMinGasPrice)) {
            minGasPrice = std::max(minGasPrice, (uint64_t)stakerMinGasPrice);
        }
    }
    hardBlockGasLimit = qtumDGP.getBlockGasLimit(nHeight);
    softBlockGasLimit = gArgs.GetArg("-staker-soft-block-gas-limit", hardBlockGasLimit);
    softBlockGasLimit = std::min(softBlockGasLimit, hardBlockGasLimit);
    txGasLimit = gArgs.GetArg("-staker-max-tx-gas-limit", softBlockGasLimit);

    nBlockMaxWeight = blockSizeDGP ? blockSizeDGP * WITNESS_SCALE_FACTOR : nBlockMaxWeight;
    
    dev::h256 oldHashStateRoot(globalState->rootHash());
    dev::h256 oldHashUTXORoot(globalState->rootHashUTXO());
    int nPackagesSelected = 0;
    int nDescendantsUpdated = 0;
    addPackageTxs(nPackagesSelected, nDescendantsUpdated, minGasPrice);
    pblock->hashStateRoot = uint256(h256Touint(dev::h256(globalState->rootHash())));
    pblock->hashUTXORoot = uint256(h256Touint(dev::h256(globalState->rootHashUTXO())));
    globalState->setRoot(oldHashStateRoot);
    globalState->setRootUTXO(oldHashUTXORoot);

    //this should already be populated by AddBlock in case of contracts, but if no contracts
    //then it won't get populated
    RebuildRefundTransaction();
    ////////////////////////////////////////////////////////

    pblocktemplate->vchCoinbaseCommitment = GenerateCoinbaseCommitment(*pblock, pindexPrev, chainparams.GetConsensus(), fProofOfStake);
    pblocktemplate->vTxFees[0] = -nFees;

    LogPrintf("CreateNewBlock(): block weight: %u txs: %u fees: %ld sigops %d\n", GetBlockWeight(*pblock), nBlockTx, nFees, nBlockSigOpsCost);

    // The total fee is the Fees minus the Refund
    if (pTotalFees)
        *pTotalFees = nFees - bceResult.refundSender;

    // Fill in header
    pblock->hashPrevBlock  = pindexPrev->GetBlockHash();
    pblock->nNonce         = 0;
    pblocktemplate->vTxSigOpsCost[0] = WITNESS_SCALE_FACTOR * GetLegacySigOpCount(*pblock->vtx[0]);

    CValidationState state;
    if (!fProofOfStake && !TestBlockValidity(state, chainparams, *pblock, pindexPrev, false, false)) {
        throw std::runtime_error(strprintf("%s: TestBlockValidity failed: %s", __func__, FormatStateMessage(state)));
    }
    int64_t nTime2 = GetTimeMicros();

    LogPrint(BCLog::BENCH, "CreateNewBlock() packages: %.2fms (%d packages, %d updated descendants), validity: %.2fms (total %.2fms)\n", 0.001 * (nTime1 - nTimeStart), nPackagesSelected, nDescendantsUpdated, 0.001 * (nTime2 - nTime1), 0.001 * (nTime2 - nTimeStart));

    return std::move(pblocktemplate);
}
std::unique_ptr<CBlockTemplate> BlockAssembler::CreateEmptyBlock(const CScript& scriptPubKeyIn, bool fMineWitnessTx, bool fProofOfStake, int64_t* pTotalFees, int32_t nTime)
{
    resetBlock();

    pblocktemplate.reset(new CBlockTemplate());

    if(!pblocktemplate.get())
        return nullptr;
    pblock = &pblocktemplate->block; // pointer for convenience

    // Add dummy coinbase tx as first transaction
    pblock->vtx.emplace_back();
    // Add dummy coinstake tx as second transaction
    if(fProofOfStake)
        pblock->vtx.emplace_back();
    pblocktemplate->vTxFees.push_back(-1); // updated at end
    pblocktemplate->vTxSigOpsCost.push_back(-1); // updated at end

    LOCK2(cs_main, mempool.cs);
    CBlockIndex* pindexPrev = ::ChainActive().Tip();
    assert(pindexPrev != nullptr);
    nHeight = pindexPrev->nHeight + 1;

    pblock->nVersion = ComputeBlockVersion(pindexPrev, chainparams.GetConsensus());
    // -regtest only: allow overriding block.nVersion with
    // -blockversion=N to test forking scenarios
    if (chainparams.MineBlocksOnDemand())
        pblock->nVersion = gArgs.GetArg("-blockversion", pblock->nVersion);

    uint32_t txProofTime = nTime == 0 ? GetAdjustedTime() : nTime;
    if(fProofOfStake)
        txProofTime &= ~STAKE_TIMESTAMP_MASK;
    pblock->nTime = txProofTime;
    const int64_t nMedianTimePast = pindexPrev->GetMedianTimePast();

    nLockTimeCutoff = (STANDARD_LOCKTIME_VERIFY_FLAGS & LOCKTIME_MEDIAN_TIME_PAST)
                       ? nMedianTimePast
                       : pblock->GetBlockTime();

    // Decide whether to include witness transactions
    // This is only needed in case the witness softfork activation is reverted
    // (which would require a very deep reorganization) or when
    // -promiscuousmempoolflags is used.
    // TODO: replace this with a call to main to assess validity of a mempool
    // transaction (which in most cases can be a no-op).
    fIncludeWitness = IsWitnessEnabled(pindexPrev, chainparams.GetConsensus()) && fMineWitnessTx;

    m_last_block_num_txs = nBlockTx;
    m_last_block_weight = nBlockWeight;

    // Create coinbase transaction.
    CMutableTransaction coinbaseTx;
    coinbaseTx.vin.resize(1);
    coinbaseTx.vin[0].prevout.SetNull();
    coinbaseTx.vout.resize(1);
    if (fProofOfStake)
    {
        // Make the coinbase tx empty in case of proof of stake
        coinbaseTx.vout[0].SetEmpty();
    }
    else
    {
        coinbaseTx.vout[0].scriptPubKey = scriptPubKeyIn;
        coinbaseTx.vout[0].nValue = nFees + GetBlockSubsidy(nHeight, chainparams.GetConsensus());
    }
    coinbaseTx.vin[0].scriptSig = CScript() << nHeight << OP_0;
    originalRewardTx = coinbaseTx;
    pblock->vtx[0] = MakeTransactionRef(std::move(coinbaseTx));

    // Create coinstake transaction.
    if(fProofOfStake)
    {
        CMutableTransaction coinstakeTx;
        coinstakeTx.vout.resize(2);
        coinstakeTx.vout[0].SetEmpty();
        coinstakeTx.vout[1].scriptPubKey = scriptPubKeyIn;
        originalRewardTx = coinstakeTx;
        pblock->vtx[1] = MakeTransactionRef(std::move(coinstakeTx));

        //this just makes CBlock::IsProofOfStake to return true
        //real prevoutstake info is filled in later in SignBlock
        pblock->prevoutStake.n=0;
    }

    //////////////////////////////////////////////////////// qtum
    //state shouldn't change here for an empty block, but if it's not valid it'll fail in CheckBlock later
    pblock->hashStateRoot = uint256(h256Touint(dev::h256(globalState->rootHash())));
    pblock->hashUTXORoot = uint256(h256Touint(dev::h256(globalState->rootHashUTXO())));

    RebuildRefundTransaction();
    ////////////////////////////////////////////////////////

    pblocktemplate->vchCoinbaseCommitment = GenerateCoinbaseCommitment(*pblock, pindexPrev, chainparams.GetConsensus(), fProofOfStake);
    pblocktemplate->vTxFees[0] = -nFees;

    // The total fee is the Fees minus the Refund
    if (pTotalFees)
        *pTotalFees = nFees - bceResult.refundSender;

    // Fill in header
    pblock->hashPrevBlock  = pindexPrev->GetBlockHash();
    if (!fProofOfStake)
        UpdateTime(pblock, chainparams.GetConsensus(), pindexPrev);
    pblock->nBits          = GetNextWorkRequired(pindexPrev, pblock, chainparams.GetConsensus(),fProofOfStake);
    pblock->nNonce         = 0;
    pblocktemplate->vTxSigOpsCost[0] = WITNESS_SCALE_FACTOR * GetLegacySigOpCount(*pblock->vtx[0]);

    CValidationState state;
    if (!fProofOfStake && !TestBlockValidity(state, chainparams, *pblock, pindexPrev, false, false)) {
        throw std::runtime_error(strprintf("%s: TestBlockValidity failed: %s", __func__, FormatStateMessage(state)));
    }

    return std::move(pblocktemplate);
}

std::unique_ptr<CBlockTemplate> BlockAssembler::CreateEmptyBlock(const CScript& scriptPubKeyIn, bool fMineWitnessTx, bool fProofOfStake, int64_t* pTotalFees, int32_t nTime)
{
    resetBlock();

    pblocktemplate.reset(new CBlockTemplate());

    if(!pblocktemplate.get())
        return nullptr;
    pblock = &pblocktemplate->block; // pointer for convenience

    // Add dummy coinbase tx as first transaction
    pblock->vtx.emplace_back();
    // Add dummy coinstake tx as second transaction
    if(fProofOfStake)
        pblock->vtx.emplace_back();
    pblocktemplate->vTxFees.push_back(-1); // updated at end
    pblocktemplate->vTxSigOpsCost.push_back(-1); // updated at end

    LOCK2(cs_main, mempool.cs);
    CBlockIndex* pindexPrev = chainActive.Tip();
    assert(pindexPrev != nullptr);
    nHeight = pindexPrev->nHeight + 1;

    pblock->nVersion = ComputeBlockVersion(pindexPrev, chainparams.GetConsensus());
    // -regtest only: allow overriding block.nVersion with
    // -blockversion=N to test forking scenarios
    if (chainparams.MineBlocksOnDemand())
        pblock->nVersion = gArgs.GetArg("-blockversion", pblock->nVersion);

    uint32_t txProofTime = nTime == 0 ? GetAdjustedTime() : nTime;
    if(fProofOfStake)
        txProofTime &= ~STAKE_TIMESTAMP_MASK;
    pblock->nTime = txProofTime;
    const int64_t nMedianTimePast = pindexPrev->GetMedianTimePast();

    nLockTimeCutoff = (STANDARD_LOCKTIME_VERIFY_FLAGS & LOCKTIME_MEDIAN_TIME_PAST)
                       ? nMedianTimePast
                       : pblock->GetBlockTime();

    // Decide whether to include witness transactions
    // This is only needed in case the witness softfork activation is reverted
    // (which would require a very deep reorganization) or when
    // -promiscuousmempoolflags is used.
    // TODO: replace this with a call to main to assess validity of a mempool
    // transaction (which in most cases can be a no-op).
    fIncludeWitness = IsWitnessEnabled(pindexPrev, chainparams.GetConsensus()) && fMineWitnessTx;

    m_last_block_num_txs = nBlockTx;
    m_last_block_weight = nBlockWeight;

    // Create coinbase transaction.
    CMutableTransaction coinbaseTx;
    coinbaseTx.vin.resize(1);
    coinbaseTx.vin[0].prevout.SetNull();
    coinbaseTx.vout.resize(1);
    if (fProofOfStake)
    {
        // Make the coinbase tx empty in case of proof of stake
        coinbaseTx.vout[0].SetEmpty();
    }
    else
    {
        coinbaseTx.vout[0].scriptPubKey = scriptPubKeyIn;
        coinbaseTx.vout[0].nValue = nFees + GetBlockSubsidy(nHeight, chainparams.GetConsensus());
    }
    coinbaseTx.vin[0].scriptSig = CScript() << nHeight << OP_0;
    originalRewardTx = coinbaseTx;
    pblock->vtx[0] = MakeTransactionRef(std::move(coinbaseTx));

    // Create coinstake transaction.
    if(fProofOfStake)
    {
        CMutableTransaction coinstakeTx;
        coinstakeTx.vout.resize(2);
        coinstakeTx.vout[0].SetEmpty();
        coinstakeTx.vout[1].scriptPubKey = scriptPubKeyIn;
        originalRewardTx = coinstakeTx;
        pblock->vtx[1] = MakeTransactionRef(std::move(coinstakeTx));

        //this just makes CBlock::IsProofOfStake to return true
        //real prevoutstake info is filled in later in SignBlock
        pblock->prevoutStake.n=0;
    }

    //////////////////////////////////////////////////////// qtum
    //state shouldn't change here for an empty block, but if it's not valid it'll fail in CheckBlock later
    pblock->hashStateRoot = uint256(h256Touint(dev::h256(globalState->rootHash())));
    pblock->hashUTXORoot = uint256(h256Touint(dev::h256(globalState->rootHashUTXO())));

    RebuildRefundTransaction();
    ////////////////////////////////////////////////////////

    pblocktemplate->vchCoinbaseCommitment = GenerateCoinbaseCommitment(*pblock, pindexPrev, chainparams.GetConsensus(), fProofOfStake);
    pblocktemplate->vTxFees[0] = -nFees;

    // The total fee is the Fees minus the Refund
    if (pTotalFees)
        *pTotalFees = nFees - bceResult.refundSender;

    // Fill in header
    pblock->hashPrevBlock  = pindexPrev->GetBlockHash();
    if (!fProofOfStake)
        UpdateTime(pblock, chainparams.GetConsensus(), pindexPrev);
    pblock->nBits          = GetNextWorkRequired(pindexPrev, pblock, chainparams.GetConsensus(),fProofOfStake);
    pblock->nNonce         = 0;
    pblocktemplate->vTxSigOpsCost[0] = WITNESS_SCALE_FACTOR * GetLegacySigOpCount(*pblock->vtx[0]);

    CValidationState state;
    if (!fProofOfStake && !TestBlockValidity(state, chainparams, *pblock, pindexPrev, false, false)) {
        throw std::runtime_error(strprintf("%s: TestBlockValidity failed: %s", __func__, FormatStateMessage(state)));
    }

    return std::move(pblocktemplate);
}

void BlockAssembler::onlyUnconfirmed(CTxMemPool::setEntries& testSet)
{
    for (CTxMemPool::setEntries::iterator iit = testSet.begin(); iit != testSet.end(); ) {
        // Only test txs not already in the block
        if (inBlock.count(*iit)) {
            testSet.erase(iit++);
        }
        else {
            iit++;
        }
    }
}

bool BlockAssembler::TestPackage(uint64_t packageSize, int64_t packageSigOpsCost) const
{
    // TODO: switch to weight-based accounting for packages instead of vsize-based accounting.
    if (nBlockWeight + WITNESS_SCALE_FACTOR * packageSize >= nBlockMaxWeight)
        return false;
    if (nBlockSigOpsCost + packageSigOpsCost >= (uint64_t)dgpMaxBlockSigOps)
        return false;
    return true;
}

// Perform transaction-level checks before adding to block:
// - transaction finality (locktime)
// - premature witness (in case segwit transactions are added to mempool before
//   segwit activation)
bool BlockAssembler::TestPackageTransactions(const CTxMemPool::setEntries& package)
{
    for (CTxMemPool::txiter it : package) {
        if (!IsFinalTx(it->GetTx(), nHeight, nLockTimeCutoff))
            return false;
        if (!fIncludeWitness && it->GetTx().HasWitness())
            return false;
    }
    return true;
}

bool BlockAssembler::AttemptToAddContractToBlock(CTxMemPool::txiter iter, uint64_t minGasPrice) {
    if (nTimeLimit != 0 && GetAdjustedTime() >= nTimeLimit - BYTECODE_TIME_BUFFER) {
        return false;
    }
    if (gArgs.GetBoolArg("-disablecontractstaking", false))
    {
        return false;
    }
    
    dev::h256 oldHashStateRoot(globalState->rootHash());
    dev::h256 oldHashUTXORoot(globalState->rootHashUTXO());
    // operate on local vars first, then later apply to `this`
    uint64_t nBlockWeight = this->nBlockWeight;
    uint64_t nBlockSigOpsCost = this->nBlockSigOpsCost;

    unsigned int contractflags = GetContractScriptFlags(nHeight, chainparams.GetConsensus());
    QtumTxConverter convert(iter->GetTx(), NULL, &pblock->vtx, contractflags);

    ExtractQtumTX resultConverter;
    if(!convert.extractionQtumTransactions(resultConverter)){
        //this check already happens when accepting txs into mempool
        //therefore, this can only be triggered by using raw transactions on the staker itself
        return false;
    }
    std::vector<QtumTransaction> qtumTransactions = resultConverter.first;
    dev::u256 txGas = 0;
    for(QtumTransaction qtumTransaction : qtumTransactions){
        txGas += qtumTransaction.gas();
        if(txGas > txGasLimit) {
            // Limit the tx gas limit by the soft limit if such a limit has been specified.
            return false;
        }

        if(bceResult.usedGas + qtumTransaction.gas() > softBlockGasLimit){
            //if this transaction's gasLimit could cause block gas limit to be exceeded, then don't add it
            return false;
        }
        if(qtumTransaction.gasPrice() < minGasPrice){
            //if this transaction's gasPrice is less than the current DGP minGasPrice don't add it
            return false;
        }
    }
    // We need to pass the DGP's block gas limit (not the soft limit) since it is consensus critical.
<<<<<<< HEAD
    ByteCodeExec exec(*pblock, qtumTransactions, hardBlockGasLimit, chainActive.Tip());
=======
    ByteCodeExec exec(*pblock, qtumTransactions, hardBlockGasLimit, ::ChainActive().Tip());
>>>>>>> 451880b9
    if(!exec.performByteCode()){
        //error, don't add contract
        globalState->setRoot(oldHashStateRoot);
        globalState->setRootUTXO(oldHashUTXORoot);
        return false;
    }

    ByteCodeExecResult testExecResult;
    if(!exec.processingResults(testExecResult)){
        globalState->setRoot(oldHashStateRoot);
        globalState->setRootUTXO(oldHashUTXORoot);
        return false;
    }

    if(bceResult.usedGas + testExecResult.usedGas > softBlockGasLimit){
        //if this transaction could cause block gas limit to be exceeded, then don't add it
        globalState->setRoot(oldHashStateRoot);
        globalState->setRootUTXO(oldHashUTXORoot);
        return false;
    }

    //apply contractTx costs to local state
    nBlockWeight += iter->GetTxWeight();
    nBlockSigOpsCost += iter->GetSigOpCost();
    //apply value-transfer txs to local state
    for (CTransaction &t : testExecResult.valueTransfers) {
        nBlockWeight += GetTransactionWeight(t);
        nBlockSigOpsCost += GetLegacySigOpCount(t);
    }

    int proofTx = pblock->IsProofOfStake() ? 1 : 0;

    //calculate sigops from new refund/proof tx

    //first, subtract old proof tx
    nBlockSigOpsCost -= GetLegacySigOpCount(*pblock->vtx[proofTx]);

    // manually rebuild refundtx
    CMutableTransaction contrTx(*pblock->vtx[proofTx]);
    //note, this will need changed for MPoS
    int i=contrTx.vout.size();
    contrTx.vout.resize(contrTx.vout.size()+testExecResult.refundOutputs.size());
    for(CTxOut& vout : testExecResult.refundOutputs){
        contrTx.vout[i]=vout;
        i++;
    }
    nBlockSigOpsCost += GetLegacySigOpCount(contrTx);
    //all contract costs now applied to local state

    //Check if block will be too big or too expensive with this contract execution
    if (nBlockSigOpsCost * WITNESS_SCALE_FACTOR > (uint64_t)dgpMaxBlockSigOps ||
            nBlockWeight > dgpMaxBlockWeight) {
        //contract will not be added to block, so revert state to before we tried
        globalState->setRoot(oldHashStateRoot);
        globalState->setRootUTXO(oldHashUTXORoot);
        return false;
    }

    //block is not too big, so apply the contract execution and it's results to the actual block

    //apply local bytecode to global bytecode state
    bceResult.usedGas += testExecResult.usedGas;
    bceResult.refundSender += testExecResult.refundSender;
    bceResult.refundOutputs.insert(bceResult.refundOutputs.end(), testExecResult.refundOutputs.begin(), testExecResult.refundOutputs.end());
    bceResult.valueTransfers = std::move(testExecResult.valueTransfers);

    pblock->vtx.emplace_back(iter->GetSharedTx());
    pblocktemplate->vTxFees.push_back(iter->GetFee());
    pblocktemplate->vTxSigOpsCost.push_back(iter->GetSigOpCost());
    this->nBlockWeight += iter->GetTxWeight();
    ++nBlockTx;
    this->nBlockSigOpsCost += iter->GetSigOpCost();
    nFees += iter->GetFee();
    inBlock.insert(iter);

    for (CTransaction &t : bceResult.valueTransfers) {
        pblock->vtx.emplace_back(MakeTransactionRef(std::move(t)));
        this->nBlockWeight += GetTransactionWeight(t);
        this->nBlockSigOpsCost += GetLegacySigOpCount(t);
        ++nBlockTx;
    }
    //calculate sigops from new refund/proof tx
    this->nBlockSigOpsCost -= GetLegacySigOpCount(*pblock->vtx[proofTx]);
    RebuildRefundTransaction();
    this->nBlockSigOpsCost += GetLegacySigOpCount(*pblock->vtx[proofTx]);

    bceResult.valueTransfers.clear();

    return true;
}

<<<<<<< HEAD

=======
>>>>>>> 451880b9
void BlockAssembler::AddToBlock(CTxMemPool::txiter iter)
{
    pblock->vtx.emplace_back(iter->GetSharedTx());
    pblocktemplate->vTxFees.push_back(iter->GetFee());
    pblocktemplate->vTxSigOpsCost.push_back(iter->GetSigOpCost());
    nBlockWeight += iter->GetTxWeight();
    ++nBlockTx;
    nBlockSigOpsCost += iter->GetSigOpCost();
    nFees += iter->GetFee();
    inBlock.insert(iter);

    bool fPrintPriority = gArgs.GetBoolArg("-printpriority", DEFAULT_PRINTPRIORITY);
    if (fPrintPriority) {
        LogPrintf("fee %s txid %s\n",
                  CFeeRate(iter->GetModifiedFee(), iter->GetTxSize()).ToString(),
                  iter->GetTx().GetHash().ToString());
    }
}

int BlockAssembler::UpdatePackagesForAdded(const CTxMemPool::setEntries& alreadyAdded,
        indexed_modified_transaction_set &mapModifiedTx)
{
    int nDescendantsUpdated = 0;
    for (CTxMemPool::txiter it : alreadyAdded) {
        CTxMemPool::setEntries descendants;
        mempool.CalculateDescendants(it, descendants);
        // Insert all descendants (not yet in block) into the modified set
        for (CTxMemPool::txiter desc : descendants) {
            if (alreadyAdded.count(desc))
                continue;
            ++nDescendantsUpdated;
            modtxiter mit = mapModifiedTx.find(desc);
            if (mit == mapModifiedTx.end()) {
                CTxMemPoolModifiedEntry modEntry(desc);
                modEntry.nSizeWithAncestors -= it->GetTxSize();
                modEntry.nModFeesWithAncestors -= it->GetModifiedFee();
                modEntry.nSigOpCostWithAncestors -= it->GetSigOpCost();
                mapModifiedTx.insert(modEntry);
            } else {
                mapModifiedTx.modify(mit, update_for_parent_inclusion(it));
            }
        }
    }
    return nDescendantsUpdated;
}

// Skip entries in mapTx that are already in a block or are present
// in mapModifiedTx (which implies that the mapTx ancestor state is
// stale due to ancestor inclusion in the block)
// Also skip transactions that we've already failed to add. This can happen if
// we consider a transaction in mapModifiedTx and it fails: we can then
// potentially consider it again while walking mapTx.  It's currently
// guaranteed to fail again, but as a belt-and-suspenders check we put it in
// failedTx and avoid re-evaluation, since the re-evaluation would be using
// cached size/sigops/fee values that are not actually correct.
bool BlockAssembler::SkipMapTxEntry(CTxMemPool::txiter it, indexed_modified_transaction_set &mapModifiedTx, CTxMemPool::setEntries &failedTx)
{
    assert (it != mempool.mapTx.end());
    return mapModifiedTx.count(it) || inBlock.count(it) || failedTx.count(it);
}

void BlockAssembler::SortForBlock(const CTxMemPool::setEntries& package, std::vector<CTxMemPool::txiter>& sortedEntries)
{
    // Sort package by ancestor count
    // If a transaction A depends on transaction B, then A's ancestor count
    // must be greater than B's.  So this is sufficient to validly order the
    // transactions for block inclusion.
    sortedEntries.clear();
    sortedEntries.insert(sortedEntries.begin(), package.begin(), package.end());
    std::sort(sortedEntries.begin(), sortedEntries.end(), CompareTxIterByAncestorCount());
}

// This transaction selection algorithm orders the mempool based
// on feerate of a transaction including all unconfirmed ancestors.
// Since we don't remove transactions from the mempool as we select them
// for block inclusion, we need an alternate method of updating the feerate
// of a transaction with its not-yet-selected ancestors as we go.
// This is accomplished by walking the in-mempool descendants of selected
// transactions and storing a temporary modified state in mapModifiedTxs.
// Each time through the loop, we compare the best transaction in
// mapModifiedTxs with the next transaction in the mempool to decide what
// transaction package to work on next.
void BlockAssembler::addPackageTxs(int &nPackagesSelected, int &nDescendantsUpdated, uint64_t minGasPrice)
{
    // mapModifiedTx will store sorted packages after they are modified
    // because some of their txs are already in the block
    indexed_modified_transaction_set mapModifiedTx;
    // Keep track of entries that failed inclusion, to avoid duplicate work
    CTxMemPool::setEntries failedTx;

    // Start by adding all descendants of previously added txs to mapModifiedTx
    // and modifying them for their already included ancestors
    UpdatePackagesForAdded(inBlock, mapModifiedTx);

    CTxMemPool::indexed_transaction_set::index<ancestor_score_or_gas_price>::type::iterator mi = mempool.mapTx.get<ancestor_score_or_gas_price>().begin();
    CTxMemPool::txiter iter;

    // Limit the number of attempts to add transactions to the block when it is
    // close to full; this is just a simple heuristic to finish quickly if the
    // mempool has a lot of entries.
    const int64_t MAX_CONSECUTIVE_FAILURES = 1000;
    int64_t nConsecutiveFailed = 0;

    while (mi != mempool.mapTx.get<ancestor_score_or_gas_price>().end() || !mapModifiedTx.empty())
    {
        if(nTimeLimit != 0 && GetAdjustedTime() >= nTimeLimit){
            //no more time to add transactions, just exit
            return;
        }
        // First try to find a new transaction in mapTx to evaluate.
        if (mi != mempool.mapTx.get<ancestor_score_or_gas_price>().end() &&
                SkipMapTxEntry(mempool.mapTx.project<0>(mi), mapModifiedTx, failedTx)) {
            ++mi;
            continue;
        }

        // Now that mi is not stale, determine which transaction to evaluate:
        // the next entry from mapTx, or the best from mapModifiedTx?
        bool fUsingModified = false;

        modtxscoreiter modit = mapModifiedTx.get<ancestor_score_or_gas_price>().begin();
        if (mi == mempool.mapTx.get<ancestor_score_or_gas_price>().end()) {
            // We're out of entries in mapTx; use the entry from mapModifiedTx
            iter = modit->iter;
            fUsingModified = true;
        } else {
            // Try to compare the mapTx entry to the mapModifiedTx entry
            iter = mempool.mapTx.project<0>(mi);
            if (modit != mapModifiedTx.get<ancestor_score_or_gas_price>().end() &&
                    CompareModifiedEntry()(*modit, CTxMemPoolModifiedEntry(iter))) {
                // The best entry in mapModifiedTx has higher score
                // than the one from mapTx.
                // Switch which transaction (package) to consider
                iter = modit->iter;
                fUsingModified = true;
            } else {
                // Either no entry in mapModifiedTx, or it's worse than mapTx.
                // Increment mi for the next loop iteration.
                ++mi;
            }
        }

        // We skip mapTx entries that are inBlock, and mapModifiedTx shouldn't
        // contain anything that is inBlock.
        assert(!inBlock.count(iter));

        uint64_t packageSize = iter->GetSizeWithAncestors();
        CAmount packageFees = iter->GetModFeesWithAncestors();
        int64_t packageSigOpsCost = iter->GetSigOpCostWithAncestors();
        if (fUsingModified) {
            packageSize = modit->nSizeWithAncestors;
            packageFees = modit->nModFeesWithAncestors;
            packageSigOpsCost = modit->nSigOpCostWithAncestors;
        }

        if (packageFees < blockMinFeeRate.GetFee(packageSize)) {
            // Everything else we might consider has a lower fee rate
            return;
        }

        if (!TestPackage(packageSize, packageSigOpsCost)) {
            if (fUsingModified) {
                // Since we always look at the best entry in mapModifiedTx,
                // we must erase failed entries so that we can consider the
                // next best entry on the next loop iteration
                mapModifiedTx.get<ancestor_score_or_gas_price>().erase(modit);
                failedTx.insert(iter);
            }

            ++nConsecutiveFailed;

            if (nConsecutiveFailed > MAX_CONSECUTIVE_FAILURES && nBlockWeight >
                    nBlockMaxWeight - 4000) {
                // Give up if we're close to full and haven't succeeded in a while
                break;
            }
            continue;
        }

        CTxMemPool::setEntries ancestors;
        uint64_t nNoLimit = std::numeric_limits<uint64_t>::max();
        std::string dummy;
        mempool.CalculateMemPoolAncestors(*iter, ancestors, nNoLimit, nNoLimit, nNoLimit, nNoLimit, dummy, false);

        onlyUnconfirmed(ancestors);
        ancestors.insert(iter);

        // Test if all tx's are Final
        if (!TestPackageTransactions(ancestors)) {
            if (fUsingModified) {
                mapModifiedTx.get<ancestor_score_or_gas_price>().erase(modit);
                failedTx.insert(iter);
            }
            continue;
        }

        // This transaction will make it in; reset the failed counter.
        nConsecutiveFailed = 0;

        // Package can be added. Sort the entries in a valid order.
        std::vector<CTxMemPool::txiter> sortedEntries;
        SortForBlock(ancestors, sortedEntries);

        bool wasAdded=true;
        for (size_t i=0; i<sortedEntries.size(); ++i) {
            if(!wasAdded || (nTimeLimit != 0 && GetAdjustedTime() >= nTimeLimit))
            {
                //if out of time, or earlier ancestor failed, then skip the rest of the transactions
                mapModifiedTx.erase(sortedEntries[i]);
                wasAdded=false;
                continue;
            }
            const CTransaction& tx = sortedEntries[i]->GetTx();
            if(wasAdded) {
                if (tx.HasCreateOrCall()) {
                    wasAdded = AttemptToAddContractToBlock(sortedEntries[i], minGasPrice);
                    if(!wasAdded){
                        if(fUsingModified) {
                            //this only needs to be done once to mark the whole package (everything in sortedEntries) as failed
                            mapModifiedTx.get<ancestor_score_or_gas_price>().erase(modit);
                            failedTx.insert(iter);
                        }
                    }
                } else {
                    AddToBlock(sortedEntries[i]);
                }
            }
            // Erase from the modified set, if present
            mapModifiedTx.erase(sortedEntries[i]);
        }

        if(!wasAdded){
            //skip UpdatePackages if a transaction failed to be added (match TestPackage logic)
            continue;
        }

        ++nPackagesSelected;

        // Update transactions that depend on each of these
        nDescendantsUpdated += UpdatePackagesForAdded(ancestors, mapModifiedTx);
    }
}

void IncrementExtraNonce(CBlock* pblock, const CBlockIndex* pindexPrev, unsigned int& nExtraNonce)
{
    // Update nExtraNonce
    static uint256 hashPrevBlock;
    if (hashPrevBlock != pblock->hashPrevBlock)
    {
        nExtraNonce = 0;
        hashPrevBlock = pblock->hashPrevBlock;
    }
    ++nExtraNonce;
    unsigned int nHeight = pindexPrev->nHeight+1; // Height first in coinbase required for block.version=2
    CMutableTransaction txCoinbase(*pblock->vtx[0]);
    txCoinbase.vin[0].scriptSig = (CScript() << nHeight << CScriptNum(nExtraNonce)) + COINBASE_FLAGS;
    assert(txCoinbase.vin[0].scriptSig.size() <= 100);

    pblock->vtx[0] = MakeTransactionRef(std::move(txCoinbase));
    pblock->hashMerkleRoot = BlockMerkleRoot(*pblock);
}

#ifdef ENABLE_WALLET
//////////////////////////////////////////////////////////////////////////////
//
// Proof of Stake miner
//

//
// Looking for suitable coins for creating new block.
//

bool CheckStake(const std::shared_ptr<const CBlock> pblock, CWallet& wallet)
{
    uint256 proofHash, hashTarget;
    uint256 hashBlock = pblock->GetHash();

    if(!pblock->IsProofOfStake())
        return error("CheckStake() : %s is not a proof-of-stake block", hashBlock.GetHex());

    // verify hash target and signature of coinstake tx
    CValidationState state;
<<<<<<< HEAD
    if (!CheckProofOfStake(mapBlockIndex[pblock->hashPrevBlock], state, *pblock->vtx[1], pblock->nBits, pblock->nTime, proofHash, hashTarget, *pcoinsTip))
=======
    if (!CheckProofOfStake(::BlockIndex()[pblock->hashPrevBlock], state, *pblock->vtx[1], pblock->nBits, pblock->nTime, proofHash, hashTarget, ::ChainstateActive().CoinsTip()))
>>>>>>> 451880b9
        return error("CheckStake() : proof-of-stake checking failed");

    //// debug print
    LogPrint(BCLog::COINSTAKE, "CheckStake() : new proof-of-stake block found  \n  hash: %s \nproofhash: %s  \ntarget: %s\n", hashBlock.GetHex(), proofHash.GetHex(), hashTarget.GetHex());
    LogPrint(BCLog::COINSTAKE, "%s\n", pblock->ToString());
    LogPrint(BCLog::COINSTAKE, "out %s\n", FormatMoney(pblock->vtx[1]->GetValueOut()));

    // Found a solution
    {
        auto locked_chain = wallet.chain().lock();
<<<<<<< HEAD
        if (pblock->hashPrevBlock != chainActive.Tip()->GetBlockHash())
=======
        if (pblock->hashPrevBlock != ::ChainActive().Tip()->GetBlockHash())
>>>>>>> 451880b9
            return error("CheckStake() : generated block is stale");

        for(const CTxIn& vin : pblock->vtx[1]->vin) {
            if (wallet.IsSpent(*locked_chain, vin.prevout.hash, vin.prevout.n)) {
                return error("CheckStake() : generated block became invalid due to stake UTXO being spent");
            }
        }
    }

    // Process this block the same as if we had received it from another node
    bool fNewBlock = false;
    if (!ProcessNewBlock(Params(), pblock, true, &fNewBlock))
        return error("CheckStake() : ProcessBlock, block not accepted");

    return true;
}

void ThreadStakeMiner(CWallet *pwallet, CConnman* connman)
{
    SetThreadPriority(THREAD_PRIORITY_LOWEST);

    // Make this thread recognisable as the mining thread
    std::string threadName = "qtumstake";
    if(pwallet && pwallet->GetName() != "")
    {
        threadName = threadName + "-" + pwallet->GetName();
    }
<<<<<<< HEAD
    RenameThread(threadName.c_str());

    CReserveKey reservekey(pwallet);
=======
    util::ThreadRename(threadName.c_str());
>>>>>>> 451880b9

    bool fTryToSync = true;
    bool regtestMode = Params().MineBlocksOnDemand();
    if(regtestMode){
        nMinerSleep = 30000; //limit regtest to 30s, otherwise it'll create 2 blocks per second
    }

    while (true)
    {
        while (pwallet->IsLocked())
        {
            pwallet->m_last_coin_stake_search_interval = 0;
            MilliSleep(10000);
        }
        //don't disable PoS mining for no connections if in regtest mode
        if(!regtestMode && !gArgs.GetBoolArg("-emergencystaking", false)) {
<<<<<<< HEAD
            while (connman->GetNodeCount(CConnman::CONNECTIONS_ALL) == 0 || IsInitialBlockDownload()) {
=======
            while (connman->GetNodeCount(CConnman::CONNECTIONS_ALL) == 0 || ::ChainstateActive().IsInitialBlockDownload()) {
>>>>>>> 451880b9
                pwallet->m_last_coin_stake_search_interval = 0;
                fTryToSync = true;
                MilliSleep(1000);
            }
            if (fTryToSync) {
                fTryToSync = false;
                if (connman->GetNodeCount(CConnman::CONNECTIONS_ALL) < 3 ||
<<<<<<< HEAD
                	chainActive.Tip()->GetBlockTime() < GetTime() - 10 * 60) {
=======
                	::ChainActive().Tip()->GetBlockTime() < GetTime() - 10 * 60) {
>>>>>>> 451880b9
                    MilliSleep(60000);
                    continue;
                }
            }
        }
        //
        // Create new block
        //
<<<<<<< HEAD
        CAmount nBalance = pwallet->GetBalance();
=======
        CAmount nBalance = pwallet->GetBalance().m_mine_trusted;
>>>>>>> 451880b9
        CAmount nTargetValue = nBalance - pwallet->m_reserve_balance;
        CAmount nValueIn = 0;
        std::set<std::pair<const CWalletTx*,unsigned int> > setCoins;
        int64_t start = GetAdjustedTime();
        {
            auto locked_chain = pwallet->chain().lock();
            pwallet->SelectCoinsForStaking(*locked_chain, nTargetValue, setCoins, nValueIn);
        }
        if(setCoins.size() > 0)
        {
            int64_t nTotalFees = 0;
            // First just create an empty block. No need to process transactions until we know we can create a block
<<<<<<< HEAD
            std::unique_ptr<CBlockTemplate> pblocktemplate(BlockAssembler(Params()).CreateEmptyBlock(reservekey.reserveScript, true, true, &nTotalFees));
            if (!pblocktemplate.get())
                return;
            CBlockIndex* pindexPrev =  chainActive.Tip();
=======
            std::unique_ptr<CBlockTemplate> pblocktemplate(BlockAssembler(Params()).CreateEmptyBlock(CScript(), true, true, &nTotalFees));
            if (!pblocktemplate.get())
                return;
            CBlockIndex* pindexPrev =  ::ChainActive().Tip();
>>>>>>> 451880b9

            uint32_t beginningTime=GetAdjustedTime();
            beginningTime &= ~STAKE_TIMESTAMP_MASK;
            for(uint32_t i=beginningTime;i<beginningTime + MAX_STAKE_LOOKAHEAD;i+=STAKE_TIMESTAMP_MASK+1) {

                // The information is needed for status bar to determine if the staker is trying to create block and when it will be created approximately,
                if(pwallet->m_last_coin_stake_search_time == 0) pwallet->m_last_coin_stake_search_time = GetAdjustedTime(); // startup timestamp
                // nLastCoinStakeSearchInterval > 0 mean that the staker is running
                pwallet->m_last_coin_stake_search_interval = i - pwallet->m_last_coin_stake_search_time;

                // Try to sign a block (this also checks for a PoS stake)
                pblocktemplate->block.nTime = i;
                std::shared_ptr<CBlock> pblock = std::make_shared<CBlock>(pblocktemplate->block);
                if (SignBlock(pblock, *pwallet, nTotalFees, i, setCoins)) {
                    // increase priority so we can build the full PoS block ASAP to ensure the timestamp doesn't expire
                    SetThreadPriority(THREAD_PRIORITY_ABOVE_NORMAL);

<<<<<<< HEAD
                    if (chainActive.Tip()->GetBlockHash() != pblock->hashPrevBlock) {
=======
                    if (::ChainActive().Tip()->GetBlockHash() != pblock->hashPrevBlock) {
>>>>>>> 451880b9
                        //another block was received while building ours, scrap progress
                        LogPrintf("ThreadStakeMiner(): Valid future PoS block was orphaned before becoming valid");
                        break;
                    }
                    // Create a block that's properly populated with transactions
                    std::unique_ptr<CBlockTemplate> pblocktemplatefilled(
                            BlockAssembler(Params()).CreateNewBlock(pblock->vtx[1]->vout[1].scriptPubKey, true, true, &nTotalFees,
                                                                    i, FutureDrift(GetAdjustedTime()) - STAKE_TIME_BUFFER));
                    if (!pblocktemplatefilled.get())
                        return;
<<<<<<< HEAD
                    if (chainActive.Tip()->GetBlockHash() != pblock->hashPrevBlock) {
=======
                    if (::ChainActive().Tip()->GetBlockHash() != pblock->hashPrevBlock) {
>>>>>>> 451880b9
                        //another block was received while building ours, scrap progress
                        LogPrintf("ThreadStakeMiner(): Valid future PoS block was orphaned before becoming valid");
                        break;
                    }
                    // Sign the full block and use the timestamp from earlier for a valid stake
                    std::shared_ptr<CBlock> pblockfilled = std::make_shared<CBlock>(pblocktemplatefilled->block);
                    if (SignBlock(pblockfilled, *pwallet, nTotalFees, i, setCoins)) {
                        // Should always reach here unless we spent too much time processing transactions and the timestamp is now invalid
                        // CheckStake also does CheckBlock and AcceptBlock to propogate it to the network
                        bool validBlock = false;
                        while(!validBlock) {
<<<<<<< HEAD
                            if (chainActive.Tip()->GetBlockHash() != pblockfilled->hashPrevBlock) {
=======
                            if (::ChainActive().Tip()->GetBlockHash() != pblockfilled->hashPrevBlock) {
>>>>>>> 451880b9
                                //another block was received while building ours, scrap progress
                                LogPrintf("ThreadStakeMiner(): Valid future PoS block was orphaned before becoming valid");
                                break;
                            }
                            //check timestamps
                            if (pblockfilled->GetBlockTime() <= pindexPrev->GetBlockTime() ||
                                FutureDrift(pblockfilled->GetBlockTime()) < pindexPrev->GetBlockTime()) {
                                LogPrintf("ThreadStakeMiner(): Valid PoS block took too long to create and has expired");
                                break; //timestamp too late, so ignore
                            }
                            if (pblockfilled->GetBlockTime() > FutureDrift(GetAdjustedTime())) {
                                if (gArgs.IsArgSet("-aggressive-staking")) {
                                    //if being agressive, then check more often to publish immediately when valid. This might allow you to find more blocks, 
                                    //but also increases the chance of broadcasting invalid blocks and getting DoS banned by nodes,
                                    //or receiving more stale/orphan blocks than normal. Use at your own risk.
                                    MilliSleep(100);
                                }else{
                                    //too early, so wait 3 seconds and try again
                                    MilliSleep(3000);
                                }
                                continue;
                            }
                            validBlock=true;
                        }
                        if(validBlock) {
                            CheckStake(pblockfilled, *pwallet);
                            // Update the search time when new valid block is created, needed for status bar icon
                            pwallet->m_last_coin_stake_search_time = pblockfilled->GetBlockTime();
                        }
                        break;
                    }
                    //return back to low priority
                    SetThreadPriority(THREAD_PRIORITY_LOWEST);
                }
            }
        }
        MilliSleep(nMinerSleep);
    }
}

void StakeQtums(bool fStake, CWallet *pwallet, CConnman* connman, boost::thread_group*& stakeThread)
{
    if (stakeThread != nullptr)
    {
        stakeThread->interrupt_all();
        delete stakeThread;
        stakeThread = nullptr;
    }

    if(fStake)
    {
        stakeThread = new boost::thread_group();
        stakeThread->create_thread(boost::bind(&ThreadStakeMiner, pwallet, connman));
    }
}
#endif<|MERGE_RESOLUTION|>--- conflicted
+++ resolved
@@ -23,12 +23,8 @@
 #include <util/convert.h>
 #include <util/moneystr.h>
 #include <util/system.h>
-<<<<<<< HEAD
-#include <validationinterface.h>
-=======
 #include <util/validation.h>
 #include <net.h>
->>>>>>> 451880b9
 #ifdef ENABLE_WALLET
 #include <wallet/wallet.h>
 #endif
@@ -389,121 +385,6 @@
     return std::move(pblocktemplate);
 }
 
-std::unique_ptr<CBlockTemplate> BlockAssembler::CreateEmptyBlock(const CScript& scriptPubKeyIn, bool fMineWitnessTx, bool fProofOfStake, int64_t* pTotalFees, int32_t nTime)
-{
-    resetBlock();
-
-    pblocktemplate.reset(new CBlockTemplate());
-
-    if(!pblocktemplate.get())
-        return nullptr;
-    pblock = &pblocktemplate->block; // pointer for convenience
-
-    // Add dummy coinbase tx as first transaction
-    pblock->vtx.emplace_back();
-    // Add dummy coinstake tx as second transaction
-    if(fProofOfStake)
-        pblock->vtx.emplace_back();
-    pblocktemplate->vTxFees.push_back(-1); // updated at end
-    pblocktemplate->vTxSigOpsCost.push_back(-1); // updated at end
-
-    LOCK2(cs_main, mempool.cs);
-    CBlockIndex* pindexPrev = chainActive.Tip();
-    assert(pindexPrev != nullptr);
-    nHeight = pindexPrev->nHeight + 1;
-
-    pblock->nVersion = ComputeBlockVersion(pindexPrev, chainparams.GetConsensus());
-    // -regtest only: allow overriding block.nVersion with
-    // -blockversion=N to test forking scenarios
-    if (chainparams.MineBlocksOnDemand())
-        pblock->nVersion = gArgs.GetArg("-blockversion", pblock->nVersion);
-
-    uint32_t txProofTime = nTime == 0 ? GetAdjustedTime() : nTime;
-    if(fProofOfStake)
-        txProofTime &= ~STAKE_TIMESTAMP_MASK;
-    pblock->nTime = txProofTime;
-    const int64_t nMedianTimePast = pindexPrev->GetMedianTimePast();
-
-    nLockTimeCutoff = (STANDARD_LOCKTIME_VERIFY_FLAGS & LOCKTIME_MEDIAN_TIME_PAST)
-                       ? nMedianTimePast
-                       : pblock->GetBlockTime();
-
-    // Decide whether to include witness transactions
-    // This is only needed in case the witness softfork activation is reverted
-    // (which would require a very deep reorganization) or when
-    // -promiscuousmempoolflags is used.
-    // TODO: replace this with a call to main to assess validity of a mempool
-    // transaction (which in most cases can be a no-op).
-    fIncludeWitness = IsWitnessEnabled(pindexPrev, chainparams.GetConsensus()) && fMineWitnessTx;
-
-    m_last_block_num_txs = nBlockTx;
-    m_last_block_weight = nBlockWeight;
-
-    // Create coinbase transaction.
-    CMutableTransaction coinbaseTx;
-    coinbaseTx.vin.resize(1);
-    coinbaseTx.vin[0].prevout.SetNull();
-    coinbaseTx.vout.resize(1);
-    if (fProofOfStake)
-    {
-        // Make the coinbase tx empty in case of proof of stake
-        coinbaseTx.vout[0].SetEmpty();
-    }
-    else
-    {
-        coinbaseTx.vout[0].scriptPubKey = scriptPubKeyIn;
-        coinbaseTx.vout[0].nValue = nFees + GetBlockSubsidy(nHeight, chainparams.GetConsensus());
-    }
-    coinbaseTx.vin[0].scriptSig = CScript() << nHeight << OP_0;
-    originalRewardTx = coinbaseTx;
-    pblock->vtx[0] = MakeTransactionRef(std::move(coinbaseTx));
-
-    // Create coinstake transaction.
-    if(fProofOfStake)
-    {
-        CMutableTransaction coinstakeTx;
-        coinstakeTx.vout.resize(2);
-        coinstakeTx.vout[0].SetEmpty();
-        coinstakeTx.vout[1].scriptPubKey = scriptPubKeyIn;
-        originalRewardTx = coinstakeTx;
-        pblock->vtx[1] = MakeTransactionRef(std::move(coinstakeTx));
-
-        //this just makes CBlock::IsProofOfStake to return true
-        //real prevoutstake info is filled in later in SignBlock
-        pblock->prevoutStake.n=0;
-    }
-
-    //////////////////////////////////////////////////////// qtum
-    //state shouldn't change here for an empty block, but if it's not valid it'll fail in CheckBlock later
-    pblock->hashStateRoot = uint256(h256Touint(dev::h256(globalState->rootHash())));
-    pblock->hashUTXORoot = uint256(h256Touint(dev::h256(globalState->rootHashUTXO())));
-
-    RebuildRefundTransaction();
-    ////////////////////////////////////////////////////////
-
-    pblocktemplate->vchCoinbaseCommitment = GenerateCoinbaseCommitment(*pblock, pindexPrev, chainparams.GetConsensus(), fProofOfStake);
-    pblocktemplate->vTxFees[0] = -nFees;
-
-    // The total fee is the Fees minus the Refund
-    if (pTotalFees)
-        *pTotalFees = nFees - bceResult.refundSender;
-
-    // Fill in header
-    pblock->hashPrevBlock  = pindexPrev->GetBlockHash();
-    if (!fProofOfStake)
-        UpdateTime(pblock, chainparams.GetConsensus(), pindexPrev);
-    pblock->nBits          = GetNextWorkRequired(pindexPrev, pblock, chainparams.GetConsensus(),fProofOfStake);
-    pblock->nNonce         = 0;
-    pblocktemplate->vTxSigOpsCost[0] = WITNESS_SCALE_FACTOR * GetLegacySigOpCount(*pblock->vtx[0]);
-
-    CValidationState state;
-    if (!fProofOfStake && !TestBlockValidity(state, chainparams, *pblock, pindexPrev, false, false)) {
-        throw std::runtime_error(strprintf("%s: TestBlockValidity failed: %s", __func__, FormatStateMessage(state)));
-    }
-
-    return std::move(pblocktemplate);
-}
-
 void BlockAssembler::onlyUnconfirmed(CTxMemPool::setEntries& testSet)
 {
     for (CTxMemPool::setEntries::iterator iit = testSet.begin(); iit != testSet.end(); ) {
@@ -585,11 +466,7 @@
         }
     }
     // We need to pass the DGP's block gas limit (not the soft limit) since it is consensus critical.
-<<<<<<< HEAD
-    ByteCodeExec exec(*pblock, qtumTransactions, hardBlockGasLimit, chainActive.Tip());
-=======
     ByteCodeExec exec(*pblock, qtumTransactions, hardBlockGasLimit, ::ChainActive().Tip());
->>>>>>> 451880b9
     if(!exec.performByteCode()){
         //error, don't add contract
         globalState->setRoot(oldHashStateRoot);
@@ -681,10 +558,6 @@
     return true;
 }
 
-<<<<<<< HEAD
-
-=======
->>>>>>> 451880b9
 void BlockAssembler::AddToBlock(CTxMemPool::txiter iter)
 {
     pblock->vtx.emplace_back(iter->GetSharedTx());
@@ -967,11 +840,7 @@
 
     // verify hash target and signature of coinstake tx
     CValidationState state;
-<<<<<<< HEAD
-    if (!CheckProofOfStake(mapBlockIndex[pblock->hashPrevBlock], state, *pblock->vtx[1], pblock->nBits, pblock->nTime, proofHash, hashTarget, *pcoinsTip))
-=======
     if (!CheckProofOfStake(::BlockIndex()[pblock->hashPrevBlock], state, *pblock->vtx[1], pblock->nBits, pblock->nTime, proofHash, hashTarget, ::ChainstateActive().CoinsTip()))
->>>>>>> 451880b9
         return error("CheckStake() : proof-of-stake checking failed");
 
     //// debug print
@@ -982,11 +851,7 @@
     // Found a solution
     {
         auto locked_chain = wallet.chain().lock();
-<<<<<<< HEAD
-        if (pblock->hashPrevBlock != chainActive.Tip()->GetBlockHash())
-=======
         if (pblock->hashPrevBlock != ::ChainActive().Tip()->GetBlockHash())
->>>>>>> 451880b9
             return error("CheckStake() : generated block is stale");
 
         for(const CTxIn& vin : pblock->vtx[1]->vin) {
@@ -1014,13 +879,7 @@
     {
         threadName = threadName + "-" + pwallet->GetName();
     }
-<<<<<<< HEAD
-    RenameThread(threadName.c_str());
-
-    CReserveKey reservekey(pwallet);
-=======
     util::ThreadRename(threadName.c_str());
->>>>>>> 451880b9
 
     bool fTryToSync = true;
     bool regtestMode = Params().MineBlocksOnDemand();
@@ -1037,11 +896,7 @@
         }
         //don't disable PoS mining for no connections if in regtest mode
         if(!regtestMode && !gArgs.GetBoolArg("-emergencystaking", false)) {
-<<<<<<< HEAD
-            while (connman->GetNodeCount(CConnman::CONNECTIONS_ALL) == 0 || IsInitialBlockDownload()) {
-=======
             while (connman->GetNodeCount(CConnman::CONNECTIONS_ALL) == 0 || ::ChainstateActive().IsInitialBlockDownload()) {
->>>>>>> 451880b9
                 pwallet->m_last_coin_stake_search_interval = 0;
                 fTryToSync = true;
                 MilliSleep(1000);
@@ -1049,11 +904,7 @@
             if (fTryToSync) {
                 fTryToSync = false;
                 if (connman->GetNodeCount(CConnman::CONNECTIONS_ALL) < 3 ||
-<<<<<<< HEAD
-                	chainActive.Tip()->GetBlockTime() < GetTime() - 10 * 60) {
-=======
                 	::ChainActive().Tip()->GetBlockTime() < GetTime() - 10 * 60) {
->>>>>>> 451880b9
                     MilliSleep(60000);
                     continue;
                 }
@@ -1062,11 +913,7 @@
         //
         // Create new block
         //
-<<<<<<< HEAD
-        CAmount nBalance = pwallet->GetBalance();
-=======
         CAmount nBalance = pwallet->GetBalance().m_mine_trusted;
->>>>>>> 451880b9
         CAmount nTargetValue = nBalance - pwallet->m_reserve_balance;
         CAmount nValueIn = 0;
         std::set<std::pair<const CWalletTx*,unsigned int> > setCoins;
@@ -1079,17 +926,10 @@
         {
             int64_t nTotalFees = 0;
             // First just create an empty block. No need to process transactions until we know we can create a block
-<<<<<<< HEAD
-            std::unique_ptr<CBlockTemplate> pblocktemplate(BlockAssembler(Params()).CreateEmptyBlock(reservekey.reserveScript, true, true, &nTotalFees));
-            if (!pblocktemplate.get())
-                return;
-            CBlockIndex* pindexPrev =  chainActive.Tip();
-=======
             std::unique_ptr<CBlockTemplate> pblocktemplate(BlockAssembler(Params()).CreateEmptyBlock(CScript(), true, true, &nTotalFees));
             if (!pblocktemplate.get())
                 return;
             CBlockIndex* pindexPrev =  ::ChainActive().Tip();
->>>>>>> 451880b9
 
             uint32_t beginningTime=GetAdjustedTime();
             beginningTime &= ~STAKE_TIMESTAMP_MASK;
@@ -1107,11 +947,7 @@
                     // increase priority so we can build the full PoS block ASAP to ensure the timestamp doesn't expire
                     SetThreadPriority(THREAD_PRIORITY_ABOVE_NORMAL);
 
-<<<<<<< HEAD
-                    if (chainActive.Tip()->GetBlockHash() != pblock->hashPrevBlock) {
-=======
                     if (::ChainActive().Tip()->GetBlockHash() != pblock->hashPrevBlock) {
->>>>>>> 451880b9
                         //another block was received while building ours, scrap progress
                         LogPrintf("ThreadStakeMiner(): Valid future PoS block was orphaned before becoming valid");
                         break;
@@ -1122,11 +958,7 @@
                                                                     i, FutureDrift(GetAdjustedTime()) - STAKE_TIME_BUFFER));
                     if (!pblocktemplatefilled.get())
                         return;
-<<<<<<< HEAD
-                    if (chainActive.Tip()->GetBlockHash() != pblock->hashPrevBlock) {
-=======
                     if (::ChainActive().Tip()->GetBlockHash() != pblock->hashPrevBlock) {
->>>>>>> 451880b9
                         //another block was received while building ours, scrap progress
                         LogPrintf("ThreadStakeMiner(): Valid future PoS block was orphaned before becoming valid");
                         break;
@@ -1138,11 +970,7 @@
                         // CheckStake also does CheckBlock and AcceptBlock to propogate it to the network
                         bool validBlock = false;
                         while(!validBlock) {
-<<<<<<< HEAD
-                            if (chainActive.Tip()->GetBlockHash() != pblockfilled->hashPrevBlock) {
-=======
                             if (::ChainActive().Tip()->GetBlockHash() != pblockfilled->hashPrevBlock) {
->>>>>>> 451880b9
                                 //another block was received while building ours, scrap progress
                                 LogPrintf("ThreadStakeMiner(): Valid future PoS block was orphaned before becoming valid");
                                 break;
