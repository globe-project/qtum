// Copyright (c) 2009-2021 The Bitcoin Core developers
// Distributed under the MIT software license, see the accompanying
// file COPYING or http://www.opensource.org/licenses/mit-license.php.

#if defined(HAVE_CONFIG_H)
#include <config/bitcoin-config.h>
#endif

#include <clientversion.h>
#include <coins.h>
#include <consensus/amount.h>
#include <consensus/consensus.h>
#include <core_io.h>
#include <key_io.h>
#include <fs.h>
#include <policy/policy.h>
#include <policy/rbf.h>
#include <primitives/transaction.h>
#include <script/script.h>
#include <script/sign.h>
#include <script/signingprovider.h>
#include <univalue.h>
#include <util/moneystr.h>
#include <util/rbf.h>
#include <util/strencodings.h>
#include <util/string.h>
#include <util/system.h>
#include <util/translation.h>

#include <functional>
#include <memory>
#include <stdio.h>

#include <boost/algorithm/string.hpp>

static bool fCreateBlank;
static std::map<std::string,UniValue> registers;
static const int CONTINUE_EXECUTION=-1;

const std::function<std::string(const char*)> G_TRANSLATION_FUN = nullptr;

static void SetupBitcoinTxArgs(ArgsManager &argsman)
{
    SetupHelpOptions(argsman);

    argsman.AddArg("-version", "Print version and exit", ArgsManager::ALLOW_ANY, OptionsCategory::OPTIONS);
    argsman.AddArg("-create", "Create new, empty TX.", ArgsManager::ALLOW_ANY, OptionsCategory::OPTIONS);
    argsman.AddArg("-json", "Select JSON output", ArgsManager::ALLOW_ANY, OptionsCategory::OPTIONS);
    argsman.AddArg("-txid", "Output only the hex-encoded transaction id of the resultant transaction.", ArgsManager::ALLOW_ANY, OptionsCategory::OPTIONS);
    SetupChainParamsBaseOptions(argsman);

    argsman.AddArg("delin=N", "Delete input N from TX", ArgsManager::ALLOW_ANY, OptionsCategory::COMMANDS);
    argsman.AddArg("delout=N", "Delete output N from TX", ArgsManager::ALLOW_ANY, OptionsCategory::COMMANDS);
    argsman.AddArg("in=TXID:VOUT(:SEQUENCE_NUMBER)", "Add input to TX", ArgsManager::ALLOW_ANY, OptionsCategory::COMMANDS);
    argsman.AddArg("locktime=N", "Set TX lock time to N", ArgsManager::ALLOW_ANY, OptionsCategory::COMMANDS);
    argsman.AddArg("nversion=N", "Set TX version to N", ArgsManager::ALLOW_ANY, OptionsCategory::COMMANDS);
    argsman.AddArg("outaddr=VALUE:ADDRESS", "Add address-based output to TX", ArgsManager::ALLOW_ANY, OptionsCategory::COMMANDS);
    argsman.AddArg("outdata=[VALUE:]DATA", "Add data-based output to TX", ArgsManager::ALLOW_ANY, OptionsCategory::COMMANDS);
    argsman.AddArg("outmultisig=VALUE:REQUIRED:PUBKEYS:PUBKEY1:PUBKEY2:....[:FLAGS]", "Add Pay To n-of-m Multi-sig output to TX. n = REQUIRED, m = PUBKEYS. "
        "Optionally add the \"W\" flag to produce a pay-to-witness-script-hash output. "
        "Optionally add the \"S\" flag to wrap the output in a pay-to-script-hash.", ArgsManager::ALLOW_ANY, OptionsCategory::COMMANDS);
    argsman.AddArg("outpubkey=VALUE:PUBKEY[:FLAGS]", "Add pay-to-pubkey output to TX. "
        "Optionally add the \"W\" flag to produce a pay-to-witness-pubkey-hash output. "
        "Optionally add the \"S\" flag to wrap the output in a pay-to-script-hash.", ArgsManager::ALLOW_ANY, OptionsCategory::COMMANDS);
    argsman.AddArg("outscript=VALUE:SCRIPT[:FLAGS]", "Add raw script output to TX. "
        "Optionally add the \"W\" flag to produce a pay-to-witness-script-hash output. "
        "Optionally add the \"S\" flag to wrap the output in a pay-to-script-hash.", ArgsManager::ALLOW_ANY, OptionsCategory::COMMANDS);
    argsman.AddArg("replaceable(=N)", "Set RBF opt-in sequence number for input N (if not provided, opt-in all available inputs)", ArgsManager::ALLOW_ANY, OptionsCategory::COMMANDS);
    argsman.AddArg("sign=SIGHASH-FLAGS", "Add zero or more signatures to transaction. "
        "This command requires JSON registers:"
        "prevtxs=JSON object, "
        "privatekeys=JSON object. "
        "See signrawtransactionwithkey docs for format of sighash flags, JSON objects.", ArgsManager::ALLOW_ANY, OptionsCategory::COMMANDS);

    argsman.AddArg("load=NAME:FILENAME", "Load JSON file FILENAME into register NAME", ArgsManager::ALLOW_ANY, OptionsCategory::REGISTER_COMMANDS);
    argsman.AddArg("set=NAME:JSON-STRING", "Set register NAME to given JSON-STRING", ArgsManager::ALLOW_ANY, OptionsCategory::REGISTER_COMMANDS);
}

//
// This function returns either one of EXIT_ codes when it's expected to stop the process or
// CONTINUE_EXECUTION when it's expected to continue further.
//
static int AppInitRawTx(int argc, char* argv[])
{
    SetupBitcoinTxArgs(gArgs);
    std::string error;
    if (!gArgs.ParseParameters(argc, argv, error)) {
        tfm::format(std::cerr, "Error parsing command line arguments: %s\n", error);
        return EXIT_FAILURE;
    }

    // Check for chain settings (Params() calls are only valid after this clause)
    try {
        SelectParams(gArgs.GetChainName());
    } catch (const std::exception& e) {
        tfm::format(std::cerr, "Error: %s\n", e.what());
        return EXIT_FAILURE;
    }

    fCreateBlank = gArgs.GetBoolArg("-create", false);

    if (argc < 2 || HelpRequested(gArgs) || gArgs.IsArgSet("-version")) {
        // First part of help message is specific to this utility
        std::string strUsage = PACKAGE_NAME " qtum-tx utility version " + FormatFullVersion() + "\n";
<<<<<<< HEAD
        if (!gArgs.IsArgSet("-version")) {
=======

        if (gArgs.IsArgSet("-version")) {
            strUsage += FormatParagraph(LicenseInfo());
        } else {
>>>>>>> ec86f1e9
            strUsage += "\n"
                "Usage:  qtum-tx [options] <hex-tx> [commands]  Update hex-encoded qtum transaction\n"
                "or:     qtum-tx [options] -create [commands]   Create hex-encoded qtum transaction\n"
                "\n";
            strUsage += gArgs.GetHelpMessage();
        }

        tfm::format(std::cout, "%s", strUsage);

        if (argc < 2) {
            tfm::format(std::cerr, "Error: too few parameters\n");
            return EXIT_FAILURE;
        }
        return EXIT_SUCCESS;
    }
    return CONTINUE_EXECUTION;
}

static void RegisterSetJson(const std::string& key, const std::string& rawJson)
{
    UniValue val;
    if (!val.read(rawJson)) {
        std::string strErr = "Cannot parse JSON for key " + key;
        throw std::runtime_error(strErr);
    }

    registers[key] = val;
}

static void RegisterSet(const std::string& strInput)
{
    // separate NAME:VALUE in string
    size_t pos = strInput.find(':');
    if ((pos == std::string::npos) ||
        (pos == 0) ||
        (pos == (strInput.size() - 1)))
        throw std::runtime_error("Register input requires NAME:VALUE");

    std::string key = strInput.substr(0, pos);
    std::string valStr = strInput.substr(pos + 1, std::string::npos);

    RegisterSetJson(key, valStr);
}

static void RegisterLoad(const std::string& strInput)
{
    // separate NAME:FILENAME in string
    size_t pos = strInput.find(':');
    if ((pos == std::string::npos) ||
        (pos == 0) ||
        (pos == (strInput.size() - 1)))
        throw std::runtime_error("Register load requires NAME:FILENAME");

    std::string key = strInput.substr(0, pos);
    std::string filename = strInput.substr(pos + 1, std::string::npos);

    FILE *f = fsbridge::fopen(filename.c_str(), "r");
    if (!f) {
        std::string strErr = "Cannot open file " + filename;
        throw std::runtime_error(strErr);
    }

    // load file chunks into one big buffer
    std::string valStr;
    while ((!feof(f)) && (!ferror(f))) {
        char buf[4096];
        int bread = fread(buf, 1, sizeof(buf), f);
        if (bread <= 0)
            break;

        valStr.insert(valStr.size(), buf, bread);
    }

    int error = ferror(f);
    fclose(f);

    if (error) {
        std::string strErr = "Error reading file " + filename;
        throw std::runtime_error(strErr);
    }

    // evaluate as JSON buffer register
    RegisterSetJson(key, valStr);
}

static CAmount ExtractAndValidateValue(const std::string& strValue)
{
    if (std::optional<CAmount> parsed = ParseMoney(strValue)) {
        return parsed.value();
    } else {
        throw std::runtime_error("invalid TX output value");
    }
}

static void MutateTxVersion(CMutableTransaction& tx, const std::string& cmdVal)
{
    int64_t newVersion;
    if (!ParseInt64(cmdVal, &newVersion) || newVersion < 1 || newVersion > TX_MAX_STANDARD_VERSION) {
        throw std::runtime_error("Invalid TX version requested: '" + cmdVal + "'");
    }

    tx.nVersion = (int) newVersion;
}

static void MutateTxLocktime(CMutableTransaction& tx, const std::string& cmdVal)
{
    int64_t newLocktime;
    if (!ParseInt64(cmdVal, &newLocktime) || newLocktime < 0LL || newLocktime > 0xffffffffLL)
        throw std::runtime_error("Invalid TX locktime requested: '" + cmdVal + "'");

    tx.nLockTime = (unsigned int) newLocktime;
}

static void MutateTxRBFOptIn(CMutableTransaction& tx, const std::string& strInIdx)
{
    // parse requested index
    int64_t inIdx;
    if (!ParseInt64(strInIdx, &inIdx) || inIdx < 0 || inIdx >= static_cast<int64_t>(tx.vin.size())) {
        throw std::runtime_error("Invalid TX input index '" + strInIdx + "'");
    }

    // set the nSequence to MAX_INT - 2 (= RBF opt in flag)
    int cnt = 0;
    for (CTxIn& txin : tx.vin) {
        if (strInIdx == "" || cnt == inIdx) {
            if (txin.nSequence > MAX_BIP125_RBF_SEQUENCE) {
                txin.nSequence = MAX_BIP125_RBF_SEQUENCE;
            }
        }
        ++cnt;
    }
}

template <typename T>
static T TrimAndParse(const std::string& int_str, const std::string& err)
{
    const auto parsed{ToIntegral<T>(TrimString(int_str))};
    if (!parsed.has_value()) {
        throw std::runtime_error(err + " '" + int_str + "'");
    }
    return parsed.value();
}

static void MutateTxAddInput(CMutableTransaction& tx, const std::string& strInput)
{
    std::vector<std::string> vStrInputParts;
    boost::split(vStrInputParts, strInput, boost::is_any_of(":"));

    // separate TXID:VOUT in string
    if (vStrInputParts.size()<2)
        throw std::runtime_error("TX input missing separator");

    // extract and validate TXID
    uint256 txid;
    if (!ParseHashStr(vStrInputParts[0], txid)) {
        throw std::runtime_error("invalid TX input txid");
    }

    static const unsigned int minTxOutSz = 9;
    static const unsigned int maxVout = dgpMaxBlockWeight / (WITNESS_SCALE_FACTOR * minTxOutSz);

    // extract and validate vout
    const std::string& strVout = vStrInputParts[1];
    int64_t vout;
    if (!ParseInt64(strVout, &vout) || vout < 0 || vout > static_cast<int64_t>(maxVout))
        throw std::runtime_error("invalid TX input vout '" + strVout + "'");

    // extract the optional sequence number
    uint32_t nSequenceIn = CTxIn::SEQUENCE_FINAL;
    if (vStrInputParts.size() > 2) {
        nSequenceIn = TrimAndParse<uint32_t>(vStrInputParts.at(2), "invalid TX sequence id");
    }

    // append to transaction input list
    CTxIn txin(txid, vout, CScript(), nSequenceIn);
    tx.vin.push_back(txin);
}

static void MutateTxAddOutAddr(CMutableTransaction& tx, const std::string& strInput)
{
    // Separate into VALUE:ADDRESS
    std::vector<std::string> vStrInputParts;
    boost::split(vStrInputParts, strInput, boost::is_any_of(":"));

    if (vStrInputParts.size() != 2)
        throw std::runtime_error("TX output missing or too many separators");

    // Extract and validate VALUE
    CAmount value = ExtractAndValidateValue(vStrInputParts[0]);

    // extract and validate ADDRESS
    std::string strAddr = vStrInputParts[1];
    CTxDestination destination = DecodeDestination(strAddr);
    if (!IsValidDestination(destination)) {
        throw std::runtime_error("invalid TX output address");
    }
    CScript scriptPubKey = GetScriptForDestination(destination);

    // construct TxOut, append to transaction output list
    CTxOut txout(value, scriptPubKey);
    tx.vout.push_back(txout);
}

static void MutateTxAddOutPubKey(CMutableTransaction& tx, const std::string& strInput)
{
    // Separate into VALUE:PUBKEY[:FLAGS]
    std::vector<std::string> vStrInputParts;
    boost::split(vStrInputParts, strInput, boost::is_any_of(":"));

    if (vStrInputParts.size() < 2 || vStrInputParts.size() > 3)
        throw std::runtime_error("TX output missing or too many separators");

    // Extract and validate VALUE
    CAmount value = ExtractAndValidateValue(vStrInputParts[0]);

    // Extract and validate PUBKEY
    CPubKey pubkey(ParseHex(vStrInputParts[1]));
    if (!pubkey.IsFullyValid())
        throw std::runtime_error("invalid TX output pubkey");
    CScript scriptPubKey = GetScriptForRawPubKey(pubkey);

    // Extract and validate FLAGS
    bool bSegWit = false;
    bool bScriptHash = false;
    if (vStrInputParts.size() == 3) {
        std::string flags = vStrInputParts[2];
        bSegWit = (flags.find('W') != std::string::npos);
        bScriptHash = (flags.find('S') != std::string::npos);
    }

    if (bSegWit) {
        if (!pubkey.IsCompressed()) {
            throw std::runtime_error("Uncompressed pubkeys are not useable for SegWit outputs");
        }
        // Build a P2WPKH script
        scriptPubKey = GetScriptForDestination(WitnessV0KeyHash(pubkey));
    }
    if (bScriptHash) {
        // Get the ID for the script, and then construct a P2SH destination for it.
        scriptPubKey = GetScriptForDestination(ScriptHash(scriptPubKey));
    }

    // construct TxOut, append to transaction output list
    CTxOut txout(value, scriptPubKey);
    tx.vout.push_back(txout);
}

static void MutateTxAddOutMultiSig(CMutableTransaction& tx, const std::string& strInput)
{
    // Separate into VALUE:REQUIRED:NUMKEYS:PUBKEY1:PUBKEY2:....[:FLAGS]
    std::vector<std::string> vStrInputParts;
    boost::split(vStrInputParts, strInput, boost::is_any_of(":"));

    // Check that there are enough parameters
    if (vStrInputParts.size()<3)
        throw std::runtime_error("Not enough multisig parameters");

    // Extract and validate VALUE
    CAmount value = ExtractAndValidateValue(vStrInputParts[0]);

    // Extract REQUIRED
    const uint32_t required{TrimAndParse<uint32_t>(vStrInputParts.at(1), "invalid multisig required number")};

    // Extract NUMKEYS
    const uint32_t numkeys{TrimAndParse<uint32_t>(vStrInputParts.at(2), "invalid multisig total number")};

    // Validate there are the correct number of pubkeys
    if (vStrInputParts.size() < numkeys + 3)
        throw std::runtime_error("incorrect number of multisig pubkeys");

    if (required < 1 || required > MAX_PUBKEYS_PER_MULTISIG || numkeys < 1 || numkeys > MAX_PUBKEYS_PER_MULTISIG || numkeys < required)
        throw std::runtime_error("multisig parameter mismatch. Required " \
                            + ToString(required) + " of " + ToString(numkeys) + "signatures.");

    // extract and validate PUBKEYs
    std::vector<CPubKey> pubkeys;
    for(int pos = 1; pos <= int(numkeys); pos++) {
        CPubKey pubkey(ParseHex(vStrInputParts[pos + 2]));
        if (!pubkey.IsFullyValid())
            throw std::runtime_error("invalid TX output pubkey");
        pubkeys.push_back(pubkey);
    }

    // Extract FLAGS
    bool bSegWit = false;
    bool bScriptHash = false;
    if (vStrInputParts.size() == numkeys + 4) {
        std::string flags = vStrInputParts.back();
        bSegWit = (flags.find('W') != std::string::npos);
        bScriptHash = (flags.find('S') != std::string::npos);
    }
    else if (vStrInputParts.size() > numkeys + 4) {
        // Validate that there were no more parameters passed
        throw std::runtime_error("Too many parameters");
    }

    CScript scriptPubKey = GetScriptForMultisig(required, pubkeys);

    if (bSegWit) {
        for (const CPubKey& pubkey : pubkeys) {
            if (!pubkey.IsCompressed()) {
                throw std::runtime_error("Uncompressed pubkeys are not useable for SegWit outputs");
            }
        }
        // Build a P2WSH with the multisig script
        scriptPubKey = GetScriptForDestination(WitnessV0ScriptHash(scriptPubKey));
    }
    if (bScriptHash) {
        if (scriptPubKey.size() > MAX_SCRIPT_ELEMENT_SIZE) {
            throw std::runtime_error(strprintf(
                        "redeemScript exceeds size limit: %d > %d", scriptPubKey.size(), MAX_SCRIPT_ELEMENT_SIZE));
        }
        // Get the ID for the script, and then construct a P2SH destination for it.
        scriptPubKey = GetScriptForDestination(ScriptHash(scriptPubKey));
    }

    // construct TxOut, append to transaction output list
    CTxOut txout(value, scriptPubKey);
    tx.vout.push_back(txout);
}

static void MutateTxAddOutData(CMutableTransaction& tx, const std::string& strInput)
{
    CAmount value = 0;

    // separate [VALUE:]DATA in string
    size_t pos = strInput.find(':');

    if (pos==0)
        throw std::runtime_error("TX output value not specified");

    if (pos == std::string::npos) {
        pos = 0;
    } else {
        // Extract and validate VALUE
        value = ExtractAndValidateValue(strInput.substr(0, pos));
        ++pos;
    }

    // extract and validate DATA
    const std::string strData{strInput.substr(pos, std::string::npos)};

    if (!IsHex(strData))
        throw std::runtime_error("invalid TX output data");

    std::vector<unsigned char> data = ParseHex(strData);

    CTxOut txout(value, CScript() << OP_RETURN << data);
    tx.vout.push_back(txout);
}

static void MutateTxAddOutScript(CMutableTransaction& tx, const std::string& strInput)
{
    // separate VALUE:SCRIPT[:FLAGS]
    std::vector<std::string> vStrInputParts;
    boost::split(vStrInputParts, strInput, boost::is_any_of(":"));
    if (vStrInputParts.size() < 2)
        throw std::runtime_error("TX output missing separator");

    // Extract and validate VALUE
    CAmount value = ExtractAndValidateValue(vStrInputParts[0]);

    // extract and validate script
    std::string strScript = vStrInputParts[1];
    CScript scriptPubKey = ParseScript(strScript);

    // Extract FLAGS
    bool bSegWit = false;
    bool bScriptHash = false;
    if (vStrInputParts.size() == 3) {
        std::string flags = vStrInputParts.back();
        bSegWit = (flags.find('W') != std::string::npos);
        bScriptHash = (flags.find('S') != std::string::npos);
    }

    if (scriptPubKey.size() > MAX_SCRIPT_SIZE) {
        throw std::runtime_error(strprintf(
                    "script exceeds size limit: %d > %d", scriptPubKey.size(), MAX_SCRIPT_SIZE));
    }

    if (bSegWit) {
        scriptPubKey = GetScriptForDestination(WitnessV0ScriptHash(scriptPubKey));
    }
    if (bScriptHash) {
        if (scriptPubKey.size() > MAX_SCRIPT_ELEMENT_SIZE) {
            throw std::runtime_error(strprintf(
                        "redeemScript exceeds size limit: %d > %d", scriptPubKey.size(), MAX_SCRIPT_ELEMENT_SIZE));
        }
        scriptPubKey = GetScriptForDestination(ScriptHash(scriptPubKey));
    }

    // construct TxOut, append to transaction output list
    CTxOut txout(value, scriptPubKey);
    tx.vout.push_back(txout);
}

static void MutateTxDelInput(CMutableTransaction& tx, const std::string& strInIdx)
{
    // parse requested deletion index
    int64_t inIdx;
    if (!ParseInt64(strInIdx, &inIdx) || inIdx < 0 || inIdx >= static_cast<int64_t>(tx.vin.size())) {
        throw std::runtime_error("Invalid TX input index '" + strInIdx + "'");
    }

    // delete input from transaction
    tx.vin.erase(tx.vin.begin() + inIdx);
}

static void MutateTxDelOutput(CMutableTransaction& tx, const std::string& strOutIdx)
{
    // parse requested deletion index
    int64_t outIdx;
    if (!ParseInt64(strOutIdx, &outIdx) || outIdx < 0 || outIdx >= static_cast<int64_t>(tx.vout.size())) {
        throw std::runtime_error("Invalid TX output index '" + strOutIdx + "'");
    }

    // delete output from transaction
    tx.vout.erase(tx.vout.begin() + outIdx);
}

static const unsigned int N_SIGHASH_OPTS = 7;
static const struct {
    const char *flagStr;
    int flags;
} sighashOptions[N_SIGHASH_OPTS] = {
    {"DEFAULT", SIGHASH_DEFAULT},
    {"ALL", SIGHASH_ALL},
    {"NONE", SIGHASH_NONE},
    {"SINGLE", SIGHASH_SINGLE},
    {"ALL|ANYONECANPAY", SIGHASH_ALL|SIGHASH_ANYONECANPAY},
    {"NONE|ANYONECANPAY", SIGHASH_NONE|SIGHASH_ANYONECANPAY},
    {"SINGLE|ANYONECANPAY", SIGHASH_SINGLE|SIGHASH_ANYONECANPAY},
};

static bool findSighashFlags(int& flags, const std::string& flagStr)
{
    flags = 0;

    for (unsigned int i = 0; i < N_SIGHASH_OPTS; i++) {
        if (flagStr == sighashOptions[i].flagStr) {
            flags = sighashOptions[i].flags;
            return true;
        }
    }

    return false;
}

static CAmount AmountFromValue(const UniValue& value)
{
    if (!value.isNum() && !value.isStr())
        throw std::runtime_error("Amount is not a number or string");
    CAmount amount;
    if (!ParseFixedPoint(value.getValStr(), 8, &amount))
        throw std::runtime_error("Invalid amount");
    if (!MoneyRange(amount))
        throw std::runtime_error("Amount out of range");
    return amount;
}

static void MutateTxSign(CMutableTransaction& tx, const std::string& flagStr)
{
    int nHashType = SIGHASH_ALL;

    if (flagStr.size() > 0)
        if (!findSighashFlags(nHashType, flagStr))
            throw std::runtime_error("unknown sighash flag/sign option");

    // mergedTx will end up with all the signatures; it
    // starts as a clone of the raw tx:
    CMutableTransaction mergedTx{tx};
    const CMutableTransaction txv{tx};
    CCoinsView viewDummy;
    CCoinsViewCache view(&viewDummy);

    if (!registers.count("privatekeys"))
        throw std::runtime_error("privatekeys register variable must be set.");
    FillableSigningProvider tempKeystore;
    UniValue keysObj = registers["privatekeys"];

    for (unsigned int kidx = 0; kidx < keysObj.size(); kidx++) {
        if (!keysObj[kidx].isStr())
            throw std::runtime_error("privatekey not a std::string");
        CKey key = DecodeSecret(keysObj[kidx].getValStr());
        if (!key.IsValid()) {
            throw std::runtime_error("privatekey not valid");
        }
        tempKeystore.AddKey(key);
    }

    // Add previous txouts given in the RPC call:
    if (!registers.count("prevtxs"))
        throw std::runtime_error("prevtxs register variable must be set.");
    UniValue prevtxsObj = registers["prevtxs"];
    {
        for (unsigned int previdx = 0; previdx < prevtxsObj.size(); previdx++) {
            UniValue prevOut = prevtxsObj[previdx];
            if (!prevOut.isObject())
                throw std::runtime_error("expected prevtxs internal object");

            std::map<std::string, UniValue::VType> types = {
                {"txid", UniValue::VSTR},
                {"vout", UniValue::VNUM},
                {"scriptPubKey", UniValue::VSTR},
            };
            if (!prevOut.checkObject(types))
                throw std::runtime_error("prevtxs internal object typecheck fail");

            uint256 txid;
            if (!ParseHashStr(prevOut["txid"].get_str(), txid)) {
                throw std::runtime_error("txid must be hexadecimal string (not '" + prevOut["txid"].get_str() + "')");
            }

            const int nOut = prevOut["vout"].get_int();
            if (nOut < 0)
                throw std::runtime_error("vout cannot be negative");

            COutPoint out(txid, nOut);
            std::vector<unsigned char> pkData(ParseHexUV(prevOut["scriptPubKey"], "scriptPubKey"));
            CScript scriptPubKey(pkData.begin(), pkData.end());

            {
                const Coin& coin = view.AccessCoin(out);
                if (!coin.IsSpent() && coin.out.scriptPubKey != scriptPubKey) {
                    std::string err("Previous output scriptPubKey mismatch:\n");
                    err = err + ScriptToAsmStr(coin.out.scriptPubKey) + "\nvs:\n"+
                        ScriptToAsmStr(scriptPubKey);
                    throw std::runtime_error(err);
                }
                Coin newcoin;
                newcoin.out.scriptPubKey = scriptPubKey;
                newcoin.out.nValue = MAX_MONEY;
                if (prevOut.exists("amount")) {
                    newcoin.out.nValue = AmountFromValue(prevOut["amount"]);
                }
                newcoin.nHeight = 1;
                view.AddCoin(out, std::move(newcoin), true);
            }

            // if redeemScript given and private keys given,
            // add redeemScript to the tempKeystore so it can be signed:
            if ((scriptPubKey.IsPayToScriptHash() || scriptPubKey.IsPayToWitnessScriptHash()) &&
                prevOut.exists("redeemScript")) {
                UniValue v = prevOut["redeemScript"];
                std::vector<unsigned char> rsData(ParseHexUV(v, "redeemScript"));
                CScript redeemScript(rsData.begin(), rsData.end());
                tempKeystore.AddCScript(redeemScript);
            }
        }
    }

    const FillableSigningProvider& keystore = tempKeystore;

    bool fHashSingle = ((nHashType & ~SIGHASH_ANYONECANPAY) == SIGHASH_SINGLE);

    // Sign what we can:
    for (unsigned int i = 0; i < mergedTx.vin.size(); i++) {
        CTxIn& txin = mergedTx.vin[i];
        const Coin& coin = view.AccessCoin(txin.prevout);
        if (coin.IsSpent()) {
            continue;
        }
        const CScript& prevPubKey = coin.out.scriptPubKey;
        const CAmount& amount = coin.out.nValue;

        SignatureData sigdata = DataFromTransaction(mergedTx, i, coin.out);
        // Only sign SIGHASH_SINGLE if there's a corresponding output:
        if (!fHashSingle || (i < mergedTx.vout.size()))
            ProduceSignature(keystore, MutableTransactionSignatureCreator(&mergedTx, i, amount, nHashType), prevPubKey, sigdata);

        if (amount == MAX_MONEY && !sigdata.scriptWitness.IsNull()) {
            throw std::runtime_error(strprintf("Missing amount for CTxOut with scriptPubKey=%s", HexStr(prevPubKey)));
        }

        UpdateInput(txin, sigdata);
    }

    tx = mergedTx;
}

class Secp256k1Init
{
    ECCVerifyHandle globalVerifyHandle;

public:
    Secp256k1Init() {
        ECC_Start();
    }
    ~Secp256k1Init() {
        ECC_Stop();
    }
};

static void MutateTx(CMutableTransaction& tx, const std::string& command,
                     const std::string& commandVal)
{
    std::unique_ptr<Secp256k1Init> ecc;

    if (command == "nversion")
        MutateTxVersion(tx, commandVal);
    else if (command == "locktime")
        MutateTxLocktime(tx, commandVal);
    else if (command == "replaceable") {
        MutateTxRBFOptIn(tx, commandVal);
    }

    else if (command == "delin")
        MutateTxDelInput(tx, commandVal);
    else if (command == "in")
        MutateTxAddInput(tx, commandVal);

    else if (command == "delout")
        MutateTxDelOutput(tx, commandVal);
    else if (command == "outaddr")
        MutateTxAddOutAddr(tx, commandVal);
    else if (command == "outpubkey") {
        ecc.reset(new Secp256k1Init());
        MutateTxAddOutPubKey(tx, commandVal);
    } else if (command == "outmultisig") {
        ecc.reset(new Secp256k1Init());
        MutateTxAddOutMultiSig(tx, commandVal);
    } else if (command == "outscript")
        MutateTxAddOutScript(tx, commandVal);
    else if (command == "outdata")
        MutateTxAddOutData(tx, commandVal);

    else if (command == "sign") {
        ecc.reset(new Secp256k1Init());
        MutateTxSign(tx, commandVal);
    }

    else if (command == "load")
        RegisterLoad(commandVal);

    else if (command == "set")
        RegisterSet(commandVal);

    else
        throw std::runtime_error("unknown command");
}

static void OutputTxJSON(const CTransaction& tx)
{
    UniValue entry(UniValue::VOBJ);
    TxToUniv(tx, uint256(), entry);

    std::string jsonOutput = entry.write(4);
    tfm::format(std::cout, "%s\n", jsonOutput);
}

static void OutputTxHash(const CTransaction& tx)
{
    std::string strHexHash = tx.GetHash().GetHex(); // the hex-encoded transaction hash (aka the transaction id)

    tfm::format(std::cout, "%s\n", strHexHash);
}

static void OutputTxHex(const CTransaction& tx)
{
    std::string strHex = EncodeHexTx(tx);

    tfm::format(std::cout, "%s\n", strHex);
}

static void OutputTx(const CTransaction& tx)
{
    if (gArgs.GetBoolArg("-json", false))
        OutputTxJSON(tx);
    else if (gArgs.GetBoolArg("-txid", false))
        OutputTxHash(tx);
    else
        OutputTxHex(tx);
}

static std::string readStdin()
{
    char buf[4096];
    std::string ret;

    while (!feof(stdin)) {
        size_t bread = fread(buf, 1, sizeof(buf), stdin);
        ret.append(buf, bread);
        if (bread < sizeof(buf))
            break;
    }

    if (ferror(stdin))
        throw std::runtime_error("error reading stdin");

    return TrimString(ret);
}

static int CommandLineRawTx(int argc, char* argv[])
{
    std::string strPrint;
    int nRet = 0;
    try {
        // Skip switches; Permit common stdin convention "-"
        while (argc > 1 && IsSwitchChar(argv[1][0]) &&
               (argv[1][1] != 0)) {
            argc--;
            argv++;
        }

        CMutableTransaction tx;
        int startArg;

        if (!fCreateBlank) {
            // require at least one param
            if (argc < 2)
                throw std::runtime_error("too few parameters");

            // param: hex-encoded bitcoin transaction
            std::string strHexTx(argv[1]);
            if (strHexTx == "-")                 // "-" implies standard input
                strHexTx = readStdin();

            if (!DecodeHexTx(tx, strHexTx, true))
                throw std::runtime_error("invalid transaction encoding");

            startArg = 2;
        } else
            startArg = 1;

        for (int i = startArg; i < argc; i++) {
            std::string arg = argv[i];
            std::string key, value;
            size_t eqpos = arg.find('=');
            if (eqpos == std::string::npos)
                key = arg;
            else {
                key = arg.substr(0, eqpos);
                value = arg.substr(eqpos + 1);
            }

            MutateTx(tx, key, value);
        }

        OutputTx(CTransaction(tx));
    }
    catch (const std::exception& e) {
        strPrint = std::string("error: ") + e.what();
        nRet = EXIT_FAILURE;
    }
    catch (...) {
        PrintExceptionContinue(nullptr, "CommandLineRawTx()");
        throw;
    }

    if (strPrint != "") {
        tfm::format(nRet == 0 ? std::cout : std::cerr, "%s\n", strPrint);
    }
    return nRet;
}

int main(int argc, char* argv[])
{
    SetupEnvironment();

    try {
        int ret = AppInitRawTx(argc, argv);
        if (ret != CONTINUE_EXECUTION)
            return ret;
    }
    catch (const std::exception& e) {
        PrintExceptionContinue(&e, "AppInitRawTx()");
        return EXIT_FAILURE;
    } catch (...) {
        PrintExceptionContinue(nullptr, "AppInitRawTx()");
        return EXIT_FAILURE;
    }

    int ret = EXIT_FAILURE;
    try {
        ret = CommandLineRawTx(argc, argv);
    }
    catch (const std::exception& e) {
        PrintExceptionContinue(&e, "CommandLineRawTx()");
    } catch (...) {
        PrintExceptionContinue(nullptr, "CommandLineRawTx()");
    }
    return ret;
}<|MERGE_RESOLUTION|>--- conflicted
+++ resolved
@@ -102,14 +102,10 @@
     if (argc < 2 || HelpRequested(gArgs) || gArgs.IsArgSet("-version")) {
         // First part of help message is specific to this utility
         std::string strUsage = PACKAGE_NAME " qtum-tx utility version " + FormatFullVersion() + "\n";
-<<<<<<< HEAD
-        if (!gArgs.IsArgSet("-version")) {
-=======
 
         if (gArgs.IsArgSet("-version")) {
             strUsage += FormatParagraph(LicenseInfo());
         } else {
->>>>>>> ec86f1e9
             strUsage += "\n"
                 "Usage:  qtum-tx [options] <hex-tx> [commands]  Update hex-encoded qtum transaction\n"
                 "or:     qtum-tx [options] -create [commands]   Create hex-encoded qtum transaction\n"
