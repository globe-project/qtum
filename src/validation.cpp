--- conflicted
+++ resolved
@@ -56,24 +56,10 @@
 #include <util/translation.h>
 #include <validationinterface.h>
 #include <warnings.h>
-<<<<<<< HEAD
-#include <libethcore/ABI.h>
-#include <util/signstr.h>
-#include <net_processing.h>
-
-#include <serialize.h>
-#include <pubkey.h>
-#include <key.h>
-#include <wallet/wallet.h>
-#include <util/convert.h>
-#include <util/signstr.h>
-#include <qtum/qtumledger.h>
-=======
 
 #include <libethcore/ABI.h>
 #include <univalue.h>
 #include <util/signstr.h>
->>>>>>> ec86f1e9
 
 #include <algorithm>
 #include <numeric>
@@ -127,25 +113,12 @@
     "each level includes the checks of the previous levels",
 };
 
-<<<<<<< HEAD
- ////////////////////////////// qtum
-#include <iostream>
-#include <bitset>
-#include "pubkey.h"
-#include <univalue.h>
-
-=======
->>>>>>> ec86f1e9
 std::unique_ptr<QtumState> globalState;
 std::shared_ptr<dev::eth::SealEngineFace> globalSealEngine;
 bool fRecordLogOpcodes = false;
 bool fIsVMlogFile = false;
 bool fGettingValuesDGP = false;
 std::set<std::pair<COutPoint, unsigned int>> setStakeSeen;
-<<<<<<< HEAD
- //////////////////////////////
-=======
->>>>>>> ec86f1e9
 
 bool CBlockIndexWorkComparator::operator()(const CBlockIndex *pa, const CBlockIndex *pb) const {
     // First sort by most total work, ...
@@ -214,10 +187,6 @@
     return m_chain.Genesis();
 }
 
-<<<<<<< HEAD
-std::unique_ptr<CBlockTreeDB> pblocktree;
-=======
->>>>>>> ec86f1e9
 std::unique_ptr<StorageResults> pstorageresult;
 
 bool CheckInputScripts(const CTransaction& tx, TxValidationState& state,
@@ -385,13 +354,8 @@
     while (it != disconnectpool.queuedTx.get<insertion_order>().rend()) {
         // ignore validation errors in resurrected transactions
         if (!fAddToMempool || (*it)->IsCoinBase() || (*it)->IsCoinStake() ||
-<<<<<<< HEAD
-            AcceptToMemoryPool(
-                *this, *m_mempool, *it, true /* bypass_limits */).m_result_type !=
-=======
             AcceptToMemoryPool(*this, *it, GetTime(),
                 /*bypass_limits=*/true, /*test_accept=*/false).m_result_type !=
->>>>>>> ec86f1e9
                     MempoolAcceptResult::ResultType::VALID) {
             // If the transaction doesn't make it in to the mempool, remove any
             // transactions that depend on it (which would now be orphans).
@@ -884,11 +848,7 @@
     dev::u256 txMinGasPrice = 0;
 
     //////////////////////////////////////////////////////////// // qtum
-<<<<<<< HEAD
-    if(!CheckOpSender(tx, chainparams, m_active_chainstate.m_blockman.GetSpendHeight(m_view))){
-=======
     if(!CheckOpSender(tx, chainparams, m_active_chainstate.m_chain.Height() + 1)){
->>>>>>> ec86f1e9
         return state.Invalid(TxValidationResult::TX_CONSENSUS, "bad-txns-invalid-sender");
     }
     if(tx.HasCreateOrCall()){
@@ -903,11 +863,7 @@
         size_t count = 0;
         for(const CTxOut& o : tx.vout)
             count += o.scriptPubKey.HasOpCreate() || o.scriptPubKey.HasOpCall() ? 1 : 0;
-<<<<<<< HEAD
-        unsigned int contractflags = GetContractScriptFlags(m_active_chainstate.m_blockman.GetSpendHeight(m_view), chainparams.GetConsensus());
-=======
         unsigned int contractflags = GetContractScriptFlags(m_active_chainstate.m_chain.Height() + 1, chainparams.GetConsensus());
->>>>>>> ec86f1e9
         QtumTxConverter converter(tx, m_active_chainstate, &m_pool, NULL, NULL, contractflags);
         ExtractQtumTX resultConverter;
         if(!converter.extractionQtumTransactions(resultConverter)){
@@ -945,11 +901,7 @@
                 return state.Invalid(TxValidationResult::TX_CONSENSUS, "bad-tx-version-flags", "AcceptToMempool(): Contract execution uses unknown flag options");
 
             //check gas limit is not less than minimum mempool gas limit
-<<<<<<< HEAD
-            if(qtumTransaction.gas() < gArgs.GetArg("-minmempoolgaslimit", MEMPOOL_MIN_GAS_LIMIT))
-=======
             if(qtumTransaction.gas() < gArgs.GetIntArg("-minmempoolgaslimit", MEMPOOL_MIN_GAS_LIMIT))
->>>>>>> ec86f1e9
                 return state.Invalid(TxValidationResult::TX_CONSENSUS, "bad-tx-too-little-mempool-gas", "AcceptToMempool(): Contract execution has lower gas limit than allowed to accept into mempool");
 
             //check gas limit is not less than minimum gas limit (unless it is a no-exec tx)
@@ -977,15 +929,9 @@
     ////////////////////////////////////////////////////////////
 
 
-<<<<<<< HEAD
-    // nModifiedFees includes any fee deltas from PrioritiseTransaction
-    nModifiedFees = ws.m_base_fees;
-    m_pool.ApplyDelta(hash, nModifiedFees);
-=======
     // ws.m_modified_fees includes any fee deltas from PrioritiseTransaction
     ws.m_modified_fees = ws.m_base_fees;
     m_pool.ApplyDelta(hash, ws.m_modified_fees);
->>>>>>> ec86f1e9
 
     // Keep track of transactions that spend a coinbase, which we re-scan
     // during reorgs to ensure coinbaseMaturity is still met.
@@ -1000,11 +946,7 @@
 
     entry.reset(new CTxMemPoolEntry(ptx, ws.m_base_fees, nAcceptTime, m_active_chainstate.m_chain.Height(),
             fSpendsCoinbase, nSigOpsCost, lp, CAmount(txMinGasPrice)));
-<<<<<<< HEAD
-    unsigned int nSize = entry->GetTxSize();
-=======
     ws.m_vsize = entry->GetTxSize();
->>>>>>> ec86f1e9
 
     if (nSigOpsCost > dgpMaxTxSigOps)
         return state.Invalid(TxValidationResult::TX_NOT_STANDARD, "bad-txns-too-many-sigops",
@@ -1228,7 +1170,7 @@
     // Remove conflicting transactions from the mempool
     for (CTxMemPool::txiter it : ws.m_all_conflicting)
     {
-        LogPrint(BCLog::MEMPOOL, "replacing tx %s with %s for %s QTUM additional fees, %d delta bytes\n",
+        LogPrint(BCLog::MEMPOOL, "replacing tx %s with %s for %s additional fees, %d delta bytes\n",
                 it->GetTx().GetHash().ToString(),
                 hash.ToString(),
                 FormatMoney(ws.m_modified_fees - ws.m_conflicting_fees),
@@ -1244,15 +1186,6 @@
     // - it's not part of a package. Since package relay is not currently supported, this
     // transaction has not necessarily been accepted to miners' mempools.
     bool validForFeeEstimation = !bypass_limits && !args.m_package_submission && IsCurrentForFeeEstimation(m_active_chainstate) && m_pool.HasNoInputsOf(tx);
-
-    //////////////////////////////////////////////////////////////// // qtum
-    // Add memory address index
-    if (fAddressIndex)
-    {
-        m_pool.addAddressIndex(*entry, m_view);
-        m_pool.addSpentIndex(*entry, m_view);
-    }
-    ////////////////////////////////////////////////////////////////
 
     //////////////////////////////////////////////////////////////// // qtum
     // Add memory address index
@@ -1627,9 +1560,6 @@
     return false;
 }
 
-<<<<<<< HEAD
-CTransactionRef GetTransaction(const CBlockIndex* const block_index, const CTxMemPool* const mempool, const uint256& hash, const Consensus::Params& consensusParams, uint256& hashBlock, CChainState* chainstate)
-=======
 bool CheckHeaderPoW(const CBlockHeader& block, const Consensus::Params& consensusParams)
 {
     // Check for proof of work block header
@@ -1637,7 +1567,6 @@
 }
 
 bool CheckHeaderPoS(const CBlockHeader& block, const Consensus::Params& consensusParams, CChainState& chainstate)
->>>>>>> ec86f1e9
 {
     LOCK(cs_main);
     // Check for proof of stake block header
@@ -1677,75 +1606,6 @@
         return true; //CheckKernel(block.pprev, block.nBits, block.nTime, block.prevoutStake);
     }else{
         return CheckProofOfWork(hashProof, block.nBits, consensusParams);
-    }
-<<<<<<< HEAD
-    if (chainstate) { // use coin database to locate block that contains transaction, and scan it
-        CBlockIndex* pindexSlow = nullptr;
-        const Coin& coin = AccessByTxid(chainstate->CoinsTip(), hash);
-        if (!coin.IsSpent()) pindexSlow = chainstate->m_chain[coin.nHeight];
-        if (pindexSlow) {
-            CBlock block;
-            if (ReadBlockFromDisk(block, pindexSlow, consensusParams)) {
-                for (const auto& tx : block.vtx) {
-                    if (tx->GetHash() == hash) {
-                        hashBlock = pindexSlow->GetBlockHash();
-                        return tx;
-                    }
-                }
-            }
-        }
-    }
-    return nullptr;
-=======
->>>>>>> ec86f1e9
-}
-
-bool CheckHeaderPoW(const CBlockHeader& block, const Consensus::Params& consensusParams)
-{
-    // Check for proof of work block header
-    return CheckProofOfWork(block.GetHash(), block.nBits, consensusParams);
-}
-
-bool CheckHeaderPoS(const CBlockHeader& block, const Consensus::Params& consensusParams, CChainState& chainstate)
-{
-    LOCK(cs_main);
-    // Check for proof of stake block header
-    // Get prev block index
-    BlockMap::iterator mi = chainstate.m_blockman.m_block_index.find(block.hashPrevBlock);
-    if (mi == chainstate.m_blockman.m_block_index.end())
-        return false;
-
-    // Check the kernel hash
-    CBlockIndex* pindexPrev = (*mi).second;
-
-    if(pindexPrev->nHeight >= consensusParams.nEnableHeaderSignatureHeight && !CheckRecoveredPubKeyFromBlockSignature(pindexPrev, block, chainstate.CoinsTip(), chainstate.m_chain)) {
-        return error("Failed signature check");
-    }
-
-    return CheckKernel(pindexPrev, block.nBits, block.StakeTime(), block.prevoutStake, chainstate.CoinsTip(), chainstate.m_chain);
-}
-
-bool CheckHeaderProof(const CBlockHeader& block, const Consensus::Params& consensusParams, CChainState& chainstate){
-    if(block.IsProofOfWork()){
-        return CheckHeaderPoW(block, consensusParams);
-    }
-    if(block.IsProofOfStake()){
-        return CheckHeaderPoS(block, consensusParams, chainstate);
-    }
-    return false;
-}
-
-bool CheckIndexProof(const CBlockIndex& block, const Consensus::Params& consensusParams)
-{
-    // Get the hash of the proof
-    // After validating the PoS block the computed hash proof is saved in the block index, which is used to check the index
-    uint256 hashProof = block.IsProofOfWork() ? block.GetBlockHash() : block.hashProof;
-    // Check for proof after the hash proof is computed
-    if(block.IsProofOfStake()){
-        //blocks are loaded out of order, so checking PoS kernels here is not practical
-        return true; //CheckKernel(block.pprev, block.nBits, block.nTime, block.prevoutStake);
-    }else{
-        return CheckProofOfWork(hashProof, block.nBits, consensusParams, false);
     }
 }
 
@@ -2136,10 +1996,7 @@
  *  When FAILED is returned, view is left in an indeterminate state. */
 DisconnectResult CChainState::DisconnectBlock(const CBlock& block, const CBlockIndex* pindex, CCoinsViewCache& view, bool* pfClean)
 {
-<<<<<<< HEAD
-=======
     AssertLockHeld(::cs_main);
->>>>>>> ec86f1e9
     assert(pindex->GetBlockHash() == view.GetBestBlock());
     if (pfClean)
         *pfClean = false;
@@ -2251,43 +2108,25 @@
 
     if(pfClean == NULL && fLogEvents){
         pstorageresult->deleteResults(block.vtx);
-<<<<<<< HEAD
-        pblocktree->EraseHeightIndex(pindex->nHeight);
-=======
         m_blockman.m_block_tree_db->EraseHeightIndex(pindex->nHeight);
->>>>>>> ec86f1e9
     }
 
     // The stake and delegate index is needed for MPoS, update it while MPoS is active
     const CChainParams& chainparams = Params();
     if(pindex->nHeight <= chainparams.GetConsensus().nLastMPoSBlock)
     {
-<<<<<<< HEAD
-        pblocktree->EraseStakeIndex(pindex->nHeight);
-        if(pindex->IsProofOfStake() && pindex->HasProofOfDelegation())
-            pblocktree->EraseDelegateIndex(pindex->nHeight);
-=======
         m_blockman.m_block_tree_db->EraseStakeIndex(pindex->nHeight);
         if(pindex->IsProofOfStake() && pindex->HasProofOfDelegation())
             m_blockman.m_block_tree_db->EraseDelegateIndex(pindex->nHeight);
->>>>>>> ec86f1e9
     }
 
     //////////////////////////////////////////////////// // qtum
     if (pfClean == NULL && fAddressIndex) {
-<<<<<<< HEAD
-        if (!pblocktree->EraseAddressIndex(addressIndex)) {
-            error("Failed to delete address index");
-            return DISCONNECT_FAILED;
-        }
-        if (!pblocktree->UpdateAddressUnspentIndex(addressUnspentIndex)) {
-=======
         if (!m_blockman.m_block_tree_db->EraseAddressIndex(addressIndex)) {
             error("Failed to delete address index");
             return DISCONNECT_FAILED;
         }
         if (!m_blockman.m_block_tree_db->UpdateAddressUnspentIndex(addressUnspentIndex)) {
->>>>>>> ec86f1e9
             error("Failed to write address unspent index");
             return DISCONNECT_FAILED;
         }
@@ -2388,22 +2227,11 @@
 
 unsigned int GetContractScriptFlags(int nHeight, const Consensus::Params& consensusparams) {
     unsigned int flags = SCRIPT_EXEC_BYTE_CODE;
-<<<<<<< HEAD
 
     // Start support sender address in contract output
     if (nHeight >= consensusparams.QIP5Height) {
         flags |= SCRIPT_OUTPUT_SENDER;
     }
-
-    return flags;
-}
-=======
-
-    // Start support sender address in contract output
-    if (nHeight >= consensusparams.QIP5Height) {
-        flags |= SCRIPT_OUTPUT_SENDER;
-    }
->>>>>>> ec86f1e9
 
     return flags;
 }
@@ -2447,9 +2275,6 @@
                 *coin = txundo.vprevout[k];
                 return true;
             }
-<<<<<<< HEAD
-
-=======
 
         }
     }
@@ -3163,44 +2988,16 @@
             // corrupted, so this should be impossible unless we're having hardware
             // problems.
             return AbortNode(state, "Corrupt block found indicating potential hardware failure; shutting down");
->>>>>>> ec86f1e9
-        }
-    }
-    return false;
-}
-
-bool GetSpentCoinFromMainChain(const CBlockIndex* pforkPrev, COutPoint prevoutStake, Coin* coin, CChain& chain) {
-    const CBlockIndex* pforkBase = chain.FindFork(pforkPrev);
-
-    // If the forkbase is more than coinbaseMaturity blocks in the past, do not attempt to scan the main chain.
-    int nHeight = chain.Tip()->nHeight;
-    int coinbaseMaturity = Params().GetConsensus().CoinbaseMaturity(nHeight);
-    if(nHeight - pforkBase->nHeight > coinbaseMaturity) {
-        return error("The fork's base is behind by more than 500 blocks");
-    }
-
-<<<<<<< HEAD
-    // First, we make sure that the prevout has not been spent in any of pforktip's ancestors as the prevoutStake.
-    // This is done to prevent a single staker building a long chain based on only a single prevout.
-    {
-        const CBlockIndex* pindex = pforkPrev;
-        while(pindex && pindex != pforkBase) {
-            // The coinstake has already been spent in the fork.
-            if(pindex->prevoutStake == prevoutStake) {
-                return error("prevout already spent in the orphan chain");
-            }
-            pindex = pindex->pprev;
-        }
-    }
-
-    // Scan through blocks until we reach the forkbase to check if the prevoutStake has been spent in one of those blocks
-    // If it not in any of those blocks, and not in the utxo set, it can't be spendable in the orphan chain.
-    {
-        CBlockIndex* pindex = chain.Tip();
-        while(pindex && pindex != pforkBase) {
-            if(GetSpentCoinFromBlock(pindex, prevoutStake, coin)) {
-                return true;
-=======
+        }
+        return error("%s: Consensus::CheckBlock: %s", __func__, state.ToString());
+    }
+
+    // verify that the view's current state corresponds to the previous block
+    uint256 hashPrevBlock = pindex->pprev == nullptr ? uint256() : pindex->pprev->GetBlockHash();
+    assert(hashPrevBlock == view.GetBestBlock());
+
+    nBlocksTotal++;
+
     // Special case for the genesis block, skipping connection of its transactions
     // (its coinbase is unspendable)
     if (block_hash == m_params.GetConsensus().hashGenesisBlock) {
@@ -3241,766 +3038,19 @@
                 // The test against nMinimumChainWork prevents the skipping when denied access to any chain at
                 //  least as good as the expected chain.
                 fScriptChecks = (GetBlockProofEquivalentTime(*pindexBestHeader, *pindex, *pindexBestHeader, m_params.GetConsensus()) <= 60 * 60 * 24 * 7 * 2);
->>>>>>> ec86f1e9
-            }
-            pindex = pindex->pprev;
-        }
-    }
-
-    return false;
-}
-
-<<<<<<< HEAD
-bool CheckOpSender(const CTransaction& tx, const CChainParams& chainparams, int nHeight){
-    if(!tx.HasOpSender())
-        return true;
-
-    if(!(nHeight >= chainparams.GetConsensus().QIP5Height))
-        return false;
-=======
+            }
+        }
+    }
+
+    int64_t nTime1 = GetTimeMicros(); nTimeCheck += nTime1 - nTimeStart;
+    LogPrint(BCLog::BENCH, "    - Sanity checks: %.2fms [%.2fs (%.2fms/blk)]\n", MILLI * (nTime1 - nTimeStart), nTimeCheck * MICRO, nTimeCheck * MILLI / nBlocksTotal);
+
     // Do not allow blocks that contain transactions which 'overwrite' older transactions,
     // unless those are already completely spent.
     // If such overwrites are allowed, coinbases and transactions depending upon those
     // can be duplicated to remove the ability to spend the first instance -- even after
     // being sent to another address.
     // See BIP30, CVE-2012-1909, and http://r6.ca/blog/20120206T005236Z.html for more information.
-    // This rule was originally applied to all blocks with a timestamp after March 15, 2012, 0:00 UTC.
-    // Now that the whole chain is irreversibly beyond that time it is applied to all blocks except the
-    // two in the chain that violate it. This prevents exploiting the issue against nodes during their
-    // initial block download.
-    bool fEnforceBIP30 = (!pindex->phashBlock);
-    // Once BIP34 activated it was not possible to create new duplicate coinbases and thus other than starting
-    // with the 2 existing duplicate coinbase pairs, not possible to create overwriting txs.  But by the
-    // time BIP34 activated, in each of the existing pairs the duplicate coinbase had overwritten the first
-    // before the first had been spent.  Since those coinbases are sufficiently buried it's no longer possible to create further
-    // duplicate transactions descending from the known pairs either.
-    // If we're on the known chain at height greater than where BIP34 activated, we can save the db accesses needed for the BIP30 check.
->>>>>>> ec86f1e9
-
-    // Check that the sender address inside the output is only valid for contract outputs
-    for (const CTxOut& txout : tx.vout)
-    {
-        bool hashOpSender = txout.scriptPubKey.HasOpSender();
-        if(hashOpSender &&
-                !(txout.scriptPubKey.HasOpCreate() ||
-                  txout.scriptPubKey.HasOpCall()))
-        {
-            return false;
-        }
-
-        // Solve the script that match the sender templates
-        if(hashOpSender && !ExtractSenderData(txout.scriptPubKey, nullptr, nullptr))
-            return false;
-    }
-
-    return true;
-}
-
-bool CheckSenderScript(const CCoinsViewCache& view, const CTransaction& tx){
-    // Check for the sender that pays the coins
-    CScript script = view.AccessCoin(tx.vin[0].prevout).out.scriptPubKey;
-    if(!script.IsPayToPubkeyHash() && !script.IsPayToPubkey()){
-        return false;
-    }
-
-    // Check for additional VM sender
-    if(!tx.HasOpSender())
-        return true;
-
-    // Check for the VM sender that is encoded into the output
-    for (const CTxOut& txout : tx.vout)
-    {
-        if(txout.scriptPubKey.HasOpSender())
-        {
-            // Extract the sender data
-            CScript senderPubKey, senderSig;
-            if(!ExtractSenderData(txout.scriptPubKey, &senderPubKey, &senderSig))
-                return false;
-
-            // Check that the pub key is valid sender that can be used in the VM
-            if(!senderPubKey.IsPayToPubkeyHash() && !senderPubKey.IsPayToPubkey())
-                return false;
-
-            // Get the signature stack
-            std::vector <std::vector<unsigned char> > stack;
-            if (!EvalScript(stack, senderSig, SCRIPT_VERIFY_NONE, BaseSignatureChecker(), SigVersion::BASE))
-                return false;
-
-            // Check that the signature script contains only signature and public key (2 items)
-            if(stack.size() != STANDARD_SENDER_STACK_ITEMS)
-                return false;
-
-            // Check that the items size is no more than 80 bytes
-            for(size_t i=0; i < stack.size(); i++)
-            {
-                if(stack[i].size() > MAX_STANDARD_SENDER_STACK_ITEM_SIZE)
-                    return false;
-            }
-        }
-    }
-
-    return true;
-}
-
-std::vector<ResultExecute> CallContract(const dev::Address& addrContract, std::vector<unsigned char> opcode, CChainState& chainstate, const dev::Address& sender, uint64_t gasLimit, CAmount nAmount){
-    CBlock block;
-    CMutableTransaction tx;
-
-    CBlockIndex* pblockindex = chainstate.m_blockman.m_block_index[chainstate.m_chain.Tip()->GetBlockHash()];
-    ReadBlockFromDisk(block, pblockindex, Params().GetConsensus());
-    block.nTime = GetAdjustedTime();
-
-    if(block.IsProofOfStake())
-    	block.vtx.erase(block.vtx.begin()+2,block.vtx.end());
-    else
-    	block.vtx.erase(block.vtx.begin()+1,block.vtx.end());
-
-    QtumDGP qtumDGP(globalState.get(), chainstate, fGettingValuesDGP);
-    uint64_t blockGasLimit = qtumDGP.getBlockGasLimit(chainstate.m_chain.Tip()->nHeight + 1);
-
-    if(gasLimit == 0){
-        gasLimit = blockGasLimit - 1;
-    }
-    dev::Address senderAddress = sender == dev::Address() ? dev::Address("ffffffffffffffffffffffffffffffffffffffff") : sender;
-    tx.vout.push_back(CTxOut(nAmount, CScript() << OP_DUP << OP_HASH160 << senderAddress.asBytes() << OP_EQUALVERIFY << OP_CHECKSIG));
-    block.vtx.push_back(MakeTransactionRef(CTransaction(tx)));
-    dev::u256 nonce = globalState->getNonce(senderAddress);
- 
-    QtumTransaction callTransaction;
-    if(addrContract == dev::Address())
-    {
-        callTransaction = QtumTransaction(nAmount, 1, dev::u256(gasLimit), opcode, nonce);
-    }
-    else
-    {
-        callTransaction = QtumTransaction(nAmount, 1, dev::u256(gasLimit), addrContract, opcode, nonce);
-    }
-    callTransaction.forceSender(senderAddress);
-    callTransaction.setVersion(VersionVM::GetEVMDefault());
-
-    
-    ByteCodeExec exec(block, std::vector<QtumTransaction>(1, callTransaction), blockGasLimit, pblockindex, chainstate.m_chain);
-    exec.performByteCode(dev::eth::Permanence::Reverted);
-    return exec.getResult();
-}
-
-bool CheckMinGasPrice(std::vector<EthTransactionParams>& etps, const uint64_t& minGasPrice){
-    for(EthTransactionParams& etp : etps){
-        if(etp.gasPrice < dev::u256(minGasPrice))
-            return false;
-    }
-    return true;
-}
-
-bool CheckReward(const CBlock& block, BlockValidationState& state, int nHeight, const Consensus::Params& consensusParams, CAmount nFees, CAmount gasRefunds, CAmount nActualStakeReward, const std::vector<CTxOut>& vouts, CAmount nValueCoinPrev, bool delegateOutputExist, CChain& chain)
-{
-    size_t offset = block.IsProofOfStake() ? 1 : 0;
-    std::vector<CTxOut> vTempVouts=block.vtx[offset]->vout;
-    std::vector<CTxOut>::iterator it;
-    for(size_t i = 0; i < vouts.size(); i++){
-        it=std::find(vTempVouts.begin(), vTempVouts.end(), vouts[i]);
-        if(it==vTempVouts.end()){
-            return state.Invalid(BlockValidationResult::BLOCK_CONSENSUS, "bad-gas-refund-missing", "CheckReward(): Gas refund missing");
-        }else{
-            vTempVouts.erase(it);
-        }
-    }
-
-    // Check block reward
-    if (block.IsProofOfWork())
-    {
-        // Check proof-of-work reward
-        CAmount blockReward = nFees + GetBlockSubsidy(nHeight, consensusParams);
-        if (block.vtx[offset]->GetValueOut() > blockReward) {
-            LogPrintf("ERROR: ConnectBlock(): coinbase pays too much (actual=%d vs limit=%d)\n", block.vtx[offset]->GetValueOut(), blockReward);
-            return state.Invalid(BlockValidationResult::BLOCK_CONSENSUS, "bad-cb-amount");
-        }
-    }
-    else
-    {
-        // Check full reward
-        CAmount blockReward = nFees + GetBlockSubsidy(nHeight, consensusParams);
-        if (nActualStakeReward > blockReward)
-            return state.Invalid(BlockValidationResult::BLOCK_CONSENSUS, "bad-cs-amount", strprintf("CheckReward(): coinstake pays too much (actual=%d vs limit=%d)", nActualStakeReward, blockReward));
-
-        // The first proof-of-stake blocks get full reward, the rest of them are split between recipients
-        int rewardRecipients = 1;
-        int nPrevHeight = nHeight -1;
-        if(nPrevHeight >= consensusParams.nFirstMPoSBlock && nPrevHeight < consensusParams.nLastMPoSBlock)
-            rewardRecipients = consensusParams.nMPoSRewardRecipients;
-
-        // Check reward recipients number
-        if(rewardRecipients < 1)
-            return error("CheckReward(): invalid reward recipients");
-
-        // Check reward can cover the gas refunds
-        if(blockReward < gasRefunds){
-            return state.Invalid(BlockValidationResult::BLOCK_CONSENSUS, "bad-cs-gas-greater-than-reward", "CheckReward(): Block Reward is less than total gas refunds");
-        }
-
-        CAmount splitReward = (blockReward - gasRefunds) / rewardRecipients;
-
-        // Check that the reward is in the second output for the staker and the third output for the delegate
-        // Delegation contract data like the fee is checked in CheckProofOfStake
-        if(block.HasProofOfDelegation())
-        {
-            CAmount nReward = blockReward - gasRefunds - splitReward * (rewardRecipients -1);
-            CAmount nValueStaker = block.vtx[offset]->vout[1].nValue;
-            CAmount nValueDelegate = delegateOutputExist ? block.vtx[offset]->vout[2].nValue : 0;
-            CAmount nMinedReward = nValueStaker + nValueDelegate - nValueCoinPrev;
-            if(nReward != nMinedReward)
-                return state.Invalid(BlockValidationResult::BLOCK_CONSENSUS, "bad-cs-delegate-reward", "CheckReward(): The block reward is not split correctly between the staker and the delegate");
-        }
-
-        //if only 1 then no MPoS logic required
-        if(rewardRecipients == 1){
-            return true;
-        }
-
-        // Generate the list of mpos outputs including all of their parameters
-        std::vector<CTxOut> mposOutputList;
-        if(!GetMPoSOutputs(mposOutputList, splitReward, nPrevHeight, consensusParams, chain))
-            return error("CheckReward(): cannot create the list of MPoS outputs");
-      
-        for(size_t i = 0; i < mposOutputList.size(); i++){
-            it=std::find(vTempVouts.begin(), vTempVouts.end(), mposOutputList[i]);
-            if(it==vTempVouts.end()){
-                return state.Invalid(BlockValidationResult::BLOCK_CONSENSUS, "bad-cs-mpos-missing", "CheckReward(): An MPoS participant was not properly paid");
-            }else{
-                vTempVouts.erase(it);
-            }
-        }
-
-        vTempVouts.clear();
-    }
-
-    return true;
-}
-
-valtype GetSenderAddress(const CTransaction& tx, const CCoinsViewCache* coinsView, const std::vector<CTransactionRef>* blockTxs, CChainState& chainstate, const CTxMemPool* mempool, int nOut = -1){
-    CScript script;
-    bool scriptFilled=false; //can't use script.empty() because an empty script is technically valid
-
-    // Try get the sender script from the output script
-    if(nOut > -1)
-        scriptFilled = ExtractSenderData(tx.vout[nOut].scriptPubKey, &script, nullptr);
-
-    // Check if the transaction has inputs
-    if(tx.vin.size() == 0) {
-        return valtype();
-    }
-
-    // Check the current (or in-progress) block for zero-confirmation change spending that won't yet be in txindex
-    if(!scriptFilled && blockTxs){
-        for(auto btx : *blockTxs){
-            if(btx->GetHash() == tx.vin[0].prevout.hash){
-                script = btx->vout[tx.vin[0].prevout.n].scriptPubKey;
-                scriptFilled=true;
-                break;
-            }
-        }
-    }
-    if(!scriptFilled && coinsView){
-        script = coinsView->AccessCoin(tx.vin[0].prevout).out.scriptPubKey;
-        scriptFilled = true;
-    }
-    if(!scriptFilled)
-    {
-        CTransactionRef txPrevout;
-        uint256 hashBlock;
-        txPrevout = GetTransaction(nullptr, mempool, tx.vin[0].prevout.hash, Params().GetConsensus(), hashBlock, &chainstate);
-        if(txPrevout != nullptr){
-            script = txPrevout->vout[tx.vin[0].prevout.n].scriptPubKey;
-        } else {
-            LogPrintf("Error fetching transaction details of tx %s. This will probably cause more errors", tx.vin[0].prevout.hash.ToString());
-            return valtype();
-        }
-    }
-
-	CTxDestination addressBit;
-    TxoutType txType=TxoutType::NONSTANDARD;
-	if(ExtractDestination(script, addressBit, &txType)){
-		if ((txType == TxoutType::PUBKEY || txType == TxoutType::PUBKEYHASH) &&
-                std::holds_alternative<PKHash>(addressBit)){
-			PKHash senderAddress(std::get<PKHash>(addressBit));
-			return valtype(senderAddress.begin(), senderAddress.end());
-		}
-	}
-    //prevout is not a standard transaction format, so just return 0
-    return valtype();
-}
-
-UniValue vmLogToJSON(const ResultExecute& execRes, const CTransaction& tx, const CBlock& block, CChain& chain){
-    UniValue result(UniValue::VOBJ);
-    if(tx != CTransaction())
-        result.pushKV("txid", tx.GetHash().GetHex());
-    result.pushKV("address", execRes.execRes.newAddress.hex());
-    if(block.GetHash() != CBlock().GetHash()){
-        result.pushKV("time", block.GetBlockTime());
-        result.pushKV("blockhash", block.GetHash().GetHex());
-        result.pushKV("blockheight", chain.Tip()->nHeight + 1);
-    } else {
-        result.pushKV("time", GetAdjustedTime());
-        result.pushKV("blockheight", chain.Tip()->nHeight);
-    }
-    UniValue logEntries(UniValue::VARR);
-    dev::eth::LogEntries logs = execRes.txRec.log();
-    for(dev::eth::LogEntry log : logs){
-        UniValue logEntrie(UniValue::VOBJ);
-        logEntrie.pushKV("address", log.address.hex());
-        UniValue topics(UniValue::VARR);
-        for(dev::h256 l : log.topics){
-            UniValue topicPair(UniValue::VOBJ);
-            topicPair.pushKV("raw", l.hex());
-            topics.push_back(topicPair);
-            //TODO add "pretty" field for human readable data
-        }
-        UniValue dataPair(UniValue::VOBJ);
-        dataPair.pushKV("raw", HexStr(log.data));
-        logEntrie.pushKV("data", dataPair);
-        logEntrie.pushKV("topics", topics);
-        logEntries.push_back(logEntrie);
-    }
-    result.pushKV("entries", logEntries);
-    return result;
-}
-
-void writeVMlog(const std::vector<ResultExecute>& res, CChain& chain, const CTransaction& tx, const CBlock& block){
-    boost::filesystem::path qtumDir = gArgs.GetDataDirNet() / "vmExecLogs.json";
-    std::stringstream ss;
-    if(fIsVMlogFile){
-        ss << ",";
-    } else {
-        std::ofstream file(qtumDir.string(), std::ios::out | std::ios::app);
-        file << "{\"logs\":[]}";
-        file.close();
-    }
-
-    for(size_t i = 0; i < res.size(); i++){
-        ss << vmLogToJSON(res[i], tx, block, chain).write();
-        if(i != res.size() - 1){
-            ss << ",";
-        } else {
-            ss << "]}";
-        }
-    }
-    
-    std::ofstream file(qtumDir.string(), std::ios::in | std::ios::out);
-    file.seekp(-2, std::ios::end);
-    file << ss.str();
-    file.close();
-    fIsVMlogFile = true;
-}
-
-LastHashes::LastHashes()
-{}
-
-void LastHashes::set(const CBlockIndex *tip)
-{
-    clear();
-
-    m_lastHashes.resize(256);
-    for(int i=0;i<256;i++){
-        if(!tip)
-            break;
-        m_lastHashes[i]= uintToh256(*tip->phashBlock);
-        tip = tip->pprev;
-    }
-}
-
-dev::h256s LastHashes::precedingHashes(const dev::h256 &) const
-{
-    return m_lastHashes;
-}
-
-void LastHashes::clear()
-{
-    m_lastHashes.clear();
-}
-
-bool ByteCodeExec::performByteCode(dev::eth::Permanence type){
-    for(QtumTransaction& tx : txs){
-        //validate VM version
-        if(tx.getVersion().toRaw() != VersionVM::GetEVMDefault().toRaw()){
-            return false;
-        }
-        dev::eth::EnvInfo envInfo(BuildEVMEnvironment());
-        if(!tx.isCreation() && !globalState->addressInUse(tx.receiveAddress())){
-            dev::eth::ExecutionResult execRes;
-            execRes.excepted = dev::eth::TransactionException::Unknown;
-            result.push_back(ResultExecute{execRes, QtumTransactionReceipt(dev::h256(), dev::h256(), dev::u256(), dev::eth::LogEntries()), CTransaction()});
-            continue;
-        }
-        result.push_back(globalState->execute(envInfo, *globalSealEngine.get(), tx, chain, type, OnOpFunc()));
-    }
-    globalState->db().commit();
-    globalState->dbUtxo().commit();
-    globalSealEngine.get()->deleteAddresses.clear();
-    return true;
-}
-
-bool ByteCodeExec::processingResults(ByteCodeExecResult& resultBCE){
-	const Consensus::Params& consensusParams = Params().GetConsensus();
-    for(size_t i = 0; i < result.size(); i++){
-        uint64_t gasUsed = (uint64_t) result[i].execRes.gasUsed;
-
-        if(result[i].execRes.excepted != dev::eth::TransactionException::None){
-        	// refund coins sent to the contract to the sender
-        	if(txs[i].value() > 0){
-        		CMutableTransaction tx;
-        		tx.vin.push_back(CTxIn(h256Touint(txs[i].getHashWith()), txs[i].getNVout(), CScript() << OP_SPEND));
-        		CScript script(CScript() << OP_DUP << OP_HASH160 << txs[i].sender().asBytes() << OP_EQUALVERIFY << OP_CHECKSIG);
-        		tx.vout.push_back(CTxOut(CAmount(txs[i].value()), script));
-        		resultBCE.valueTransfers.push_back(CTransaction(tx));
-        	}
-        	if(!(chain.Height() >= consensusParams.QIP7Height && result[i].execRes.excepted == dev::eth::TransactionException::RevertInstruction)){
-        	resultBCE.usedGas += gasUsed;
-        	}
-        }
-
-        if(result[i].execRes.excepted == dev::eth::TransactionException::None || (chain.Height() >= consensusParams.QIP7Height && result[i].execRes.excepted == dev::eth::TransactionException::RevertInstruction)){
-        	if(txs[i].gas() > UINT64_MAX ||
-        			result[i].execRes.gasUsed > UINT64_MAX ||
-					txs[i].gasPrice() > UINT64_MAX){
-        		return false;
-        	}
-        	uint64_t gas = (uint64_t) txs[i].gas();
-        	uint64_t gasPrice = (uint64_t) txs[i].gasPrice();
-
-        	resultBCE.usedGas += gasUsed;
-        	int64_t amount = (gas - gasUsed) * gasPrice;
-        	if(amount < 0){
-        		return false;
-        	}
-        	if(amount > 0){
-        		// Refund the rest of the amount to the sender that provide the coins for the contract
-				CScript script(CScript() << OP_DUP << OP_HASH160 << txs[i].getRefundSender().asBytes() << OP_EQUALVERIFY << OP_CHECKSIG);
-				resultBCE.refundOutputs.push_back(CTxOut(amount, script));
-				resultBCE.refundSender += amount;
-        	}
-        }
-
-        if(result[i].tx != CTransaction()){
-            resultBCE.valueTransfers.push_back(result[i].tx);
-        }
-    }
-    return true;
-}
-
-dev::eth::EnvInfo ByteCodeExec::BuildEVMEnvironment(){
-    CBlockIndex* tip = pindex;
-    dev::eth::BlockHeader header;
-    header.setNumber(tip->nHeight + 1);
-    header.setTimestamp(block.nTime);
-    header.setDifficulty(dev::u256(block.nBits));
-    header.setGasLimit(blockGasLimit);
-
-    lastHashes.set(tip);
-
-    if(block.IsProofOfStake()){
-        header.setAuthor(EthAddrFromScript(block.vtx[1]->vout[1].scriptPubKey));
-    }else {
-        header.setAuthor(EthAddrFromScript(block.vtx[0]->vout[0].scriptPubKey));
-    }
-    dev::u256 gasUsed;
-    dev::eth::EnvInfo env(header, lastHashes, gasUsed, globalSealEngine->chainParams().chainID);
-    return env;
-}
-
-dev::Address ByteCodeExec::EthAddrFromScript(const CScript& script){
-    CTxDestination addressBit;
-    TxoutType txType=TxoutType::NONSTANDARD;
-    if(ExtractDestination(script, addressBit, &txType)){
-        if ((txType == TxoutType::PUBKEY || txType == TxoutType::PUBKEYHASH) &&
-            std::holds_alternative<PKHash>(addressBit)){
-            PKHash addressKey(std::get<PKHash>(addressBit));
-            std::vector<unsigned char> addr(addressKey.begin(), addressKey.end());
-            return dev::Address(addr);
-        }
-    }
-    //if not standard or not a pubkey or pubkeyhash output, then return 0
-    return dev::Address();
-}
-
-bool QtumTxConverter::extractionQtumTransactions(ExtractQtumTX& qtumtx){
-    // Get the address of the sender that pay the coins for the contract transactions
-    refundSender = dev::Address(GetSenderAddress(txBit, view, blockTransactions, chainstate, mempool));
-
-    // Extract contract transactions
-    std::vector<QtumTransaction> resultTX;
-    std::vector<EthTransactionParams> resultETP;
-    for(size_t i = 0; i < txBit.vout.size(); i++){
-        if(txBit.vout[i].scriptPubKey.HasOpCreate() || txBit.vout[i].scriptPubKey.HasOpCall()){
-            if(receiveStack(txBit.vout[i].scriptPubKey)){
-                EthTransactionParams params;
-                if(parseEthTXParams(params)){
-                    resultTX.push_back(createEthTX(params, i));
-                    resultETP.push_back(params);
-                }else{
-                    return false;
-                }
-            }else{
-                return false;
-            }
-        }
-    }
-    qtumtx = std::make_pair(resultTX, resultETP);
-    return true;
-}
-
-bool QtumTxConverter::receiveStack(const CScript& scriptPubKey){
-    sender = false;
-    EvalScript(stack, scriptPubKey, nFlags, BaseSignatureChecker(), SigVersion::BASE, nullptr);
-    if (stack.empty())
-        return false;
-
-    CScript scriptRest(stack.back().begin(), stack.back().end());
-    stack.pop_back();
-    sender = scriptPubKey.HasOpSender();
-
-    opcode = (opcodetype)(*scriptRest.begin());
-    if((opcode == OP_CREATE && stack.size() < correctedStackSize(4)) || (opcode == OP_CALL && stack.size() < correctedStackSize(5))){
-        stack.clear();
-        sender = false;
-        return false;
-    }
-
-    return true;
-}
-
-bool QtumTxConverter::parseEthTXParams(EthTransactionParams& params){
-    try{
-        dev::Address receiveAddress;
-        valtype vecAddr;
-        if (opcode == OP_CALL)
-        {
-            vecAddr = stack.back();
-            stack.pop_back();
-            receiveAddress = dev::Address(vecAddr);
-        }
-        if(stack.size() < correctedStackSize(4))
-            return false;
-
-        if(stack.back().size() < 1){
-            return false;
-        }
-        valtype code(stack.back());
-        stack.pop_back();
-        uint64_t gasPrice = CScriptNum::vch_to_uint64(stack.back());
-        stack.pop_back();
-        uint64_t gasLimit = CScriptNum::vch_to_uint64(stack.back());
-        stack.pop_back();
-        if(gasPrice > INT64_MAX || gasLimit > INT64_MAX){
-            return false;
-        }
-        //we track this as CAmount in some places, which is an int64_t, so constrain to INT64_MAX
-        if(gasPrice !=0 && gasLimit > INT64_MAX / gasPrice){
-            //overflows past 64bits, reject this tx
-            return false;
-        }
-        if(stack.back().size() > 4){
-            return false;
-        }
-        VersionVM version = VersionVM::fromRaw((uint32_t)CScriptNum::vch_to_uint64(stack.back()));
-        stack.pop_back();
-        params.version = version;
-        params.gasPrice = dev::u256(gasPrice);
-        params.receiveAddress = receiveAddress;
-        params.code = code;
-        params.gasLimit = dev::u256(gasLimit);
-        return true;
-    }
-    catch(const scriptnum_error& err){
-        LogPrintf("Incorrect parameters to VM.");
-        return false;
-    }
-}
-
-QtumTransaction QtumTxConverter::createEthTX(const EthTransactionParams& etp, uint32_t nOut){
-    QtumTransaction txEth;
-    if (etp.receiveAddress == dev::Address() && opcode != OP_CALL){
-        txEth = QtumTransaction(txBit.vout[nOut].nValue, etp.gasPrice, etp.gasLimit, etp.code, dev::u256(0));
-    }
-    else{
-        txEth = QtumTransaction(txBit.vout[nOut].nValue, etp.gasPrice, etp.gasLimit, etp.receiveAddress, etp.code, dev::u256(0));
-    }
-    dev::Address sender(GetSenderAddress(txBit, view, blockTransactions, chainstate, mempool, (int)nOut));
-    txEth.forceSender(sender);
-    txEth.setHashWith(uintToh256(txBit.GetHash()));
-    txEth.setNVout(nOut);
-    txEth.setVersion(etp.version);
-    txEth.setRefundSender(refundSender);
-
-    return txEth;
-}
-
-size_t QtumTxConverter::correctedStackSize(size_t size){
-    // OP_SENDER add 3 more parameters in stack besides those for OP_CREATE or OP_CALL
-    return sender ? size + 3 : size;
-}
-///////////////////////////////////////////////////////////////////////
-
-bool CheckDelegationOutput(const CBlock& block, bool& delegateOutputExist, CCoinsViewCache& view, CChainState& chainstate)
-{
-    if(block.IsProofOfStake() && block.HasProofOfDelegation())
-    {
-        uint160 staker;
-        std::vector<unsigned char> vchPubKey;
-        if(GetBlockPublicKey(block, vchPubKey))
-        {
-            staker = uint160(ToByteVector(CPubKey(vchPubKey).GetID()));
-            uint160 address;
-            uint8_t fee = 0;
-            if(GetBlockDelegation(block, staker, address, fee, view, chainstate))
-            {
-                delegateOutputExist = IsDelegateOutputExist(fee);
-                return true;
-            }
-            else
-            {
-                return false;
-            }
-        }
-        else
-        {
-            return false;
-        }
-    }
-
-    return true;
-}
-
-/** Apply the effects of this block (with given index) on the UTXO set represented by coins.
- *  Validity checks that depend on the UTXO set are also done; ConnectBlock()
- *  can fail if those validity checks fail (among other reasons). */
-bool CChainState::ConnectBlock(const CBlock& block, BlockValidationState& state, CBlockIndex* pindex,
-                               CCoinsViewCache& view, bool fJustCheck)
-{
-    AssertLockHeld(cs_main);
-    assert(pindex);
-    assert(*pindex->phashBlock == block.GetHash());
-    int64_t nTimeStart = GetTimeMicros();
-
-    ///////////////////////////////////////////////// // qtum
-    QtumDGP qtumDGP(globalState.get(), *this, fGettingValuesDGP);
-    globalSealEngine->setQtumSchedule(qtumDGP.getGasSchedule(pindex->nHeight + (pindex->nHeight+1 >= m_params.GetConsensus().QIP7Height ? 0 : 1) ));
-    uint32_t sizeBlockDGP = qtumDGP.getBlockSize(pindex->nHeight + (pindex->nHeight+1 >= m_params.GetConsensus().QIP7Height ? 0 : 1));
-    uint64_t minGasPrice = qtumDGP.getMinGasPrice(pindex->nHeight + (pindex->nHeight+1 >= m_params.GetConsensus().QIP7Height ? 0 : 1));
-    uint64_t blockGasLimit = qtumDGP.getBlockGasLimit(pindex->nHeight + (pindex->nHeight+1 >= m_params.GetConsensus().QIP7Height ? 0 : 1));
-    dgpMaxBlockSize = sizeBlockDGP ? sizeBlockDGP : dgpMaxBlockSize;
-    updateBlockSizeParams(dgpMaxBlockSize);
-    CBlock checkBlock(block.GetBlockHeader());
-    std::vector<CTxOut> checkVouts;
-
-    /////////////////////////////////////////////////
-    // We recheck the hardened checkpoints here since ContextualCheckBlock(Header) is not called in ConnectBlock.
-    if(fCheckpointsEnabled && !m_blockman.CheckHardened(pindex->nHeight, block.GetHash(), m_params.Checkpoints())) {
-        return state.Invalid(BlockValidationResult::BLOCK_CHECKPOINT, "bad-fork-hardened-checkpoint", strprintf("%s: expected hardened checkpoint at height %d", __func__, pindex->nHeight));
-    }
-
-
-    // Move this check from CheckBlock to ConnectBlock as it depends on DGP values
-    if (block.vtx.empty() || block.vtx.size() > dgpMaxBlockSize || ::GetSerializeSize(block, PROTOCOL_VERSION | SERIALIZE_TRANSACTION_NO_WITNESS) > dgpMaxBlockSize) // qtum
-        return state.Invalid(BlockValidationResult::BLOCK_CONSENSUS, "bad-blk-length", "size limits failed");
-
-    // Move this check from ContextualCheckBlock to ConnectBlock as it depends on DGP values
-    if (GetBlockWeight(block) > dgpMaxBlockWeight) {
-        return state.Invalid(BlockValidationResult::BLOCK_CONSENSUS, "bad-blk-weight", strprintf("%s : weight limit failed", __func__));
-    }
-
-    bool delegateOutputExist = false;
-    if (!CheckDelegationOutput(block, delegateOutputExist, view, *this)) {
-        return state.Invalid(BlockValidationResult::BLOCK_CONSENSUS, "bad-delegate-output", strprintf("%s : delegation output check failed", __func__));
-    }
-
-    if (block.IsProofOfStake() && pindex->nHeight > m_params.GetConsensus().nEnableHeaderSignatureHeight && !CheckBlockInputPubKeyMatchesOutputPubKey(block, view, delegateOutputExist)) {
-        return state.Invalid(BlockValidationResult::BLOCK_CONSENSUS, "bad-blk-coinstake-input-output-mismatch");
-    }
-
-    // Check it again in case a previous version let a bad block in
-    // NOTE: We don't currently (re-)invoke ContextualCheckBlock() or
-    // ContextualCheckBlockHeader() here. This means that if we add a new
-    // consensus rule that is enforced in one of those two functions, then we
-    // may have let in a block that violates the rule prior to updating the
-    // software, and we would NOT be enforcing the rule here. Fully solving
-    // upgrade from one software version to the next after a consensus rule
-    // change is potentially tricky and issue-specific (see NeedsRedownload()
-    // for one approach that was used for BIP 141 deployment).
-    // Also, currently the rule against blocks more than 2 hours in the future
-    // is enforced in ContextualCheckBlockHeader(); we wouldn't want to
-    // re-enforce that rule here (at least until we make it impossible for
-    // GetAdjustedTime() to go backward).
-    if (!CheckBlock(block, state, m_params.GetConsensus(), *this, !fJustCheck, !fJustCheck)) {
-        if (state.GetResult() == BlockValidationResult::BLOCK_MUTATED) {
-            // We don't write down blocks to disk if they may have been
-            // corrupted, so this should be impossible unless we're having hardware
-            // problems.
-            return AbortNode(state, "Corrupt block found indicating potential hardware failure; shutting down");
-        }
-        return error("%s: Consensus::CheckBlock: %s", __func__, state.ToString());
-    }
-
-    // verify that the view's current state corresponds to the previous block
-    uint256 hashPrevBlock = pindex->pprev == nullptr ? uint256() : pindex->pprev->GetBlockHash();
-    assert(hashPrevBlock == view.GetBestBlock());
-
-    nBlocksTotal++;
-
-    // Special case for the genesis block, skipping connection of its transactions
-    // (its coinbase is unspendable)
-    if (block.GetHash() == m_params.GetConsensus().hashGenesisBlock) {
-        if (!fJustCheck)
-            view.SetBestBlock(pindex->GetBlockHash());
-        return true;
-    }
-
-    // State is filled in by UpdateHashProof
-    if (!UpdateHashProof(block, state, m_params.GetConsensus(), pindex, view)) {
-        return error("%s: ConnectBlock(): %s", __func__, state.GetRejectReason().c_str());
-    }
-
-    bool fScriptChecks = true;
-    if (!hashAssumeValid.IsNull()) {
-        // We've been configured with the hash of a block which has been externally verified to have a valid history.
-        // A suitable default value is included with the software and updated from time to time.  Because validity
-        //  relative to a piece of software is an objective fact these defaults can be easily reviewed.
-        // This setting doesn't force the selection of any particular chain but makes validating some faster by
-        //  effectively caching the result of part of the verification.
-        BlockMap::const_iterator  it = m_blockman.m_block_index.find(hashAssumeValid);
-        if (it != m_blockman.m_block_index.end()) {
-            if (it->second->GetAncestor(pindex->nHeight) == pindex &&
-                pindexBestHeader->GetAncestor(pindex->nHeight) == pindex &&
-                pindexBestHeader->nChainWork >= nMinimumChainWork) {
-                // This block is a member of the assumed verified chain and an ancestor of the best header.
-                // Script verification is skipped when connecting blocks under the
-                // assumevalid block. Assuming the assumevalid block is valid this
-                // is safe because block merkle hashes are still computed and checked,
-                // Of course, if an assumed valid block is invalid due to false scriptSigs
-                // this optimization would allow an invalid chain to be accepted.
-                // The equivalent time check discourages hash power from extorting the network via DOS attack
-                //  into accepting an invalid block through telling users they must manually set assumevalid.
-                //  Requiring a software change or burying the invalid block, regardless of the setting, makes
-                //  it hard to hide the implication of the demand.  This also avoids having release candidates
-                //  that are hardly doing any signature verification at all in testing without having to
-                //  artificially set the default assumed verified block further back.
-                // The test against nMinimumChainWork prevents the skipping when denied access to any chain at
-                //  least as good as the expected chain.
-                fScriptChecks = (GetBlockProofEquivalentTime(*pindexBestHeader, *pindex, *pindexBestHeader, m_params.GetConsensus()) <= 60 * 60 * 24 * 7 * 2);
-            }
-        }
-    }
-
-    int64_t nTime1 = GetTimeMicros(); nTimeCheck += nTime1 - nTimeStart;
-    LogPrint(BCLog::BENCH, "    - Sanity checks: %.2fms [%.2fs (%.2fms/blk)]\n", MILLI * (nTime1 - nTimeStart), nTimeCheck * MICRO, nTimeCheck * MILLI / nBlocksTotal);
-
-    // Do not allow blocks that contain transactions which 'overwrite' older transactions,
-    // unless those are already completely spent.
-    // If such overwrites are allowed, coinbases and transactions depending upon those
-    // can be duplicated to remove the ability to spend the first instance -- even after
-    // being sent to another address.
-    // See BIP30, CVE-2012-1909, and http://r6.ca/blog/20120206T005236Z.html for more information.
-    // This logic is not necessary for memory pool transactions, as AcceptToMemoryPool
-    // already refuses previously-known transaction ids entirely.
     // This rule was originally applied to all blocks with a timestamp after March 15, 2012, 0:00 UTC.
     // Now that the whole chain is irreversibly beyond that time it is applied to all blocks except the
     // two in the chain that violate it. This prevents exploiting the issue against nodes during their
@@ -4248,7 +3298,6 @@
         }
         if(!tx.HasOpSpend()){
             checkBlock.vtx.push_back(block.vtx[i]);
-<<<<<<< HEAD
         }
         if(tx.HasCreateOrCall() && !hasOpSpend){
 
@@ -4416,175 +3465,6 @@
                 }
             }
         }
-=======
-        }
-        if(tx.HasCreateOrCall() && !hasOpSpend){
-
-            if(!CheckSenderScript(view, tx)){
-                return state.Invalid(BlockValidationResult::BLOCK_CONSENSUS, "bad-txns-invalid-sender-script");
-            }
-
-            QtumTxConverter convert(tx, *this, m_mempool, &view, &block.vtx, contractflags);
-
-            ExtractQtumTX resultConvertQtumTX;
-            if(!convert.extractionQtumTransactions(resultConvertQtumTX)){
-                return state.Invalid(BlockValidationResult::BLOCK_CONSENSUS, "bad-tx-bad-contract-format", "ConnectBlock(): Contract transaction of the wrong format");
-            }
-            if(!CheckMinGasPrice(resultConvertQtumTX.second, minGasPrice))
-                return state.Invalid(BlockValidationResult::BLOCK_CONSENSUS, "bad-tx-low-gas-price", "ConnectBlock(): Contract execution has lower gas price than allowed");
-
-
-            dev::u256 gasAllTxs = dev::u256(0);
-            ByteCodeExec exec(block, resultConvertQtumTX.first, blockGasLimit, pindex->pprev, m_chain);
-            //validate VM version and other ETH params before execution
-            //Reject anything unknown (could be changed later by DGP)
-            //TODO evaluate if this should be relaxed for soft-fork purposes
-            bool nonZeroVersion=false;
-            dev::u256 sumGas = dev::u256(0);
-            CAmount nTxFee = view.GetValueIn(tx)-tx.GetValueOut();
-            for(QtumTransaction& qtx : resultConvertQtumTX.first){
-                sumGas += qtx.gas() * qtx.gasPrice();
-
-                if(sumGas > dev::u256(INT64_MAX)) {
-                    return state.Invalid(BlockValidationResult::BLOCK_CONSENSUS, "bad-tx-gas-stipend-overflow", "ConnectBlock(): Transaction's gas stipend overflows");
-                }
-
-                if(sumGas > dev::u256(nTxFee)) {
-                    return state.Invalid(BlockValidationResult::BLOCK_CONSENSUS, "bad-txns-fee-notenough", "ConnectBlock(): Transaction fee does not cover the gas stipend");
-                }
-
-                VersionVM v = qtx.getVersion();
-                if(v.format!=0)
-                    return state.Invalid(BlockValidationResult::BLOCK_CONSENSUS, "bad-tx-version-format", "ConnectBlock(): Contract execution uses unknown version format");
-                if(v.rootVM != 0){
-                    nonZeroVersion=true;
-                }else{
-                    if(nonZeroVersion){
-                        //If an output is version 0, then do not allow any other versions in the same tx
-                        return state.Invalid(BlockValidationResult::BLOCK_CONSENSUS, "bad-tx-mixed-zero-versions", "ConnectBlock(): Contract tx has mixed version 0 and non-0 VM executions");
-                    }
-                }
-                if(!(v.rootVM == 0 || v.rootVM == 1))
-                    return state.Invalid(BlockValidationResult::BLOCK_CONSENSUS, "bad-tx-version-rootvm", "ConnectBlock(): Contract execution uses unknown root VM");
-                if(v.vmVersion != 0)
-                    return state.Invalid(BlockValidationResult::BLOCK_CONSENSUS, "bad-tx-version-vmversion", "ConnectBlock(): Contract execution uses unknown VM version");
-                if(v.flagOptions != 0)
-                    return state.Invalid(BlockValidationResult::BLOCK_CONSENSUS, "bad-tx-version-flags", "ConnectBlock(): Contract execution uses unknown flag options");
-
-                //check gas limit is not less than minimum gas limit (unless it is a no-exec tx)
-                if(qtx.gas() < MINIMUM_GAS_LIMIT && v.rootVM != 0)
-                    return state.Invalid(BlockValidationResult::BLOCK_CONSENSUS, "bad-tx-too-little-gas", "ConnectBlock(): Contract execution has lower gas limit than allowed");
-
-                if(qtx.gas() > UINT32_MAX)
-                    return state.Invalid(BlockValidationResult::BLOCK_CONSENSUS, "bad-tx-too-much-gas", "ConnectBlock(): Contract execution can not specify greater gas limit than can fit in 32-bits");
-
-                gasAllTxs += qtx.gas();
-                if(gasAllTxs > dev::u256(blockGasLimit))
-                    return state.Invalid(BlockValidationResult::BLOCK_GAS_EXCEEDS_LIMIT, "bad-txns-gas-exceeds-blockgaslimit");
-
-                //don't allow less than DGP set minimum gas price to prevent MPoS greedy mining/spammers
-                if(v.rootVM!=0 && (uint64_t)qtx.gasPrice() < minGasPrice)
-                    return state.Invalid(BlockValidationResult::BLOCK_CONSENSUS, "bad-tx-low-gas-price", "ConnectBlock(): Contract execution has lower gas price than allowed");
-            }
-
-            if(!nonZeroVersion){
-                //if tx is 0 version, then the tx must already have been added by a previous contract execution
-                if(!tx.HasOpSpend()){
-                    return state.Invalid(BlockValidationResult::BLOCK_CONSENSUS, "bad-tx-improper-version-0", "ConnectBlock(): Version 0 contract executions are not allowed unless created by the AAL");
-                }
-            }
-
-            if(!exec.performByteCode()){
-                return state.Invalid(BlockValidationResult::BLOCK_CONSENSUS, "bad-tx-unknown-error", "ConnectBlock(): Unknown error during contract execution");
-            }
-
-            std::vector<ResultExecute> resultExec(exec.getResult());
-            ByteCodeExecResult bcer;
-            if(!exec.processingResults(bcer)){
-                return state.Invalid(BlockValidationResult::BLOCK_CONSENSUS, "bad-vm-exec-processing", "ConnectBlock(): Error processing VM execution results");
-            }
-
-            std::vector<TransactionReceiptInfo> tri;
-            if (fLogEvents && !fJustCheck)
-            {
-                uint64_t countCumulativeGasUsed = blockGasUsed;
-                for(size_t k = 0; k < resultConvertQtumTX.first.size(); k ++){
-                    for(auto& log : resultExec[k].txRec.log()) {
-                        if(!heightIndexes.count(log.address)){
-                            heightIndexes[log.address].first = CHeightTxIndexKey(pindex->nHeight, log.address);
-                        }
-                        heightIndexes[log.address].second.push_back(tx.GetHash());
-                    }
-                    uint64_t gasUsed = uint64_t(resultExec[k].execRes.gasUsed);
-                    countCumulativeGasUsed += gasUsed;
-                    tri.push_back(TransactionReceiptInfo{
-                        block.GetHash(),
-                        uint32_t(pindex->nHeight),
-                        tx.GetHash(),
-                        uint32_t(i),
-                        resultConvertQtumTX.first[k].from(),
-                        resultConvertQtumTX.first[k].to(),
-                        countCumulativeGasUsed,
-                        gasUsed,
-                        resultExec[k].execRes.newAddress,
-                        resultExec[k].txRec.log(),
-                        resultExec[k].execRes.excepted,
-                        exceptedMessage(resultExec[k].execRes.excepted, resultExec[k].execRes.output),
-                        resultConvertQtumTX.first[k].getNVout(),
-                        resultExec[k].txRec.bloom(),
-                        resultExec[k].txRec.stateRoot(),
-                        resultExec[k].txRec.utxoRoot(),
-                    });
-                }
-
-                pstorageresult->addResult(uintToh256(tx.GetHash()), tri);
-            }
-
-            blockGasUsed += bcer.usedGas;
-            if(blockGasUsed > blockGasLimit){
-                return state.Invalid(BlockValidationResult::BLOCK_CONSENSUS, "bad-blk-gaslimit", "ConnectBlock(): Block exceeds gas limit");
-            }
-            for(CTxOut refundVout : bcer.refundOutputs){
-                gasRefunds += refundVout.nValue;
-            }
-            checkVouts.insert(checkVouts.end(), bcer.refundOutputs.begin(), bcer.refundOutputs.end());
-            for(CTransaction& t : bcer.valueTransfers){
-                checkBlock.vtx.push_back(MakeTransactionRef(std::move(t)));
-            }
-            if(fRecordLogOpcodes && !fJustCheck){
-                writeVMlog(resultExec, m_chain, tx, block);
-            }
-
-            for(ResultExecute& re: resultExec){
-                if(re.execRes.newAddress != dev::Address() && !fJustCheck)
-                    dev::g_logPost(std::string("Address : " + re.execRes.newAddress.hex()), NULL);
-            }
-        }
-/////////////////////////////////////////////////////////////////////////////////////////
-
-        /////////////////////////////////////////////////////////////////////////////////// // qtum
-        if (fAddressIndex) {
-
-            for (unsigned int k = 0; k < tx.vout.size(); k++) {
-                const CTxOut &out = tx.vout[k];
-                const bool isTxCoinStake = tx.IsCoinStake();
-
-                CTxDestination dest;
-                if (ExtractDestination({tx.GetHash(), k}, out.scriptPubKey, dest)) {
-                    valtype bytesID(std::visit(DataVisitor(), dest));
-                    if(bytesID.empty()) {
-                        continue;
-                    }
-                    valtype addressBytes(32);
-                    std::copy(bytesID.begin(), bytesID.end(), addressBytes.begin());
-                    // record receiving activity
-                    addressIndex.push_back(std::make_pair(CAddressIndexKey(dest.index(), uint256(addressBytes), pindex->nHeight, i, tx.GetHash(), k, false), out.nValue));
-                    // record unspent output
-                    addressUnspentIndex.push_back(std::make_pair(CAddressUnspentKey(dest.index(), uint256(addressBytes), tx.GetHash(), k), CAddressUnspentValue(out.nValue, out.scriptPubKey, pindex->nHeight, isTxCoinStake)));
-                }
-            }
-        }
->>>>>>> ec86f1e9
         ///////////////////////////////////////////////////////////////////////////////////
 
         CTxUndo undoDummy;
@@ -4739,13 +3619,6 @@
         }
     }
 
-<<<<<<< HEAD
-    if(nFees < gasRefunds) { //make sure it won't overflow
-        return state.Invalid(BlockValidationResult::BLOCK_CONSENSUS, "bad-blk-fees-greater-gasrefund", "ConnectBlock(): Less total fees than gas refund fees");
-    }
-    if(!CheckReward(block, state, pindex->nHeight, m_params.GetConsensus(), nFees, gasRefunds, nActualStakeReward, checkVouts, nValueCoinPrev, delegateOutputExist, m_chain))
-        return state.Invalid(BlockValidationResult::BLOCK_CONSENSUS, "block-reward-invalid", "ConnectBlock(): Reward check failed");
-=======
     ///////////////////////////////////////////////////////////// // qtum
     if (fAddressIndex) {
         if (!m_blockman.m_block_tree_db->WriteAddressIndex(addressIndex)) {
@@ -4754,100 +3627,12 @@
         if (!m_blockman.m_block_tree_db->UpdateAddressUnspentIndex(addressUnspentIndex)) {
             return AbortNode(state, "Failed to write address unspent index");
         }
->>>>>>> ec86f1e9
 
         if (!m_blockman.m_block_tree_db->UpdateSpentIndex(spentIndex))
             return AbortNode(state, "Failed to write transaction index");
 
-<<<<<<< HEAD
-////////////////////////////////////////////////////////////////// // qtum
-    if(pindex->nHeight == m_params.GetConsensus().nOfflineStakeHeight){
-        globalState->deployDelegationsContract();
-    }
-    checkBlock.hashMerkleRoot = BlockMerkleRoot(checkBlock);
-    checkBlock.hashStateRoot = h256Touint(globalState->rootHash());
-    checkBlock.hashUTXORoot = h256Touint(globalState->rootHashUTXO());
-
-    //If this error happens, it probably means that something with AAL created transactions didn't match up to what is expected
-    if((checkBlock.GetHash() != block.GetHash()) && !fJustCheck)
-    {
-        LogPrintf("Actual block data does not match block expected by AAL\n");
-        //Something went wrong with AAL, compare different elements and determine what the problem is
-        if(checkBlock.hashMerkleRoot != block.hashMerkleRoot){
-            //there is a mismatched tx, so go through and determine which txs
-            if(block.vtx.size() > checkBlock.vtx.size()){
-                LogPrintf("Unexpected AAL transactions in block. Actual txs: %i, expected txs: %i\n", block.vtx.size(), checkBlock.vtx.size());
-                for(size_t i=0;i<block.vtx.size();i++){
-                    if(i > checkBlock.vtx.size()-1){
-                        LogPrintf("Unexpected transaction: %s\n", block.vtx[i]->ToString());
-                    }else {
-                        if (block.vtx[i]->GetHash() != checkBlock.vtx[i]->GetHash()) {
-                            LogPrintf("Mismatched transaction at entry %i\n", i);
-                            LogPrintf("Actual: %s\n", block.vtx[i]->ToString());
-                            LogPrintf("Expected: %s\n", checkBlock.vtx[i]->ToString());
-                        }
-                    }
-                }
-            }else if(block.vtx.size() < checkBlock.vtx.size()){
-                LogPrintf("Actual block is missing AAL transactions. Actual txs: %i, expected txs: %i\n", block.vtx.size(), checkBlock.vtx.size());
-                for(size_t i=0;i<checkBlock.vtx.size();i++){
-                    if(i > block.vtx.size()-1){
-                        LogPrintf("Missing transaction: %s\n", checkBlock.vtx[i]->ToString());
-                    }else {
-                        if (block.vtx[i]->GetHash() != checkBlock.vtx[i]->GetHash()) {
-                            LogPrintf("Mismatched transaction at entry %i\n", i);
-                            LogPrintf("Actual: %s\n", block.vtx[i]->ToString());
-                            LogPrintf("Expected: %s\n", checkBlock.vtx[i]->ToString());
-                        }
-                    }
-                }
-            }else{
-                //count is correct, but a tx is wrong
-                for(size_t i=0;i<checkBlock.vtx.size();i++){
-                    if (block.vtx[i]->GetHash() != checkBlock.vtx[i]->GetHash()) {
-                        LogPrintf("Mismatched transaction at entry %i\n", i);
-                        LogPrintf("Actual: %s\n", block.vtx[i]->ToString());
-                        LogPrintf("Expected: %s\n", checkBlock.vtx[i]->ToString());
-                    }
-                }
-            }
-        }
-        if(checkBlock.hashUTXORoot != block.hashUTXORoot){
-            LogPrintf("Actual block data does not match hashUTXORoot expected by AAL block\n");
-        }
-        if(checkBlock.hashStateRoot != block.hashStateRoot){
-            LogPrintf("Actual block data does not match hashStateRoot expected by AAL block\n");
-        }
-
-        return state.Invalid(BlockValidationResult::BLOCK_CONSENSUS, "incorrect-transactions-or-hashes-block", "ConnectBlock(): Incorrect AAL transactions or hashes (hashStateRoot, hashUTXORoot)");
-    }
-
-    if (fJustCheck)
-    {
-        dev::h256 prevHashStateRoot(dev::sha3(dev::rlp("")));
-        dev::h256 prevHashUTXORoot(dev::sha3(dev::rlp("")));
-        if(pindex->pprev->hashStateRoot != uint256() && pindex->pprev->hashUTXORoot != uint256()){
-            prevHashStateRoot = uintToh256(pindex->pprev->hashStateRoot);
-            prevHashUTXORoot = uintToh256(pindex->pprev->hashUTXORoot);
-        }
-        globalState->setRoot(prevHashStateRoot);
-        globalState->setRootUTXO(prevHashUTXORoot);
-        return true;
-    }
-//////////////////////////////////////////////////////////////////
-
-    pindex->nMoneySupply = (pindex->pprev? pindex->pprev->nMoneySupply : 0) + nValueOut - nValueIn;
-    //only start checking this error after block 5000 and only on testnet and mainnet, not regtest
-    if(pindex->nHeight > 5000 && !m_params.MineBlocksOnDemand()) {
-        //sanity check in case an exploit happens that allows new coins to be minted
-        if(pindex->nMoneySupply > (uint64_t)(100000000 + ((pindex->nHeight - 5000) * 4)) * COIN){
-            return state.Invalid(BlockValidationResult::BLOCK_CONSENSUS, "incorrect-money-supply", "ConnectBlock(): Unknown error caused actual money supply to exceed expected money supply");
-        }
-    }
-=======
         unsigned int logicalTS = pindex->nTime;
         unsigned int prevLogicalTS = 0;
->>>>>>> ec86f1e9
 
         // retrieve logical timestamp of the previous block
         if (pindex->pprev)
@@ -4865,80 +3650,9 @@
         if (!m_blockman.m_block_tree_db->WriteTimestampBlockIndex(CTimestampBlockIndexKey(pindex->GetBlockHash()), CTimestampBlockIndexValue(logicalTS)))
             return AbortNode(state, "Failed to write blockhash index");
     }
-<<<<<<< HEAD
-    if (fLogEvents)
-    {
-        for (const auto& e: heightIndexes)
-        {
-            if (!pblocktree->WriteHeightIndex(e.second.first, e.second.second))
-                return AbortNode(state, "Failed to write height index");
-        }
-    }
-
-    // The stake and delegate index is needed for MPoS, update it while MPoS is active
-    if(pindex->nHeight <= m_params.GetConsensus().nLastMPoSBlock)
-    {
-        if(block.IsProofOfStake()){
-            // Read the public key from the second output
-            std::vector<unsigned char> vchPubKey;
-            uint160 pkh;
-            if(GetBlockPublicKey(block, vchPubKey))
-            {
-                pkh = uint160(ToByteVector(CPubKey(vchPubKey).GetID()));
-                pblocktree->WriteStakeIndex(pindex->nHeight, pkh);
-            }else{
-                pblocktree->WriteStakeIndex(pindex->nHeight, uint160());
-            }
-
-            if(block.HasProofOfDelegation())
-            {
-                uint160 address;
-                uint8_t fee = 0;
-                GetBlockDelegation(block, pkh, address, fee, view, *this);
-                pblocktree->WriteDelegateIndex(pindex->nHeight, address, fee);
-            }
-        }else{
-            pblocktree->WriteStakeIndex(pindex->nHeight, uint160());
-        }
-    }
-=======
     /////////////////////////////////////////////////////////////
->>>>>>> ec86f1e9
 
     assert(pindex->phashBlock);
-    ///////////////////////////////////////////////////////////// // qtum
-    if (fAddressIndex) {
-        if (!pblocktree->WriteAddressIndex(addressIndex)) {
-            return AbortNode(state, "Failed to write address index");
-        }
-        if (!pblocktree->UpdateAddressUnspentIndex(addressUnspentIndex)) {
-            return AbortNode(state, "Failed to write address unspent index");
-        }
-
-        if (!pblocktree->UpdateSpentIndex(spentIndex))
-            return AbortNode(state, "Failed to write transaction index");
-
-        unsigned int logicalTS = pindex->nTime;
-        unsigned int prevLogicalTS = 0;
-
-        // retrieve logical timestamp of the previous block
-        if (pindex->pprev)
-            if (!pblocktree->ReadTimestampBlockIndex(pindex->pprev->GetBlockHash(), prevLogicalTS))
-                LogPrintf("%s: Failed to read previous block's logical timestamp\n", __func__);
-
-        if (logicalTS <= prevLogicalTS) {
-            logicalTS = prevLogicalTS + 1;
-            LogPrint(BCLog::INDEX, "%s: Previous logical timestamp is newer Actual[%d] prevLogical[%d] Logical[%d]\n", __func__, pindex->nTime, prevLogicalTS, logicalTS);
-        }
-
-        if (!pblocktree->WriteTimestampIndex(CTimestampIndexKey(logicalTS, pindex->GetBlockHash())))
-            return AbortNode(state, "Failed to write timestamp index");
-
-        if (!pblocktree->WriteTimestampBlockIndex(CTimestampBlockIndexKey(pindex->GetBlockHash()), CTimestampBlockIndexValue(logicalTS)))
-            return AbortNode(state, "Failed to write blockhash index");
-    }
-    /////////////////////////////////////////////////////////////
-
     // add this block to the view's block chain
     view.SetBestBlock(pindex->GetBlockHash());
 
@@ -4953,9 +3667,6 @@
         nSigOpsCost,
         nTime5 - nTimeStart // in microseconds (µs)
     );
-
-    if (fLogEvents)
-        pstorageresult->commitResults();
 
     if (fLogEvents)
         pstorageresult->commitResults();
@@ -5925,48 +4636,6 @@
     }
 }
 
-<<<<<<< HEAD
-CBlockIndex* BlockManager::AddToBlockIndex(const CBlockHeader& block)
-{
-    AssertLockHeld(cs_main);
-
-    // Check for duplicate
-    uint256 hash = block.GetHash();
-    BlockMap::iterator it = m_block_index.find(hash);
-    if (it != m_block_index.end())
-        return it->second;
-
-    // Construct new block index object
-    CBlockIndex* pindexNew = new CBlockIndex(block);
-    // We assign the sequence id to blocks only when the full data is available,
-    // to avoid miners withholding blocks but broadcasting headers, to get a
-    // competitive advantage.
-    pindexNew->nSequenceId = 0;
-    BlockMap::iterator mi = m_block_index.insert(std::make_pair(hash, pindexNew)).first;
-    if (pindexNew->IsProofOfStake())
-        setStakeSeen.insert(std::make_pair(pindexNew->prevoutStake, pindexNew->nTime));
-    pindexNew->phashBlock = &((*mi).first);
-    BlockMap::iterator miPrev = m_block_index.find(block.hashPrevBlock);
-    if (miPrev != m_block_index.end())
-    {
-        pindexNew->pprev = (*miPrev).second;
-        pindexNew->nHeight = pindexNew->pprev->nHeight + 1;
-        pindexNew->BuildSkip();
-    }
-    pindexNew->nTimeMax = (pindexNew->pprev ? std::max(pindexNew->pprev->nTimeMax, pindexNew->nTime) : pindexNew->nTime);
-    pindexNew->nChainWork = (pindexNew->pprev ? pindexNew->pprev->nChainWork : 0) + GetBlockProof(*pindexNew);
-    pindexNew->nStakeModifier = ComputeStakeModifier(pindexNew->pprev, block.IsProofOfWork() ? hash : block.prevoutStake.hash);
-    pindexNew->RaiseValidity(BLOCK_VALID_TREE);
-    if (pindexBestHeader == nullptr || pindexBestHeader->nChainWork < pindexNew->nChainWork)
-        pindexBestHeader = pindexNew;
-
-    setDirtyBlockIndex.insert(pindexNew);
-
-    return pindexNew;
-}
-
-=======
->>>>>>> ec86f1e9
 /** Mark a block as having its data received and checked (up to BLOCK_VALID_TRANSACTIONS). */
 void CChainState::ReceivedBlockTransactions(const CBlock& block, CBlockIndex* pindexNew, const FlatFilePos& pos)
 {
@@ -6030,171 +4699,6 @@
     return true;
 }
 
-<<<<<<< HEAD
-#ifdef ENABLE_WALLET
-bool SignBlockHWI(std::shared_ptr<CBlock> pblock, CWallet& wallet, std::vector<unsigned char>& vchSig)
-{
-    // Check ledger ID
-    if(wallet.m_ledger_id == "") {
-        return false;
-    }
-    QtumLedger &device = QtumLedger::instance();
-
-    // Make a blank psbt
-    PartiallySignedTransaction psbtx_in;
-    CMutableTransaction rawTx = CMutableTransaction(*pblock->vtx[1]);
-    psbtx_in.tx = rawTx;
-    for (unsigned int i = 0; i < rawTx.vin.size(); ++i) {
-        psbtx_in.inputs.push_back(PSBTInput());
-    }
-    for (unsigned int i = 0; i < rawTx.vout.size(); ++i) {
-        psbtx_in.outputs.push_back(PSBTOutput());
-    }
-
-    // Get staker path
-    CScript stakerPubKey = rawTx.vout[1].scriptPubKey;
-    CTxDestination txStakerDest = ExtractPublicKeyHash(stakerPubKey);
-    std::string strStaker;
-    if(!wallet.GetHDKeyPath(txStakerDest, strStaker)) {
-        return false;
-    }
-
-    // Fill transaction with out data but don't sign
-    bool bip32derivs = true;
-    bool complete = true;
-    const TransactionError err = wallet.FillPSBT(psbtx_in, complete, 1, false, bip32derivs);
-    if (err != TransactionError::OK) {
-        return false;
-    }
-
-    // Serialize the PSBT
-    if(wallet.IsStakeClosing()) return false;
-    CDataStream ssTx(SER_NETWORK, PROTOCOL_VERSION);
-    ssTx << psbtx_in;
-    std::string psbt = EncodeBase64(ssTx.str());
-    if(!device.signCoinStake(wallet.m_ledger_id, psbt)) {
-        return false;
-    }
-
-    // Unserialize the transactions
-    PartiallySignedTransaction psbtx_out;
-    std::string error;
-    if (!DecodeBase64PSBT(psbtx_out, psbt, error)) {
-        return false;
-    }
-
-    // Update block proof
-    CMutableTransaction txCoinStake;
-    complete = FinalizeAndExtractPSBT(psbtx_out, txCoinStake);
-    if(!complete) {
-        return false;
-    }
-    pblock->vtx[1] = MakeTransactionRef(std::move(txCoinStake));
-    pblock->hashMerkleRoot = BlockMerkleRoot(*pblock);
-
-    // Sign block header
-    if(wallet.IsStakeClosing()) return false;
-    std::string header = pblock->GetWithoutSign();
-    if(!device.signBlockHeader(wallet.m_ledger_id, header, strStaker, vchSig)) {
-        return false;
-    }
-
-    return true;
-}
-
-bool SignBlockLedger(std::shared_ptr<CBlock> pblock, CWallet& wallet)
-{
-    LOCK(cs_ledger);
-    std::vector<unsigned char> vchSig;
-    bool ret = SignBlockHWI(pblock, wallet, vchSig);
-    if(ret) pblock->SetBlockSignature(vchSig);
-    if(!ret && !wallet.IsStakeClosing())
-    {
-        std::string errorMessage = QtumLedger::instance().errorMessage();
-        LogPrintf("WARN: %s: fail to sign block (%s)\n", __func__, errorMessage);
-    }
-    return ret;
-}
-
-// novacoin: attempt to generate suitable proof-of-stake
-bool SignBlock(std::shared_ptr<CBlock> pblock, CWallet& wallet, const CAmount& nTotalFees, uint32_t nTime, std::set<std::pair<const CWalletTx*,unsigned int> >& setCoins, std::vector<COutPoint>& setSelectedCoins, std::vector<COutPoint>& setDelegateCoins, bool selectedOnly, bool tryOnly)
-{
-    // if we are trying to sign
-    //    something except proof-of-stake block template
-    if (!CheckFirstCoinstakeOutput(*pblock))
-        return false;
-
-    // if we are trying to sign
-    //    a complete proof-of-stake block
-    if (pblock->IsProofOfStake() && !pblock->vchBlockSigDlgt.empty())
-        return true;
-
-    PKHash pkhash;
-    CMutableTransaction txCoinStake(*pblock->vtx[1]);
-    uint32_t nTimeBlock = nTime;
-    std::vector<unsigned char> vchPoD;
-    COutPoint headerPrevout;
-    //original line:
-    //int64_t nSearchInterval = IsProtocolV2(nBestHeight+1) ? 1 : nSearchTime - nLastCoinStakeSearchTime;
-    //IsProtocolV2 mean POS 2 or higher, so the modified line is:
-    if(wallet.IsStakeClosing()) return false;
-    LOCK(wallet.cs_wallet);
-    uint32_t nHeight = wallet.chain().getHeight().value_or(0) + 1;
-    const Consensus::Params& consensusParams = Params().GetConsensus();
-    nTimeBlock &= ~consensusParams.StakeTimestampMask(nHeight);
-    bool privateKeysDisabled = wallet.IsWalletFlagSet(WALLET_FLAG_DISABLE_PRIVATE_KEYS);
-    bool found = false;
-    {
-        LOCK(cs_main);
-        found = wallet.CreateCoinStake(pblock->nBits, nTotalFees, nTimeBlock, txCoinStake, pkhash, setCoins, setSelectedCoins, setDelegateCoins, selectedOnly, !privateKeysDisabled, vchPoD, headerPrevout);
-    }
-    if (found)
-    {
-        if (nTimeBlock >= wallet.chain().getTip()->GetMedianTimePast()+1)
-        {
-            // make sure coinstake would meet timestamp protocol
-            //    as it would be the same as the block timestamp
-            pblock->nTime = nTimeBlock;
-            pblock->vtx[1] = MakeTransactionRef(std::move(txCoinStake));
-            pblock->hashMerkleRoot = BlockMerkleRoot(*pblock);
-            pblock->prevoutStake = headerPrevout;
-
-            if(tryOnly)
-                return true;
-
-            // Check timestamp against prev
-            if(pblock->GetBlockTime() <= wallet.chain().getTip()->GetBlockTime() || FutureDrift(pblock->GetBlockTime(), nHeight, consensusParams) < wallet.chain().getTip()->GetBlockTime())
-            {
-                return false;
-            }
-
-            // Sign block
-            if (wallet.chain().getHeight().value_or(0) + 1 >= consensusParams.nOfflineStakeHeight)
-            {
-                // append PoD to the end of the block header
-                if(vchPoD.size() > 0)
-                    pblock->SetProofOfDelegation(vchPoD);
-
-                // append a signature to our block, ensure that is compact and check block header
-                bool isSigned = privateKeysDisabled ? SignBlockLedger(pblock, wallet) : wallet.SignBlockStake(*pblock, pkhash, true);
-                return isSigned && CheckHeaderProof(*pblock, consensusParams, wallet.chain().chainman().ActiveChainstate());
-            }
-            else
-            {
-                // append a signature to our block and ensure that is LowS
-                return wallet.SignBlockStake(*pblock, pkhash, false) &&
-                           EnsureLowS(pblock->vchBlockSigDlgt) &&
-                           CheckHeaderProof(*pblock, consensusParams, wallet.chain().chainman().ActiveChainstate());
-            }
-        }
-    }
-
-    return false;
-}
-#endif
-
-=======
->>>>>>> ec86f1e9
 bool GetBlockPublicKey(const CBlock& block, std::vector<unsigned char>& vchPubKey)
 {
     if (block.IsProofOfWork())
@@ -6467,27 +4971,6 @@
     std::vector<unsigned char> commitment;
     int commitpos = GetWitnessCommitmentIndex(block);
     std::vector<unsigned char> ret(32, 0x00);
-<<<<<<< HEAD
-    if (DeploymentEnabled(consensusParams, Consensus::DEPLOYMENT_SEGWIT)) {
-        if (commitpos == NO_WITNESS_COMMITMENT) {
-            uint256 witnessroot = BlockWitnessMerkleRoot(block, nullptr, &fProofOfStake);
-            CHash256().Write(witnessroot).Write(ret).Finalize(witnessroot);
-            CTxOut out;
-            out.nValue = 0;
-            out.scriptPubKey.resize(MINIMUM_WITNESS_COMMITMENT);
-            out.scriptPubKey[0] = OP_RETURN;
-            out.scriptPubKey[1] = 0x24;
-            out.scriptPubKey[2] = 0xaa;
-            out.scriptPubKey[3] = 0x21;
-            out.scriptPubKey[4] = 0xa9;
-            out.scriptPubKey[5] = 0xed;
-            memcpy(&out.scriptPubKey[6], witnessroot.begin(), 32);
-            commitment = std::vector<unsigned char>(out.scriptPubKey.begin(), out.scriptPubKey.end());
-            CMutableTransaction tx(*block.vtx[0]);
-            tx.vout.push_back(out);
-            block.vtx[0] = MakeTransactionRef(std::move(tx));
-        }
-=======
     if (commitpos == NO_WITNESS_COMMITMENT) {
         uint256 witnessroot = BlockWitnessMerkleRoot(block, nullptr, &fProofOfStake);
         CHash256().Write(witnessroot).Write(ret).Finalize(witnessroot);
@@ -6505,62 +4988,11 @@
         CMutableTransaction tx(*block.vtx[0]);
         tx.vout.push_back(out);
         block.vtx[0] = MakeTransactionRef(std::move(tx));
->>>>>>> ec86f1e9
     }
     UpdateUncommittedBlockStructures(block, pindexPrev, consensusParams);
     return commitment;
 }
 
-<<<<<<< HEAD
-bool BlockManager::CheckHardened(int nHeight, const uint256& hash, const CCheckpointData& data)
-{
-    const MapCheckpoints& checkpoints = data.mapCheckpoints;
-
-    MapCheckpoints::const_iterator i = checkpoints.find(nHeight);
-    if (i == checkpoints.end()) return true;
-    return hash == i->second;
-}
-
-CBlockIndex* BlockManager::GetLastCheckpoint(const CCheckpointData& data)
-{
-    const MapCheckpoints& checkpoints = data.mapCheckpoints;
-
-    for (const MapCheckpoints::value_type& i : reverse_iterate(checkpoints))
-    {
-        const uint256& hash = i.second;
-        CBlockIndex* pindex = LookupBlockIndex(hash);
-        if (pindex) {
-            return pindex;
-        }
-    }
-    return nullptr;
-}
-
-// Automatically select a suitable sync-checkpoint 
-const CBlockIndex* BlockManager::AutoSelectSyncCheckpoint(const CBlockIndex *pindexBest)
-{
-    const CBlockIndex *pindex = pindexBest;
-    // Search backward for a block within max span and maturity window
-    int checkpointSpan = Params().GetConsensus().CheckpointSpan(pindexBest->nHeight);
-    while (pindex->pprev && pindex->nHeight + checkpointSpan > pindexBest->nHeight)
-        pindex = pindex->pprev;
-    return pindex;
-}
-
-// Check against synchronized checkpoint
-bool BlockManager::CheckSync(int nHeight, const CBlockIndex *pindexBest)
-{
-    const CBlockIndex* pindexSync = nullptr;
-    if(nHeight)
-        pindexSync = AutoSelectSyncCheckpoint(pindexBest);
-
-    if(nHeight && nHeight <= pindexSync->nHeight)
-        return false;
-    return true;
-}
-
-=======
->>>>>>> ec86f1e9
 /** Context-dependent validity checks.
  *  By "context", we mean only the previous block headers, but not the UTXO
  *  set; UTXO-related validity checks are done in ConnectBlock().
@@ -6570,11 +5002,7 @@
  *  in ConnectBlock().
  *  Note that -reindex-chainstate skips the validation that happens here!
  */
-<<<<<<< HEAD
-static bool ContextualCheckBlockHeader(const CBlockHeader& block, BlockValidationState& state, BlockManager& blockman, const CChainParams& params, const CBlockIndex* pindexPrev, int64_t nAdjustedTime, CChain& chain) EXCLUSIVE_LOCKS_REQUIRED(cs_main)
-=======
 static bool ContextualCheckBlockHeader(const CBlockHeader& block, BlockValidationState& state, BlockManager& blockman, const CChainParams& params, const CBlockIndex* pindexPrev, int64_t nAdjustedTime, CChain& chain) EXCLUSIVE_LOCKS_REQUIRED(::cs_main)
->>>>>>> ec86f1e9
 {
     AssertLockHeld(::cs_main);
     assert(pindexPrev != nullptr);
@@ -6700,21 +5128,12 @@
 
     return true;
 }
-<<<<<<< HEAD
 
 bool CChainState::UpdateHashProof(const CBlock& block, BlockValidationState& state, const Consensus::Params& consensusParams, CBlockIndex* pindex, CCoinsViewCache& view)
 {
     int nHeight = pindex->nHeight;
     uint256 hash = block.GetHash();
 
-=======
-
-bool CChainState::UpdateHashProof(const CBlock& block, BlockValidationState& state, const Consensus::Params& consensusParams, CBlockIndex* pindex, CCoinsViewCache& view)
-{
-    int nHeight = pindex->nHeight;
-    uint256 hash = block.GetHash();
-
->>>>>>> ec86f1e9
     //reject proof of work at height consensusParams.nLastPOWBlock
     if (block.IsProofOfWork() && nHeight > consensusParams.nLastPOWBlock)
         return state.Invalid(BlockValidationResult::BLOCK_INVALID_HEADER, "reject-pow", strprintf("UpdateHashProof() : reject proof-of-work at height %d", nHeight));
@@ -6779,11 +5198,7 @@
     return false;
 }
 
-<<<<<<< HEAD
-bool BlockManager::AcceptBlockHeader(const CBlockHeader& block, BlockValidationState& state, const CChainParams& chainparams, CBlockIndex** ppindex, CChainState& chainstate)
-=======
 bool ChainstateManager::AcceptBlockHeader(const CBlockHeader& block, BlockValidationState& state, const CChainParams& chainparams, CBlockIndex** ppindex)
->>>>>>> ec86f1e9
 {
     AssertLockHeld(cs_main);
     // Check for duplicate
@@ -6807,11 +5222,7 @@
         if (chainstate.m_chain.Tip() && block.hashPrevBlock != chainstate.m_chain.Tip()->GetBlockHash())
         {
             // Extra checks to prevent "fill up memory by spamming with bogus blocks"
-<<<<<<< HEAD
-            const CBlockIndex* pcheckpoint = AutoSelectSyncCheckpoint(chainstate.m_chain.Tip());
-=======
             const CBlockIndex* pcheckpoint = m_blockman.AutoSelectSyncCheckpoint(chainstate.m_chain.Tip());
->>>>>>> ec86f1e9
             int64_t deltaTime = block.GetBlockTime() - pcheckpoint->nTime;
             if (deltaTime < 0)
             {
@@ -6837,15 +5248,10 @@
             LogPrint(BCLog::VALIDATION, "%s: %s prev block invalid\n", __func__, hash.ToString());
             return state.Invalid(BlockValidationResult::BLOCK_INVALID_PREV, "bad-prevblk");
         }
-<<<<<<< HEAD
-        if (!ContextualCheckBlockHeader(block, state, *this, chainparams, pindexPrev, GetAdjustedTime(), chainstate.m_chain))
-            return error("%s: Consensus::ContextualCheckBlockHeader: %s, %s", __func__, hash.ToString(), state.ToString());
-=======
         if (!ContextualCheckBlockHeader(block, state, m_blockman, chainparams, pindexPrev, GetAdjustedTime(), chainstate.m_chain)) {
             LogPrint(BCLog::VALIDATION, "%s: Consensus::ContextualCheckBlockHeader: %s, %s\n", __func__, hash.ToString(), state.ToString());
             return false;
         }
->>>>>>> ec86f1e9
 
         /* Determine if this block descends from any block which has been found
          * invalid (m_failed_blocks), then mark pindexPrev and any blocks between
@@ -6953,15 +5359,8 @@
                     fInstantBan = true;
                 }
             }
-<<<<<<< HEAD
-
-            CBlockIndex *pindex = nullptr; // Use a temp pindex instead of ppindex to avoid a const_cast
-            bool accepted = m_blockman.AcceptBlockHeader(
-                header, state, chainparams, &pindex, ActiveChainstate());
-=======
             CBlockIndex *pindex = nullptr; // Use a temp pindex instead of ppindex to avoid a const_cast
             bool accepted{AcceptBlockHeader(header, state, chainparams, &pindex)};
->>>>>>> ec86f1e9
             ActiveChainstate().CheckBlockIndex();
 
             if (!accepted) {
@@ -6983,14 +5382,10 @@
     }
     if (NotifyHeaderTip(ActiveChainstate())) {
         if (ActiveChainstate().IsInitialBlockDownload() && ppindex && *ppindex) {
-<<<<<<< HEAD
-            LogPrintf("Synchronizing blockheaders, height: %d (~%.2f%%)\n", (*ppindex)->nHeight, 100.0/((*ppindex)->nHeight+(GetAdjustedTime() - (*ppindex)->GetBlockTime()) / Params().GetConsensus().TargetSpacing((*ppindex)->nHeight)) * (*ppindex)->nHeight);
-=======
             const CBlockIndex& last_accepted{**ppindex};
             const int64_t blocks_left{(GetTime() - last_accepted.GetBlockTime()) / chainparams.GetConsensus().TargetSpacing(last_accepted.nHeight)};
             const double progress{100.0 * last_accepted.nHeight / (last_accepted.nHeight + blocks_left)};
             LogPrintf("Synchronizing blockheaders, height: %d (~%.2f%%)\n", last_accepted.nHeight, progress);
->>>>>>> ec86f1e9
         }
     }
     return true;
@@ -7007,11 +5402,7 @@
     CBlockIndex *pindexDummy = nullptr;
     CBlockIndex *&pindex = ppindex ? *ppindex : pindexDummy;
 
-<<<<<<< HEAD
-    bool accepted_header = m_blockman.AcceptBlockHeader(block, state, m_params, &pindex, *this);
-=======
     bool accepted_header{m_chainman.AcceptBlockHeader(block, state, m_params, &pindex)};
->>>>>>> ec86f1e9
     CheckBlockIndex();
 
     if (!accepted_header)
@@ -7105,11 +5496,6 @@
 
     // Header is valid/has work, merkle tree and segwit merkle tree are good...RELAY NOW
     // (but if it does not build on our best tip, let the SendMessages loop relay it)
-<<<<<<< HEAD
-    //if (!IsInitialBlockDownload() && m_chain.Tip() == pindex->pprev)
-    //    GetMainSignals().NewPoWValidBlock(pindex, pblock);
-=======
->>>>>>> ec86f1e9
 
     // Write block to history file
     if (fNewBlock) *fNewBlock = true;
@@ -7257,217 +5643,6 @@
     }
 }
 
-<<<<<<< HEAD
-void BlockManager::FindFilesToPrune(std::set<int>& setFilesToPrune, uint64_t nPruneAfterHeight, int chain_tip_height, int prune_height, bool is_ibd)
-{
-    LOCK2(cs_main, cs_LastBlockFile);
-    if (chain_tip_height < 0 || nPruneTarget == 0) {
-        return;
-    }
-    if ((uint64_t)chain_tip_height <= nPruneAfterHeight) {
-        return;
-    }
-
-    unsigned int nLastBlockWeCanPrune = std::min(prune_height, chain_tip_height - static_cast<int>(MIN_BLOCKS_TO_KEEP));
-    uint64_t nCurrentUsage = CalculateCurrentUsage();
-    // We don't check to prune until after we've allocated new space for files
-    // So we should leave a buffer under our target to account for another allocation
-    // before the next pruning.
-    uint64_t nBuffer = BLOCKFILE_CHUNK_SIZE + UNDOFILE_CHUNK_SIZE;
-    uint64_t nBytesToPrune;
-    int count = 0;
-
-    if (nCurrentUsage + nBuffer >= nPruneTarget) {
-        // On a prune event, the chainstate DB is flushed.
-        // To avoid excessive prune events negating the benefit of high dbcache
-        // values, we should not prune too rapidly.
-        // So when pruning in IBD, increase the buffer a bit to avoid a re-prune too soon.
-        if (is_ibd) {
-            // Since this is only relevant during IBD, we use a fixed 10%
-            nBuffer += nPruneTarget / 10;
-        }
-
-        for (int fileNumber = 0; fileNumber < nLastBlockFile; fileNumber++) {
-            nBytesToPrune = vinfoBlockFile[fileNumber].nSize + vinfoBlockFile[fileNumber].nUndoSize;
-
-            if (vinfoBlockFile[fileNumber].nSize == 0) {
-                continue;
-            }
-
-            if (nCurrentUsage + nBuffer < nPruneTarget) { // are we below our target?
-                break;
-            }
-
-            // don't prune files that could have a block within MIN_BLOCKS_TO_KEEP of the main chain's tip but keep scanning
-            if (vinfoBlockFile[fileNumber].nHeightLast > nLastBlockWeCanPrune) {
-                continue;
-            }
-
-            PruneOneBlockFile(fileNumber);
-            // Queue up the files for removal
-            setFilesToPrune.insert(fileNumber);
-            nCurrentUsage -= nBytesToPrune;
-            count++;
-        }
-    }
-
-    LogPrint(BCLog::PRUNE, "Prune: target=%dMiB actual=%dMiB diff=%dMiB max_prune_height=%d removed %d blk/rev pairs\n",
-           nPruneTarget/1024/1024, nCurrentUsage/1024/1024,
-           ((int64_t)nPruneTarget - (int64_t)nCurrentUsage)/1024/1024,
-           nLastBlockWeCanPrune, count);
-}
-
-CBlockIndex * BlockManager::InsertBlockIndex(const uint256& hash)
-{
-    AssertLockHeld(cs_main);
-
-    if (hash.IsNull())
-        return nullptr;
-
-    // Return existing
-    BlockMap::iterator mi = m_block_index.find(hash);
-    if (mi != m_block_index.end())
-        return (*mi).second;
-
-    // Create new
-    CBlockIndex* pindexNew = new CBlockIndex();
-    mi = m_block_index.insert(std::make_pair(hash, pindexNew)).first;
-    pindexNew->phashBlock = &((*mi).first);
-
-    return pindexNew;
-}
-
-bool BlockManager::LoadBlockIndex(
-    const Consensus::Params& consensus_params,
-    CBlockTreeDB& blocktree,
-    std::set<CBlockIndex*, CBlockIndexWorkComparator>& block_index_candidates)
-{
-    if (!blocktree.LoadBlockIndexGuts(consensus_params, [this](const uint256& hash) EXCLUSIVE_LOCKS_REQUIRED(cs_main) { return this->InsertBlockIndex(hash); }))
-        return false;
-
-    // Calculate nChainWork
-    std::vector<std::pair<int, CBlockIndex*> > vSortedByHeight;
-    vSortedByHeight.reserve(m_block_index.size());
-    for (const std::pair<const uint256, CBlockIndex*>& item : m_block_index)
-    {
-        CBlockIndex* pindex = item.second;
-        vSortedByHeight.push_back(std::make_pair(pindex->nHeight, pindex));
-    }
-    sort(vSortedByHeight.begin(), vSortedByHeight.end());
-    for (const std::pair<int, CBlockIndex*>& item : vSortedByHeight)
-    {
-        if (ShutdownRequested()) return false;
-        CBlockIndex* pindex = item.second;
-        pindex->nChainWork = (pindex->pprev ? pindex->pprev->nChainWork : 0) + GetBlockProof(*pindex);
-        pindex->nTimeMax = (pindex->pprev ? std::max(pindex->pprev->nTimeMax, pindex->nTime) : pindex->nTime);
-        // We can link the chain of blocks for which we've received transactions at some point.
-        // Pruned nodes may have deleted the block.
-        if (pindex->nTx > 0) {
-            if (pindex->pprev) {
-                if (pindex->pprev->HaveTxsDownloaded()) {
-                    pindex->nChainTx = pindex->pprev->nChainTx + pindex->nTx;
-                } else {
-                    pindex->nChainTx = 0;
-                    m_blocks_unlinked.insert(std::make_pair(pindex->pprev, pindex));
-                }
-            } else {
-                pindex->nChainTx = pindex->nTx;
-            }
-        }
-        if (!(pindex->nStatus & BLOCK_FAILED_MASK) && pindex->pprev && (pindex->pprev->nStatus & BLOCK_FAILED_MASK)) {
-            pindex->nStatus |= BLOCK_FAILED_CHILD;
-            setDirtyBlockIndex.insert(pindex);
-        }
-        if (pindex->IsValid(BLOCK_VALID_TRANSACTIONS) && (pindex->HaveTxsDownloaded() || pindex->pprev == nullptr)) {
-            block_index_candidates.insert(pindex);
-        }
-        if (pindex->nStatus & BLOCK_FAILED_MASK && (!pindexBestInvalid || pindex->nChainWork > pindexBestInvalid->nChainWork))
-            pindexBestInvalid = pindex;
-        if (pindex->pprev)
-            pindex->BuildSkip();
-        if (pindex->IsValid(BLOCK_VALID_TREE) && (pindexBestHeader == nullptr || CBlockIndexWorkComparator()(pindexBestHeader, pindex)))
-            pindexBestHeader = pindex;
-    }
-
-    return true;
-}
-
-void BlockManager::Unload() {
-    m_failed_blocks.clear();
-    m_blocks_unlinked.clear();
-
-    for (const BlockMap::value_type& entry : m_block_index) {
-        delete entry.second;
-    }
-
-    m_block_index.clear();
-}
-
-bool CChainState::LoadBlockIndexDB()
-{
-    if (!m_blockman.LoadBlockIndex(
-            m_params.GetConsensus(), *pblocktree,
-            setBlockIndexCandidates)) {
-        return false;
-    }
-
-    // Load block file info
-    pblocktree->ReadLastBlockFile(nLastBlockFile);
-    vinfoBlockFile.resize(nLastBlockFile + 1);
-    LogPrintf("%s: last block file = %i\n", __func__, nLastBlockFile);
-    for (int nFile = 0; nFile <= nLastBlockFile; nFile++) {
-        pblocktree->ReadBlockFileInfo(nFile, vinfoBlockFile[nFile]);
-    }
-    LogPrintf("%s: last block file info: %s\n", __func__, vinfoBlockFile[nLastBlockFile].ToString());
-    for (int nFile = nLastBlockFile + 1; true; nFile++) {
-        CBlockFileInfo info;
-        if (pblocktree->ReadBlockFileInfo(nFile, info)) {
-            vinfoBlockFile.push_back(info);
-        } else {
-            break;
-        }
-    }
-
-    // Check presence of blk files
-    LogPrintf("Checking all blk files are present...\n");
-    std::set<int> setBlkDataFiles;
-    for (const std::pair<const uint256, CBlockIndex*>& item : m_blockman.m_block_index) {
-        CBlockIndex* pindex = item.second;
-        if (pindex->nStatus & BLOCK_HAVE_DATA) {
-            setBlkDataFiles.insert(pindex->nFile);
-        }
-    }
-    for (std::set<int>::iterator it = setBlkDataFiles.begin(); it != setBlkDataFiles.end(); it++)
-    {
-        FlatFilePos pos(*it, 0);
-        if (CAutoFile(OpenBlockFile(pos, true), SER_DISK, CLIENT_VERSION).IsNull()) {
-            return false;
-        }
-    }
-
-    // Check whether we have ever pruned block & undo files
-    pblocktree->ReadFlag("prunedblockfiles", fHavePruned);
-    if (fHavePruned)
-        LogPrintf("LoadBlockIndexDB(): Block files have previously been pruned\n");
-
-    // Check whether we need to continue reindexing
-    bool fReindexing = false;
-    pblocktree->ReadReindexing(fReindexing);
-    if(fReindexing) fReindex = true;
-
-    ///////////////////////////////////////////////////////////// // qtum
-    pblocktree->ReadFlag("addrindex", fAddressIndex);
-    LogPrintf("LoadBlockIndexDB(): address index %s\n", fAddressIndex ? "enabled" : "disabled");
-    /////////////////////////////////////////////////////////////
-    // Check whether we have a transaction index
-    pblocktree->ReadFlag("logevents", fLogEvents);
-    LogPrintf("%s: log events index %s\n", __func__, fLogEvents ? "enabled" : "disabled");
-
-    return true;
-}
-
-=======
->>>>>>> ec86f1e9
 void CChainState::LoadMempool(const ArgsManager& args)
 {
     if (!m_mempool) return;
@@ -7580,11 +5755,7 @@
             return error("VerifyDB(): *** ReadBlockFromDisk failed at %d, hash=%s", pindex->nHeight, pindex->GetBlockHash().ToString());
         }
         // check level 1: verify block validity
-<<<<<<< HEAD
-        if (nCheckLevel >= 1 && !CheckBlock(block, state, chainparams.GetConsensus(), chainstate,false))
-=======
         if (nCheckLevel >= 1 && !CheckBlock(block, state, consensus_params, chainstate,false)) {
->>>>>>> ec86f1e9
             return error("%s: *** found bad block at %d, hash=%s (%s)\n", __func__,
                          pindex->nHeight, pindex->GetBlockHash().ToString(), state.ToString());
         }
@@ -7812,17 +5983,10 @@
         LogPrintf("Initializing databases...\n");
         // Use the provided setting for -logevents in the new database
         fLogEvents = gArgs.GetBoolArg("-logevents", DEFAULT_LOGEVENTS);
-<<<<<<< HEAD
-        pblocktree->WriteFlag("logevents", fLogEvents);
-        /////////////////////////////////////////////////////////////// // qtum
-        fAddressIndex = gArgs.GetBoolArg("-addrindex", DEFAULT_ADDRINDEX);
-        pblocktree->WriteFlag("addrindex", fAddressIndex);
-=======
         m_blockman.m_block_tree_db->WriteFlag("logevents", fLogEvents);
         /////////////////////////////////////////////////////////////// // qtum
         fAddressIndex = gArgs.GetBoolArg("-addrindex", DEFAULT_ADDRINDEX);
         m_blockman.m_block_tree_db->WriteFlag("addrindex", fAddressIndex);
->>>>>>> ec86f1e9
         ///////////////////////////////////////////////////////////////
     }
     return true;
@@ -8243,13 +6407,8 @@
 {
     AssertLockHeld(cs_main);
     // Check if the block index is present in any variable and remove it
-<<<<<<< HEAD
-    if(pindexBestInvalid == pindex)
-        pindexBestInvalid = nullptr;
-=======
     if(m_chainman.m_best_invalid == pindex)
         m_chainman.m_best_invalid = nullptr;
->>>>>>> ec86f1e9
 
     if(pindexBestHeader == pindex)
         pindexBestHeader = nullptr;
@@ -8267,15 +6426,9 @@
 
     setBlockIndexCandidates.erase(pindex);
 
-<<<<<<< HEAD
-    m_blockman.m_failed_blocks.erase(pindex);
-
-    setDirtyBlockIndex.erase(pindex);
-=======
     m_chainman.m_failed_blocks.erase(pindex);
 
     m_blockman.m_dirty_blockindex.erase(pindex);
->>>>>>> ec86f1e9
 
     for (int b = 0; b < VERSIONBITS_NUM_BITS; b++) {
         warningcache[b].erase(pindex);
@@ -8895,30 +7048,18 @@
 }
 
 ////////////////////////////////////////////////////////////////////////////////// // qtum
-<<<<<<< HEAD
-bool GetAddressIndex(uint256 addressHash, int type, std::vector<std::pair<CAddressIndexKey, CAmount> > &addressIndex, int start, int end)
-=======
 bool GetAddressIndex(uint256 addressHash, int type, std::vector<std::pair<CAddressIndexKey, CAmount> > &addressIndex, node::BlockManager& blockman, int start, int end)
->>>>>>> ec86f1e9
 {
     if (!fAddressIndex)
         return error("address index not enabled");
 
-<<<<<<< HEAD
-    if (!pblocktree->ReadAddressIndex(addressHash, type, addressIndex, start, end))
-=======
     if (!blockman.m_block_tree_db->ReadAddressIndex(addressHash, type, addressIndex, start, end))
->>>>>>> ec86f1e9
         return error("unable to get txids for address");
 
     return true;
 }
 
-<<<<<<< HEAD
-bool GetSpentIndex(CSpentIndexKey &key, CSpentIndexValue &value, const CTxMemPool& mempool)
-=======
 bool GetSpentIndex(CSpentIndexKey &key, CSpentIndexValue &value, const CTxMemPool& mempool, node::BlockManager& blockman)
->>>>>>> ec86f1e9
 {
     if (!fAddressIndex)
         return false;
@@ -8926,30 +7067,18 @@
     if (mempool.getSpentIndex(key, value))
         return true;
 
-<<<<<<< HEAD
-    if (!pblocktree->ReadSpentIndex(key, value))
-=======
     if (!blockman.m_block_tree_db->ReadSpentIndex(key, value))
->>>>>>> ec86f1e9
         return false;
 
     return true;
 }
 
-<<<<<<< HEAD
-bool GetAddressUnspent(uint256 addressHash, int type, std::vector<std::pair<CAddressUnspentKey, CAddressUnspentValue> > &unspentOutputs)
-=======
 bool GetAddressUnspent(uint256 addressHash, int type, std::vector<std::pair<CAddressUnspentKey, CAddressUnspentValue> > &unspentOutputs, node::BlockManager& blockman)
->>>>>>> ec86f1e9
 {
     if (!fAddressIndex)
         return error("address index not enabled");
 
-<<<<<<< HEAD
-    if (!pblocktree->ReadAddressUnspentIndex(addressHash, type, unspentOutputs))
-=======
     if (!blockman.m_block_tree_db->ReadAddressUnspentIndex(addressHash, type, unspentOutputs))
->>>>>>> ec86f1e9
         return error("unable to get txids for address");
 
     return true;
@@ -8960,11 +7089,7 @@
     if (!fAddressIndex)
         return error("Timestamp index not enabled");
 
-<<<<<<< HEAD
-    if (!pblocktree->ReadTimestampIndex(high, low, fActiveOnly, hashes, chainman))
-=======
     if (!chainman.m_blockman.m_block_tree_db->ReadTimestampIndex(high, low, fActiveOnly, hashes, chainman))
->>>>>>> ec86f1e9
         return error("Unable to get hashes for timestamps");
 
     return true;
@@ -8977,14 +7102,8 @@
     if(tx.HasCreateOrCall())
     {
         LOCK(cs_main);
-<<<<<<< HEAD
-        CCoinsViewCache& view = active_chainstate.CoinsTip();
-        const CChainParams& chainparams = Params();
-        unsigned int contractflags = GetContractScriptFlags(active_chainstate.m_blockman.GetSpendHeight(view), chainparams.GetConsensus());
-=======
         const CChainParams& chainparams = Params();
         unsigned int contractflags = GetContractScriptFlags(active_chainstate.m_chain.Height() + 1, chainparams.GetConsensus());
->>>>>>> ec86f1e9
         QtumTxConverter convert(tx, active_chainstate, &mempool, NULL, NULL, contractflags);
 
         ExtractQtumTX resultConvertQtumTX;
@@ -9002,11 +7121,7 @@
     return nGasFee;
 }
 
-<<<<<<< HEAD
-bool GetAddressWeight(uint256 addressHash, int type, const std::map<COutPoint, uint32_t>& immatureStakes, int32_t nHeight, uint64_t& nWeight)
-=======
 bool GetAddressWeight(uint256 addressHash, int type, const std::map<COutPoint, uint32_t>& immatureStakes, int32_t nHeight, uint64_t& nWeight, node::BlockManager& blockman)
->>>>>>> ec86f1e9
 {
     nWeight = 0;
 
@@ -9015,11 +7130,7 @@
 
     // Get address utxos
     std::vector<std::pair<CAddressUnspentKey, CAddressUnspentValue> > unspentOutputs;
-<<<<<<< HEAD
-    if (!GetAddressUnspent(addressHash, type, unspentOutputs)) {
-=======
     if (!GetAddressUnspent(addressHash, type, unspentOutputs, blockman)) {
->>>>>>> ec86f1e9
         throw error("No information available for address");
     }
 
