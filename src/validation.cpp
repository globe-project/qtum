// Copyright (c) 2009-2010 Satoshi Nakamoto
// Copyright (c) 2009-2016 The Bitcoin Core developers
// Distributed under the MIT software license, see the accompanying
// file COPYING or http://www.opensource.org/licenses/mit-license.php.

#include "validation.h"

#include "arith_uint256.h"
#include "chainparams.h"
#include "checkpoints.h"
#include "checkqueue.h"
#include "consensus/consensus.h"
#include "consensus/merkle.h"
#include "consensus/validation.h"
#include "hash.h"
#include "init.h"
#include "policy/fees.h"
#include "policy/policy.h"
#include "pow.h"
#include "pos.h"
#include "primitives/block.h"
#include "primitives/transaction.h"
#include "random.h"
#include "script/script.h"
#include "script/sigcache.h"
#include "script/standard.h"
#include "timedata.h"
#include "tinyformat.h"
#include "txdb.h"
#include "txmempool.h"
#include "ui_interface.h"
#include "undo.h"
#include "util.h"
#include "utilmoneystr.h"
#include "utilstrencodings.h"
#include "validationinterface.h"
#include "versionbits.h"
#include "warnings.h"
#include "serialize.h"
#include "pubkey.h"
#include "key.h"
#include "wallet/wallet.h"
#include "base58.h"

#include <atomic>
#include <sstream>

#include <boost/algorithm/string/replace.hpp>
#include <boost/algorithm/string/join.hpp>
#include <boost/filesystem.hpp>
#include <boost/filesystem/fstream.hpp>
#include <boost/math/distributions/poisson.hpp>
#include <boost/thread.hpp>

#if defined(NDEBUG)
# error "Qtum cannot be compiled without assertions."
#endif

/**
 * Global state
 */

 ////////////////////////////// qtum
#include <iostream>
#include <bitset>
#include "pubkey.h"
#include <univalue.h>

std::unique_ptr<QtumState> globalState;
std::shared_ptr<dev::eth::SealEngineFace> globalSealEngine;
bool fRecordLogOpcodes = false;
bool fIsVMlogFile = false;
bool fGettingValuesDGP = false;
 //////////////////////////////

CCriticalSection cs_main;

BlockMap mapBlockIndex;
std::set<std::pair<COutPoint, unsigned int>> setStakeSeen;
CChain chainActive;
CBlockIndex *pindexBestHeader = NULL;
CWaitableCriticalSection csBestBlock;
CConditionVariable cvBlockChange;
int nScriptCheckThreads = 0;
std::atomic_bool fImporting(false);
bool fReindex = false;
bool fTxIndex = false;
bool fHavePruned = false;
bool fPruneMode = false;
bool fIsBareMultisigStd = DEFAULT_PERMIT_BAREMULTISIG;
bool fRequireStandard = true;
bool fCheckBlockIndex = false;
bool fCheckpointsEnabled = DEFAULT_CHECKPOINTS_ENABLED;
size_t nCoinCacheUsage = 5000 * 300;
uint64_t nPruneTarget = 0;
int64_t nMaxTipAge = DEFAULT_MAX_TIP_AGE;
bool fEnableReplacement = DEFAULT_ENABLE_REPLACEMENT;

uint256 hashAssumeValid;

CFeeRate minRelayTxFee = CFeeRate(DEFAULT_MIN_RELAY_TX_FEE);
CAmount maxTxFee = DEFAULT_TRANSACTION_MAXFEE;

CTxMemPool mempool(::minRelayTxFee);

static void CheckBlockIndex(const Consensus::Params& consensusParams);

/** Constant stuff for coinbase transactions we create: */
CScript COINBASE_FLAGS;

const std::string strMessageMagic = "Qtum Signed Message:\n";

// Internal stuff
namespace {

    struct CBlockIndexWorkComparator
    {
        bool operator()(CBlockIndex *pa, CBlockIndex *pb) const {
            // First sort by most total work, ...
            if (pa->nChainWork > pb->nChainWork) return false;
            if (pa->nChainWork < pb->nChainWork) return true;

            // ... then by earliest time received, ...
            if (pa->nSequenceId < pb->nSequenceId) return false;
            if (pa->nSequenceId > pb->nSequenceId) return true;

            // Use pointer address as tie breaker (should only happen with blocks
            // loaded from disk, as those all have id 0).
            if (pa < pb) return false;
            if (pa > pb) return true;

            // Identical blocks.
            return false;
        }
    };

    CBlockIndex *pindexBestInvalid;

    /**
     * The set of all CBlockIndex entries with BLOCK_VALID_TRANSACTIONS (for itself and all ancestors) and
     * as good as our current tip or better. Entries may be failed, though, and pruning nodes may be
     * missing the data for the block.
     */
    std::set<CBlockIndex*, CBlockIndexWorkComparator> setBlockIndexCandidates;
    /** All pairs A->B, where A (or one of its ancestors) misses transactions, but B has transactions.
     * Pruned nodes may have entries where B is missing data.
     */
    std::multimap<CBlockIndex*, CBlockIndex*> mapBlocksUnlinked;

    CCriticalSection cs_LastBlockFile;
    std::vector<CBlockFileInfo> vinfoBlockFile;
    int nLastBlockFile = 0;
    /** Global flag to indicate we should check to see if there are
     *  block/undo files that should be deleted.  Set on startup
     *  or if we allocate more file space when we're in prune mode
     */
    bool fCheckForPruning = false;

    /**
     * Every received block is assigned a unique and increasing identifier, so we
     * know which one to give priority in case of a fork.
     */
    CCriticalSection cs_nBlockSequenceId;
    /** Blocks loaded from disk are assigned id 0, so start the counter at 1. */
    int32_t nBlockSequenceId = 1;
    /** Decreasing counter (used by subsequent preciousblock calls). */
    int32_t nBlockReverseSequenceId = -1;
    /** chainwork for the last block that preciousblock has been applied to. */
    arith_uint256 nLastPreciousChainwork = 0;

    /** Dirty block index entries. */
    std::set<CBlockIndex*> setDirtyBlockIndex;

    /** Dirty block file entries. */
    std::set<int> setDirtyFileInfo;
} // anon namespace

/* Use this class to start tracking transactions that are removed from the
 * mempool and pass all those transactions through SyncTransaction when the
 * object goes out of scope. This is currently only used to call SyncTransaction
 * on conflicts removed from the mempool during block connection.  Applied in
 * ActivateBestChain around ActivateBestStep which in turn calls:
 * ConnectTip->removeForBlock->removeConflicts
 */
class MemPoolConflictRemovalTracker
{
private:
    std::vector<CTransactionRef> conflictedTxs;
    CTxMemPool &pool;

public:
    MemPoolConflictRemovalTracker(CTxMemPool &_pool) : pool(_pool) {
        pool.NotifyEntryRemoved.connect(boost::bind(&MemPoolConflictRemovalTracker::NotifyEntryRemoved, this, _1, _2));
    }

    void NotifyEntryRemoved(CTransactionRef txRemoved, MemPoolRemovalReason reason) {
        if (reason == MemPoolRemovalReason::CONFLICT) {
            conflictedTxs.push_back(txRemoved);
        }
    }

    ~MemPoolConflictRemovalTracker() {
        pool.NotifyEntryRemoved.disconnect(boost::bind(&MemPoolConflictRemovalTracker::NotifyEntryRemoved, this, _1, _2));
        for (const auto& tx : conflictedTxs) {
            GetMainSignals().SyncTransaction(*tx, NULL, CMainSignals::SYNC_TRANSACTION_NOT_IN_BLOCK);
        }
        conflictedTxs.clear();
    }
};

CBlockIndex* FindForkInGlobalIndex(const CChain& chain, const CBlockLocator& locator)
{
    // Find the first block the caller has in the main chain
    BOOST_FOREACH(const uint256& hash, locator.vHave) {
        BlockMap::iterator mi = mapBlockIndex.find(hash);
        if (mi != mapBlockIndex.end())
        {
            CBlockIndex* pindex = (*mi).second;
            if (chain.Contains(pindex))
                return pindex;
            if (pindex->GetAncestor(chain.Height()) == chain.Tip()) {
                return chain.Tip();
            }
        }
    }
    return chain.Genesis();
}

CCoinsViewCache *pcoinsTip = NULL;
CBlockTreeDB *pblocktree = NULL;

enum FlushStateMode {
    FLUSH_STATE_NONE,
    FLUSH_STATE_IF_NEEDED,
    FLUSH_STATE_PERIODIC,
    FLUSH_STATE_ALWAYS
};

// See definition for documentation
bool static FlushStateToDisk(CValidationState &state, FlushStateMode mode, int nManualPruneHeight=0);
void FindFilesToPruneManual(std::set<int>& setFilesToPrune, int nManualPruneHeight);
static int GetWitnessCommitmentIndex(const CBlock& block);

bool IsFinalTx(const CTransaction &tx, int nBlockHeight, int64_t nBlockTime)
{
    if (tx.nLockTime == 0)
        return true;
    if ((int64_t)tx.nLockTime < ((int64_t)tx.nLockTime < LOCKTIME_THRESHOLD ? (int64_t)nBlockHeight : nBlockTime))
        return true;
    for (const auto& txin : tx.vin) {
        if (!(txin.nSequence == CTxIn::SEQUENCE_FINAL))
            return false;
    }
    return true;
}

bool CheckFinalTx(const CTransaction &tx, int flags)
{
    AssertLockHeld(cs_main);

    // By convention a negative value for flags indicates that the
    // current network-enforced consensus rules should be used. In
    // a future soft-fork scenario that would mean checking which
    // rules would be enforced for the next block and setting the
    // appropriate flags. At the present time no soft-forks are
    // scheduled, so no flags are set.
    flags = std::max(flags, 0);

    // CheckFinalTx() uses chainActive.Height()+1 to evaluate
    // nLockTime because when IsFinalTx() is called within
    // CBlock::AcceptBlock(), the height of the block *being*
    // evaluated is what is used. Thus if we want to know if a
    // transaction can be part of the *next* block, we need to call
    // IsFinalTx() with one more than chainActive.Height().
    const int nBlockHeight = chainActive.Height() + 1;

    // BIP113 will require that time-locked transactions have nLockTime set to
    // less than the median time of the previous block they're contained in.
    // When the next block is created its previous block will be the current
    // chain tip, so we use that to calculate the median time passed to
    // IsFinalTx() if LOCKTIME_MEDIAN_TIME_PAST is set.
    const int64_t nBlockTime = (flags & LOCKTIME_MEDIAN_TIME_PAST)
                             ? chainActive.Tip()->GetMedianTimePast()
                             : GetAdjustedTime();

    return IsFinalTx(tx, nBlockHeight, nBlockTime);
}

/**
 * Calculates the block height and previous block's median time past at
 * which the transaction will be considered final in the context of BIP 68.
 * Also removes from the vector of input heights any entries which did not
 * correspond to sequence locked inputs as they do not affect the calculation.
 */
static std::pair<int, int64_t> CalculateSequenceLocks(const CTransaction &tx, int flags, std::vector<int>* prevHeights, const CBlockIndex& block)
{
    assert(prevHeights->size() == tx.vin.size());

    // Will be set to the equivalent height- and time-based nLockTime
    // values that would be necessary to satisfy all relative lock-
    // time constraints given our view of block chain history.
    // The semantics of nLockTime are the last invalid height/time, so
    // use -1 to have the effect of any height or time being valid.
    int nMinHeight = -1;
    int64_t nMinTime = -1;

    // tx.nVersion is signed integer so requires cast to unsigned otherwise
    // we would be doing a signed comparison and half the range of nVersion
    // wouldn't support BIP 68.
    bool fEnforceBIP68 = static_cast<uint32_t>(tx.nVersion) >= 2
                      && flags & LOCKTIME_VERIFY_SEQUENCE;

    // Do not enforce sequence numbers as a relative lock time
    // unless we have been instructed to
    if (!fEnforceBIP68) {
        return std::make_pair(nMinHeight, nMinTime);
    }

    for (size_t txinIndex = 0; txinIndex < tx.vin.size(); txinIndex++) {
        const CTxIn& txin = tx.vin[txinIndex];

        // Sequence numbers with the most significant bit set are not
        // treated as relative lock-times, nor are they given any
        // consensus-enforced meaning at this point.
        if (txin.nSequence & CTxIn::SEQUENCE_LOCKTIME_DISABLE_FLAG) {
            // The height of this input is not relevant for sequence locks
            (*prevHeights)[txinIndex] = 0;
            continue;
        }

        int nCoinHeight = (*prevHeights)[txinIndex];

        if (txin.nSequence & CTxIn::SEQUENCE_LOCKTIME_TYPE_FLAG) {
            int64_t nCoinTime = block.GetAncestor(std::max(nCoinHeight-1, 0))->GetMedianTimePast();
            // NOTE: Subtract 1 to maintain nLockTime semantics
            // BIP 68 relative lock times have the semantics of calculating
            // the first block or time at which the transaction would be
            // valid. When calculating the effective block time or height
            // for the entire transaction, we switch to using the
            // semantics of nLockTime which is the last invalid block
            // time or height.  Thus we subtract 1 from the calculated
            // time or height.

            // Time-based relative lock-times are measured from the
            // smallest allowed timestamp of the block containing the
            // txout being spent, which is the median time past of the
            // block prior.
            nMinTime = std::max(nMinTime, nCoinTime + (int64_t)((txin.nSequence & CTxIn::SEQUENCE_LOCKTIME_MASK) << CTxIn::SEQUENCE_LOCKTIME_GRANULARITY) - 1);
        } else {
            nMinHeight = std::max(nMinHeight, nCoinHeight + (int)(txin.nSequence & CTxIn::SEQUENCE_LOCKTIME_MASK) - 1);
        }
    }

    return std::make_pair(nMinHeight, nMinTime);
}

static bool EvaluateSequenceLocks(const CBlockIndex& block, std::pair<int, int64_t> lockPair)
{
    assert(block.pprev);
    int64_t nBlockTime = block.pprev->GetMedianTimePast();
    if (lockPair.first >= block.nHeight || lockPair.second >= nBlockTime)
        return false;

    return true;
}

bool SequenceLocks(const CTransaction &tx, int flags, std::vector<int>* prevHeights, const CBlockIndex& block)
{
    return EvaluateSequenceLocks(block, CalculateSequenceLocks(tx, flags, prevHeights, block));
}

bool TestLockPointValidity(const LockPoints* lp)
{
    AssertLockHeld(cs_main);
    assert(lp);
    // If there are relative lock times then the maxInputBlock will be set
    // If there are no relative lock times, the LockPoints don't depend on the chain
    if (lp->maxInputBlock) {
        // Check whether chainActive is an extension of the block at which the LockPoints
        // calculation was valid.  If not LockPoints are no longer valid
        if (!chainActive.Contains(lp->maxInputBlock)) {
            return false;
        }
    }

    // LockPoints still valid
    return true;
}

bool CheckSequenceLocks(const CTransaction &tx, int flags, LockPoints* lp, bool useExistingLockPoints)
{
    AssertLockHeld(cs_main);
    AssertLockHeld(mempool.cs);

    CBlockIndex* tip = chainActive.Tip();
    CBlockIndex index;
    index.pprev = tip;
    // CheckSequenceLocks() uses chainActive.Height()+1 to evaluate
    // height based locks because when SequenceLocks() is called within
    // ConnectBlock(), the height of the block *being*
    // evaluated is what is used.
    // Thus if we want to know if a transaction can be part of the
    // *next* block, we need to use one more than chainActive.Height()
    index.nHeight = tip->nHeight + 1;

    std::pair<int, int64_t> lockPair;
    if (useExistingLockPoints) {
        assert(lp);
        lockPair.first = lp->height;
        lockPair.second = lp->time;
    }
    else {
        // pcoinsTip contains the UTXO set for chainActive.Tip()
        CCoinsViewMemPool viewMemPool(pcoinsTip, mempool);
        std::vector<int> prevheights;
        prevheights.resize(tx.vin.size());
        for (size_t txinIndex = 0; txinIndex < tx.vin.size(); txinIndex++) {
            const CTxIn& txin = tx.vin[txinIndex];
            CCoins coins;
            if (!viewMemPool.GetCoins(txin.prevout.hash, coins)) {
                return error("%s: Missing input", __func__);
            }
            if (coins.nHeight == MEMPOOL_HEIGHT) {
                // Assume all mempool transaction confirm in the next block
                prevheights[txinIndex] = tip->nHeight + 1;
            } else {
                prevheights[txinIndex] = coins.nHeight;
            }
        }
        lockPair = CalculateSequenceLocks(tx, flags, &prevheights, index);
        if (lp) {
            lp->height = lockPair.first;
            lp->time = lockPair.second;
            // Also store the hash of the block with the highest height of
            // all the blocks which have sequence locked prevouts.
            // This hash needs to still be on the chain
            // for these LockPoint calculations to be valid
            // Note: It is impossible to correctly calculate a maxInputBlock
            // if any of the sequence locked inputs depend on unconfirmed txs,
            // except in the special case where the relative lock time/height
            // is 0, which is equivalent to no sequence lock. Since we assume
            // input height of tip+1 for mempool txs and test the resulting
            // lockPair from CalculateSequenceLocks against tip+1.  We know
            // EvaluateSequenceLocks will fail if there was a non-zero sequence
            // lock on a mempool input, so we can use the return value of
            // CheckSequenceLocks to indicate the LockPoints validity
            int maxInputHeight = 0;
            BOOST_FOREACH(int height, prevheights) {
                // Can ignore mempool inputs since we'll fail if they had non-zero locks
                if (height != tip->nHeight+1) {
                    maxInputHeight = std::max(maxInputHeight, height);
                }
            }
            lp->maxInputBlock = tip->GetAncestor(maxInputHeight);
        }
    }
    return EvaluateSequenceLocks(index, lockPair);
}


unsigned int GetLegacySigOpCount(const CTransaction& tx)
{
    unsigned int nSigOps = 0;
    for (const auto& txin : tx.vin)
    {
        nSigOps += txin.scriptSig.GetSigOpCount(false);
    }
    for (const auto& txout : tx.vout)
    {
        nSigOps += txout.scriptPubKey.GetSigOpCount(false);
    }
    return nSigOps;
}

unsigned int GetP2SHSigOpCount(const CTransaction& tx, const CCoinsViewCache& inputs)
{
    if (tx.IsCoinBase())
        return 0;

    unsigned int nSigOps = 0;
    for (unsigned int i = 0; i < tx.vin.size(); i++)
    {
        const CTxOut &prevout = inputs.GetOutputFor(tx.vin[i]);
        if (prevout.scriptPubKey.IsPayToScriptHash())
            nSigOps += prevout.scriptPubKey.GetSigOpCount(tx.vin[i].scriptSig);
    }
    return nSigOps;
}

int64_t GetTransactionSigOpCost(const CTransaction& tx, const CCoinsViewCache& inputs, int flags)
{
    int64_t nSigOps = GetLegacySigOpCount(tx) * WITNESS_SCALE_FACTOR;

    if (tx.IsCoinBase())
        return nSigOps;

    if (flags & SCRIPT_VERIFY_P2SH) {
        nSigOps += GetP2SHSigOpCount(tx, inputs) * WITNESS_SCALE_FACTOR;
    }

    for (unsigned int i = 0; i < tx.vin.size(); i++)
    {
        const CTxOut &prevout = inputs.GetOutputFor(tx.vin[i]);
        nSigOps += CountWitnessSigOps(tx.vin[i].scriptSig, prevout.scriptPubKey, &tx.vin[i].scriptWitness, flags);
    }
    return nSigOps;
}





bool CheckTransaction(const CTransaction& tx, CValidationState &state, bool fCheckDuplicateInputs)
{
    // Basic checks that don't depend on any context
    if (tx.vin.empty())
        return state.DoS(10, false, REJECT_INVALID, "bad-txns-vin-empty");
    if (tx.vout.empty())
        return state.DoS(10, false, REJECT_INVALID, "bad-txns-vout-empty");
    // Size limits (this doesn't take the witness into account, as that hasn't been checked for malleability)
    if (::GetSerializeSize(tx, SER_NETWORK, PROTOCOL_VERSION | SERIALIZE_TRANSACTION_NO_WITNESS) > MAX_TRANSACTION_BASE_SIZE ||
        ::GetSerializeSize(tx, SER_NETWORK, PROTOCOL_VERSION | SERIALIZE_TRANSACTION_NO_WITNESS) > dgpMaxBlockSize) // qtum
        return state.DoS(100, false, REJECT_INVALID, "bad-txns-oversize");

    // Check for negative or overflow output values
    CAmount nValueOut = 0;
    for (const auto& txout : tx.vout) {
        if (txout.IsEmpty() && !tx.IsCoinBase() && !tx.IsCoinStake())
            return state.DoS(100, false, REJECT_INVALID, "bad-txns-vout-empty");
        if (txout.nValue < 0)
            return state.DoS(100, false, REJECT_INVALID, "bad-txns-vout-negative");
        if (txout.nValue > MAX_MONEY)
            return state.DoS(100, false, REJECT_INVALID, "bad-txns-vout-toolarge");
        nValueOut += txout.nValue;
        if (!MoneyRange(nValueOut))
            return state.DoS(100, false, REJECT_INVALID, "bad-txns-txouttotal-toolarge");

        /////////////////////////////////////////////////////////// // qtuma
        if (txout.scriptPubKey.HasOpCall() || txout.scriptPubKey.HasOpCreate()) {
            std::vector<valtype> vSolutions;
            txnouttype whichType;
            if (!Solver(txout.scriptPubKey, whichType, vSolutions, true)) {
                return state.DoS(100, false, REJECT_INVALID, "bad-txns-contract-nonstandard");
            }
        }
        ///////////////////////////////////////////////////////////
    }

    // Check for duplicate inputs - note that this check is slow so we skip it in CheckBlock
    if (fCheckDuplicateInputs) {
        std::set<COutPoint> vInOutPoints;
        for (const auto& txin : tx.vin)
        {
            if (!vInOutPoints.insert(txin.prevout).second)
                return state.DoS(100, false, REJECT_INVALID, "bad-txns-inputs-duplicate");
        }
    }

    if (tx.IsCoinBase())
    {
        if (tx.vin[0].scriptSig.size() < 2 || tx.vin[0].scriptSig.size() > 100)
            return state.DoS(100, false, REJECT_INVALID, "bad-cb-length");
    }
    else
    {
        for (const auto& txin : tx.vin)
            if (txin.prevout.IsNull())
                return state.DoS(10, false, REJECT_INVALID, "bad-txns-prevout-null");
    }

    return true;
}

void LimitMempoolSize(CTxMemPool& pool, size_t limit, unsigned long age) {
    int expired = pool.Expire(GetTime() - age);
    if (expired != 0)
        LogPrint("mempool", "Expired %i transactions from the memory pool\n", expired);

    std::vector<uint256> vNoSpendsRemaining;
    pool.TrimToSize(limit, &vNoSpendsRemaining);
    BOOST_FOREACH(const uint256& removed, vNoSpendsRemaining)
        pcoinsTip->Uncache(removed);
}

/** Convert CValidationState to a human-readable message for logging */
std::string FormatStateMessage(const CValidationState &state)
{
    return strprintf("%s%s (code %i)",
        state.GetRejectReason(),
        state.GetDebugMessage().empty() ? "" : ", "+state.GetDebugMessage(),
        state.GetRejectCode());
}

static bool IsCurrentForFeeEstimation()
{
    AssertLockHeld(cs_main);
    if (IsInitialBlockDownload())
        return false;
    if (chainActive.Tip()->GetBlockTime() < (GetTime() - MAX_FEE_ESTIMATION_TIP_AGE))
        return false;
    if (chainActive.Height() < pindexBestHeader->nHeight - 1)
        return false;
    return true;
}

bool AcceptToMemoryPoolWorker(CTxMemPool& pool, CValidationState& state, const CTransactionRef& ptx, bool fLimitFree,
                              bool* pfMissingInputs, int64_t nAcceptTime, std::list<CTransactionRef>* plTxnReplaced,
                              bool fOverrideMempoolLimit, const CAmount& nAbsurdFee, std::vector<uint256>& vHashTxnToUncache)
{
    const CTransaction& tx = *ptx;
    const uint256 hash = tx.GetHash();
    AssertLockHeld(cs_main);
    if (pfMissingInputs)
        *pfMissingInputs = false;

    if (!CheckTransaction(tx, state))
        return false; // state filled in by CheckTransaction

    // Coinbase is only valid in a block, not as a loose transaction
    if (tx.IsCoinBase())
        return state.DoS(100, false, REJECT_INVALID, "coinbase");

    // ppcoin: coinstake is also only valid in a block, not as a loose transaction
    if (tx.IsCoinStake())
        return state.DoS(100, false, REJECT_INVALID, "coinstake");

    // Reject transactions with witness before segregated witness activates (override with -prematurewitness)
    bool witnessEnabled = IsWitnessEnabled(chainActive.Tip(), Params().GetConsensus());
    if (!GetBoolArg("-prematurewitness",false) && tx.HasWitness() && !witnessEnabled) {
        return state.DoS(0, false, REJECT_NONSTANDARD, "no-witness-yet", true);
    }

    // Rather not work on nonstandard transactions (unless -testnet/-regtest)
    std::string reason;
    if (fRequireStandard && !IsStandardTx(tx, reason, witnessEnabled))
        return state.DoS(0, false, REJECT_NONSTANDARD, reason);

    // Only accept nLockTime-using transactions that can be mined in the next
    // block; we don't want our mempool filled up with transactions that can't
    // be mined yet.
    if (!CheckFinalTx(tx, STANDARD_LOCKTIME_VERIFY_FLAGS))
        return state.DoS(0, false, REJECT_NONSTANDARD, "non-final");

    // is it already in the memory pool?
    if (pool.exists(hash))
        return state.Invalid(false, REJECT_ALREADY_KNOWN, "txn-already-in-mempool");

    // Check for conflicts with in-memory transactions
    std::set<uint256> setConflicts;
    {
    LOCK(pool.cs); // protect pool.mapNextTx
    BOOST_FOREACH(const CTxIn &txin, tx.vin)
    {
        auto itConflicting = pool.mapNextTx.find(txin.prevout);
        if (itConflicting != pool.mapNextTx.end())
        {
            const CTransaction *ptxConflicting = itConflicting->second;
            if (!setConflicts.count(ptxConflicting->GetHash()))
            {
                // Allow opt-out of transaction replacement by setting
                // nSequence >= maxint-1 on all inputs.
                //
                // maxint-1 is picked to still allow use of nLockTime by
                // non-replaceable transactions. All inputs rather than just one
                // is for the sake of multi-party protocols, where we don't
                // want a single party to be able to disable replacement.
                //
                // The opt-out ignores descendants as anyone relying on
                // first-seen mempool behavior should be checking all
                // unconfirmed ancestors anyway; doing otherwise is hopelessly
                // insecure.
                bool fReplacementOptOut = true;
                if (fEnableReplacement)
                {
                    BOOST_FOREACH(const CTxIn &_txin, ptxConflicting->vin)
                    {
                        if (_txin.nSequence < std::numeric_limits<unsigned int>::max()-1)
                        {
                            fReplacementOptOut = false;
                            break;
                        }
                    }
                }
                if (fReplacementOptOut)
                    return state.Invalid(false, REJECT_CONFLICT, "txn-mempool-conflict");

                setConflicts.insert(ptxConflicting->GetHash());
            }
        }
    }
    }

    {
        CCoinsView dummy;
        CCoinsViewCache view(&dummy);

        CAmount nValueIn = 0;
        LockPoints lp;
        {
        LOCK(pool.cs);
        CCoinsViewMemPool viewMemPool(pcoinsTip, pool);
        view.SetBackend(viewMemPool);

        // do we already have it?
        bool fHadTxInCache = pcoinsTip->HaveCoinsInCache(hash);
        if (view.HaveCoins(hash)) {
            if (!fHadTxInCache)
                vHashTxnToUncache.push_back(hash);
            return state.Invalid(false, REJECT_ALREADY_KNOWN, "txn-already-known");
        }

        // do all inputs exist?
        // Note that this does not check for the presence of actual outputs (see the next check for that),
        // and only helps with filling in pfMissingInputs (to determine missing vs spent).
        BOOST_FOREACH(const CTxIn txin, tx.vin) {
            if (!pcoinsTip->HaveCoinsInCache(txin.prevout.hash))
                vHashTxnToUncache.push_back(txin.prevout.hash);
            if (!view.HaveCoins(txin.prevout.hash)) {
                if (pfMissingInputs)
                    *pfMissingInputs = true;
                return false; // fMissingInputs and !state.IsInvalid() is used to detect this condition, don't set state.Invalid()
            }
        }

        // are the actual inputs available?
        if (!view.HaveInputs(tx))
            return state.Invalid(false, REJECT_DUPLICATE, "bad-txns-inputs-spent");

        // Bring the best block into scope
        view.GetBestBlock();

        nValueIn = view.GetValueIn(tx);

        // we have all inputs cached now, so switch back to dummy, so we don't need to keep lock on mempool
        view.SetBackend(dummy);

        // Only accept BIP68 sequence locked transactions that can be mined in the next
        // block; we don't want our mempool filled up with transactions that can't
        // be mined yet.
        // Must keep pool.cs for this unless we change CheckSequenceLocks to take a
        // CoinsViewCache instead of create its own
        if (!CheckSequenceLocks(tx, STANDARD_LOCKTIME_VERIFY_FLAGS, &lp))
            return state.DoS(0, false, REJECT_NONSTANDARD, "non-BIP68-final");
        }

        // Check for non-standard pay-to-script-hash in inputs
        if (fRequireStandard && !AreInputsStandard(tx, view))
            return state.Invalid(false, REJECT_NONSTANDARD, "bad-txns-nonstandard-inputs");

        // Check for non-standard witness in P2WSH
        if (tx.HasWitness() && fRequireStandard && !IsWitnessStandard(tx, view))
            return state.DoS(0, false, REJECT_NONSTANDARD, "bad-witness-nonstandard", true);

        int64_t nSigOpsCost = GetTransactionSigOpCost(tx, view, STANDARD_SCRIPT_VERIFY_FLAGS);

        CAmount nValueOut = tx.GetValueOut();
        CAmount nFees = nValueIn-nValueOut;
        dev::u256 txMinGasPrice = 0;

        //////////////////////////////////////////////////////////// // qtum
        if(tx.HasCreateOrCall()){

            if(!CheckSenderScript(view, tx)){
                return state.DoS(1, false, REJECT_INVALID, "bad-txns-invalid-sender-script");
            }

            QtumDGP qtumDGP(globalState.get(), fGettingValuesDGP);
            uint64_t minGasPrice = qtumDGP.getMinGasPrice(chainActive.Tip()->nHeight + 1);
            uint64_t blockGasLimit = qtumDGP.getBlockGasLimit(chainActive.Tip()->nHeight + 1);
            size_t count = 0;
            for(const CTxOut& o : tx.vout)
                count += o.scriptPubKey.HasOpCreate() || o.scriptPubKey.HasOpCall() ? 1 : 0;
            CAmount sumGas = 0;
            QtumTxConverter converter(tx, NULL);
            ExtractQtumTX resultConverter;
            if(!converter.extractionQtumTransactions(resultConverter)){
                return state.DoS(100, error("AcceptToMempool(): Contract transaction of the wrong format"), REJECT_INVALID, "bad-tx-bad-contract-format");
            }
            std::vector<QtumTransaction> qtumTransactions = resultConverter.first;
            std::vector<EthTransactionParams> qtumETP = resultConverter.second;

            dev::u256 gasAllTxs = dev::u256(0);
            for(QtumTransaction qtumTransaction : qtumTransactions){
                sumGas += CAmount(qtumTransaction.gas() * qtumTransaction.gasPrice());

                if(txMinGasPrice != 0) {
                    txMinGasPrice = std::min(txMinGasPrice, qtumTransaction.gasPrice());
                } else {
                    txMinGasPrice = qtumTransaction.gasPrice();
                }
                VersionVM v = qtumTransaction.getVersion();
                if(v.format!=0)
                    return state.DoS(100, error("AcceptToMempool(): Contract execution uses unknown version format"), REJECT_INVALID, "bad-tx-version-format");
                if(v.rootVM != 1)
                    return state.DoS(100, error("AcceptToMempool(): Contract execution uses unknown root VM"), REJECT_INVALID, "bad-tx-version-rootvm");
                if(v.vmVersion != 0)
                    return state.DoS(100, error("AcceptToMempool(): Contract execution uses unknown VM version"), REJECT_INVALID, "bad-tx-version-vmversion");
                if(v.flagOptions != 0)
                    return state.DoS(100, error("AcceptToMempool(): Contract execution uses unknown flag options"), REJECT_INVALID, "bad-tx-version-flags");

                //check gas limit is not less than minimum gas limit (unless it is a no-exec tx)
                if(qtumTransaction.gas() < MINIMUM_GAS_LIMIT && v.rootVM != 0)
                    return state.DoS(100, error("AcceptToMempool(): Contract execution has lower gas limit than allowed"), REJECT_INVALID, "bad-tx-too-little-gas");

                if(qtumTransaction.gas() > UINT32_MAX)
                    return state.DoS(100, error("AcceptToMempool(): Contract execution can not specify greater gas limit than can fit in 32-bits"), REJECT_INVALID, "bad-tx-too-much-gas");

                gasAllTxs += qtumTransaction.gas();
                if(gasAllTxs > dev::u256(blockGasLimit))
                    return state.DoS(1, false, REJECT_INVALID, "bad-txns-gas-exceeds-blockgaslimit");

                //don't allow less than DGP set minimum gas price to prevent MPoS greedy mining/spammers
                if(v.rootVM!=0 && (uint64_t)qtumTransaction.gasPrice() < minGasPrice)
                    return state.DoS(100, error("AcceptToMempool(): Contract execution has lower gas price than allowed"), REJECT_INVALID, "bad-tx-low-gas-price");
            }

            if(!CheckMinGasPrice(qtumETP, minGasPrice))
                return state.DoS(100, false, REJECT_INVALID, "bad-txns-small-gasprice");
            if(sumGas > nFees)
                return state.DoS(100, false, REJECT_INVALID, "bad-txns-fee-notenough");
            if(count > qtumTransactions.size())
                return state.DoS(100, false, REJECT_INVALID, "bad-txns-incorrect-format");
        }
        ////////////////////////////////////////////////////////////

        // nModifiedFees includes any fee deltas from PrioritiseTransaction
        CAmount nModifiedFees = nFees;
        double nPriorityDummy = 0;
        pool.ApplyDeltas(hash, nPriorityDummy, nModifiedFees);

        CAmount inChainInputValue;
        double dPriority = view.GetPriority(tx, chainActive.Height(), inChainInputValue);

        // Keep track of transactions that spend a coinbase, which we re-scan
        // during reorgs to ensure COINBASE_MATURITY is still met.
        bool fSpendsCoinbase = false;
        BOOST_FOREACH(const CTxIn &txin, tx.vin) {
            const CCoins *coins = view.AccessCoins(txin.prevout.hash);
            if ((coins->IsCoinBase() || coins->IsCoinStake())) {
                fSpendsCoinbase = true;
                break;
            }
            
            COutPoint prevout = txin.prevout;
            CMutableTransaction txPrev;
            std::shared_ptr<const CTransaction> ptx = mempool.get(prevout.hash);
            if(ptx)
            {
                txPrev = *ptx;
            }
            else
            {
                CDiskTxPos txindex;
                if (!ReadFromDisk(txPrev, txindex, *pblocktree, prevout))
                   return state.DoS(100, error("%s : previous transaction not found", __func__), REJECT_INVALID, "bad-txns-not-found");
            }

            if (txPrev.vout[prevout.n].IsEmpty())
                return state.DoS(1, error("%s : special marker is not spendable", __func__), REJECT_INVALID, "bad-txns-not-spendable");

        }

        CTxMemPoolEntry entry(ptx, nFees, nAcceptTime, dPriority, chainActive.Height(),
                              inChainInputValue, fSpendsCoinbase, nSigOpsCost, lp, CAmount(txMinGasPrice));
        unsigned int nSize = entry.GetTxSize();

        // Check that the transaction doesn't have an excessive number of
        // sigops, making it impossible to mine. Since the coinbase transaction
        // itself can contain sigops MAX_STANDARD_TX_SIGOPS is less than
        // MAX_BLOCK_SIGOPS; we still consider this an invalid rather than
        // merely non-standard transaction.
        if (nSigOpsCost > dgpMaxTxSigOps)
            return state.DoS(0, false, REJECT_NONSTANDARD, "bad-txns-too-many-sigops", false,
                strprintf("%d", nSigOpsCost));

        CAmount mempoolRejectFee = pool.GetMinFee(GetArg("-maxmempool", DEFAULT_MAX_MEMPOOL_SIZE) * 1000000).GetFee(nSize);
        if (mempoolRejectFee > 0 && nModifiedFees < mempoolRejectFee) {
            return state.DoS(0, false, REJECT_INSUFFICIENTFEE, "mempool min fee not met", false, strprintf("%d < %d", nFees, mempoolRejectFee));
        } else if (GetBoolArg("-relaypriority", DEFAULT_RELAYPRIORITY) && nModifiedFees < ::minRelayTxFee.GetFee(nSize) && !AllowFree(entry.GetPriority(chainActive.Height() + 1))) {
            // Require that free transactions have sufficient priority to be mined in the next block.
            return state.DoS(0, false, REJECT_INSUFFICIENTFEE, "insufficient priority");
        }

        // Continuously rate-limit free (really, very-low-fee) transactions
        // This mitigates 'penny-flooding' -- sending thousands of free transactions just to
        // be annoying or make others' transactions take longer to confirm.
        if (fLimitFree && nModifiedFees < ::minRelayTxFee.GetFee(nSize))
        {
            static CCriticalSection csFreeLimiter;
            static double dFreeCount;
            static int64_t nLastTime;
            int64_t nNow = GetTime();

            LOCK(csFreeLimiter);

            // Use an exponentially decaying ~10-minute window:
            dFreeCount *= pow(1.0 - 1.0/600.0, (double)(nNow - nLastTime));
            nLastTime = nNow;
            // -limitfreerelay unit is thousand-bytes-per-minute
            // At default rate it would take over a month to fill 1GB
            if (dFreeCount + nSize >= GetArg("-limitfreerelay", DEFAULT_LIMITFREERELAY) * 10 * 1000)
                return state.DoS(0, false, REJECT_INSUFFICIENTFEE, "rate limited free transaction");
            LogPrint("mempool", "Rate limit dFreeCount: %g => %g\n", dFreeCount, dFreeCount+nSize);
            dFreeCount += nSize;
        }

        if (!tx.HasCreateOrCall() && nAbsurdFee && nFees > nAbsurdFee)
            return state.Invalid(false,
                REJECT_HIGHFEE, "absurdly-high-fee",
                strprintf("%d > %d", nFees, nAbsurdFee));

        // Calculate in-mempool ancestors, up to a limit.
        CTxMemPool::setEntries setAncestors;
        size_t nLimitAncestors = GetArg("-limitancestorcount", DEFAULT_ANCESTOR_LIMIT);
        size_t nLimitAncestorSize = GetArg("-limitancestorsize", DEFAULT_ANCESTOR_SIZE_LIMIT)*1000;
        size_t nLimitDescendants = GetArg("-limitdescendantcount", DEFAULT_DESCENDANT_LIMIT);
        size_t nLimitDescendantSize = GetArg("-limitdescendantsize", DEFAULT_DESCENDANT_SIZE_LIMIT)*1000;
        std::string errString;
        if (!pool.CalculateMemPoolAncestors(entry, setAncestors, nLimitAncestors, nLimitAncestorSize, nLimitDescendants, nLimitDescendantSize, errString)) {
            return state.DoS(0, false, REJECT_NONSTANDARD, "too-long-mempool-chain", false, errString);
        }

        // A transaction that spends outputs that would be replaced by it is invalid. Now
        // that we have the set of all ancestors we can detect this
        // pathological case by making sure setConflicts and setAncestors don't
        // intersect.
        BOOST_FOREACH(CTxMemPool::txiter ancestorIt, setAncestors)
        {
            const uint256 &hashAncestor = ancestorIt->GetTx().GetHash();
            if (setConflicts.count(hashAncestor))
            {
                return state.DoS(10, false,
                                 REJECT_INVALID, "bad-txns-spends-conflicting-tx", false,
                                 strprintf("%s spends conflicting transaction %s",
                                           hash.ToString(),
                                           hashAncestor.ToString()));
            }
        }

        // Check if it's economically rational to mine this transaction rather
        // than the ones it replaces.
        CAmount nConflictingFees = 0;
        size_t nConflictingSize = 0;
        uint64_t nConflictingCount = 0;
        CTxMemPool::setEntries allConflicting;

        // If we don't hold the lock allConflicting might be incomplete; the
        // subsequent RemoveStaged() and addUnchecked() calls don't guarantee
        // mempool consistency for us.
        LOCK(pool.cs);
        const bool fReplacementTransaction = setConflicts.size();
        if (fReplacementTransaction)
        {
            CFeeRate newFeeRate(nModifiedFees, nSize);
            std::set<uint256> setConflictsParents;
            const int maxDescendantsToVisit = 100;
            CTxMemPool::setEntries setIterConflicting;
            BOOST_FOREACH(const uint256 &hashConflicting, setConflicts)
            {
                CTxMemPool::txiter mi = pool.mapTx.find(hashConflicting);
                if (mi == pool.mapTx.end())
                    continue;

                // Save these to avoid repeated lookups
                setIterConflicting.insert(mi);

                // Don't allow the replacement to reduce the feerate of the
                // mempool.
                //
                // We usually don't want to accept replacements with lower
                // feerates than what they replaced as that would lower the
                // feerate of the next block. Requiring that the feerate always
                // be increased is also an easy-to-reason about way to prevent
                // DoS attacks via replacements.
                //
                // The mining code doesn't (currently) take children into
                // account (CPFP) so we only consider the feerates of
                // transactions being directly replaced, not their indirect
                // descendants. While that does mean high feerate children are
                // ignored when deciding whether or not to replace, we do
                // require the replacement to pay more overall fees too,
                // mitigating most cases.
                CFeeRate oldFeeRate(mi->GetModifiedFee(), mi->GetTxSize());
                if (newFeeRate <= oldFeeRate)
                {
                    return state.DoS(0, false,
                            REJECT_INSUFFICIENTFEE, "insufficient fee", false,
                            strprintf("rejecting replacement %s; new feerate %s <= old feerate %s",
                                  hash.ToString(),
                                  newFeeRate.ToString(),
                                  oldFeeRate.ToString()));
                }

                BOOST_FOREACH(const CTxIn &txin, mi->GetTx().vin)
                {
                    setConflictsParents.insert(txin.prevout.hash);
                }

                nConflictingCount += mi->GetCountWithDescendants();
            }
            // This potentially overestimates the number of actual descendants
            // but we just want to be conservative to avoid doing too much
            // work.
            if (nConflictingCount <= maxDescendantsToVisit) {
                // If not too many to replace, then calculate the set of
                // transactions that would have to be evicted
                BOOST_FOREACH(CTxMemPool::txiter it, setIterConflicting) {
                    pool.CalculateDescendants(it, allConflicting);
                }
                BOOST_FOREACH(CTxMemPool::txiter it, allConflicting) {
                    nConflictingFees += it->GetModifiedFee();
                    nConflictingSize += it->GetTxSize();
                }
            } else {
                return state.DoS(0, false,
                        REJECT_NONSTANDARD, "too many potential replacements", false,
                        strprintf("rejecting replacement %s; too many potential replacements (%d > %d)\n",
                            hash.ToString(),
                            nConflictingCount,
                            maxDescendantsToVisit));
            }

            for (unsigned int j = 0; j < tx.vin.size(); j++)
            {
                // We don't want to accept replacements that require low
                // feerate junk to be mined first. Ideally we'd keep track of
                // the ancestor feerates and make the decision based on that,
                // but for now requiring all new inputs to be confirmed works.
                if (!setConflictsParents.count(tx.vin[j].prevout.hash))
                {
                    // Rather than check the UTXO set - potentially expensive -
                    // it's cheaper to just check if the new input refers to a
                    // tx that's in the mempool.
                    if (pool.mapTx.find(tx.vin[j].prevout.hash) != pool.mapTx.end())
                        return state.DoS(0, false,
                                         REJECT_NONSTANDARD, "replacement-adds-unconfirmed", false,
                                         strprintf("replacement %s adds unconfirmed input, idx %d",
                                                  hash.ToString(), j));
                }
            }

            // The replacement must pay greater fees than the transactions it
            // replaces - if we did the bandwidth used by those conflicting
            // transactions would not be paid for.
            if (nModifiedFees < nConflictingFees)
            {
                return state.DoS(0, false,
                                 REJECT_INSUFFICIENTFEE, "insufficient fee", false,
                                 strprintf("rejecting replacement %s, less fees than conflicting txs; %s < %s",
                                          hash.ToString(), FormatMoney(nModifiedFees), FormatMoney(nConflictingFees)));
            }

            // Finally in addition to paying more fees than the conflicts the
            // new transaction must pay for its own bandwidth.
            CAmount nDeltaFees = nModifiedFees - nConflictingFees;
            if (nDeltaFees < ::incrementalRelayFee.GetFee(nSize))
            {
                return state.DoS(0, false,
                        REJECT_INSUFFICIENTFEE, "insufficient fee", false,
                        strprintf("rejecting replacement %s, not enough additional fees to relay; %s < %s",
                              hash.ToString(),
                              FormatMoney(nDeltaFees),
                              FormatMoney(::incrementalRelayFee.GetFee(nSize))));
            }
        }

        unsigned int scriptVerifyFlags = STANDARD_SCRIPT_VERIFY_FLAGS;
        if (!Params().RequireStandard()) {
            scriptVerifyFlags = GetArg("-promiscuousmempoolflags", scriptVerifyFlags);
        }

        // Check against previous transactions
        // This is done last to help prevent CPU exhaustion denial-of-service attacks.
        PrecomputedTransactionData txdata(tx);
        if (!CheckInputs(tx, state, view, true, scriptVerifyFlags, true, txdata)) {
            // SCRIPT_VERIFY_CLEANSTACK requires SCRIPT_VERIFY_WITNESS, so we
            // need to turn both off, and compare against just turning off CLEANSTACK
            // to see if the failure is specifically due to witness validation.
            CValidationState stateDummy; // Want reported failures to be from first CheckInputs
            if (!tx.HasWitness() && CheckInputs(tx, stateDummy, view, true, scriptVerifyFlags & ~(SCRIPT_VERIFY_WITNESS | SCRIPT_VERIFY_CLEANSTACK), true, txdata) &&
                !CheckInputs(tx, stateDummy, view, true, scriptVerifyFlags & ~SCRIPT_VERIFY_CLEANSTACK, true, txdata)) {
                // Only the witness is missing, so the transaction itself may be fine.
                state.SetCorruptionPossible();
            }
            return false; // state filled in by CheckInputs
        }

        // Check again against just the consensus-critical mandatory script
        // verification flags, in case of bugs in the standard flags that cause
        // transactions to pass as valid when they're actually invalid. For
        // instance the STRICTENC flag was incorrectly allowing certain
        // CHECKSIG NOT scripts to pass, even though they were invalid.
        //
        // There is a similar check in CreateNewBlock() to prevent creating
        // invalid blocks, however allowing such transactions into the mempool
        // can be exploited as a DoS attack.
        if (!CheckInputs(tx, state, view, true, MANDATORY_SCRIPT_VERIFY_FLAGS, true, txdata))
        {
            return error("%s: BUG! PLEASE REPORT THIS! ConnectInputs failed against MANDATORY but not STANDARD flags %s, %s",
                __func__, hash.ToString(), FormatStateMessage(state));
        }

        // Remove conflicting transactions from the mempool
        BOOST_FOREACH(const CTxMemPool::txiter it, allConflicting)
        {
            LogPrint("mempool", "replacing tx %s with %s for %s QTUM additional fees, %d delta bytes\n",
                    it->GetTx().GetHash().ToString(),
                    hash.ToString(),
                    FormatMoney(nModifiedFees - nConflictingFees),
                    (int)nSize - (int)nConflictingSize);
            if (plTxnReplaced)
                plTxnReplaced->push_back(it->GetSharedTx());
        }
        pool.RemoveStaged(allConflicting, false, MemPoolRemovalReason::REPLACED);

        // This transaction should only count for fee estimation if it isn't a
        // BIP 125 replacement transaction (may not be widely supported), the
        // node is not behind, and the transaction is not dependent on any other
        // transactions in the mempool.
        bool validForFeeEstimation = !fReplacementTransaction && IsCurrentForFeeEstimation() && pool.HasNoInputsOf(tx);

        // Store transaction in memory
        pool.addUnchecked(hash, entry, setAncestors, validForFeeEstimation);

        // trim mempool and check if tx was trimmed
        if (!fOverrideMempoolLimit) {
            LimitMempoolSize(pool, GetArg("-maxmempool", DEFAULT_MAX_MEMPOOL_SIZE) * 1000000, GetArg("-mempoolexpiry", DEFAULT_MEMPOOL_EXPIRY) * 60 * 60);
            if (!pool.exists(hash))
                return state.DoS(0, false, REJECT_INSUFFICIENTFEE, "mempool full");
        }
    }

    GetMainSignals().SyncTransaction(tx, NULL, CMainSignals::SYNC_TRANSACTION_NOT_IN_BLOCK);

    return true;
}

bool AcceptToMemoryPoolWithTime(CTxMemPool& pool, CValidationState &state, const CTransactionRef &tx, bool fLimitFree,
                        bool* pfMissingInputs, int64_t nAcceptTime, std::list<CTransactionRef>* plTxnReplaced,
                        bool fOverrideMempoolLimit, const CAmount nAbsurdFee)
{
    std::vector<uint256> vHashTxToUncache;
    bool res = AcceptToMemoryPoolWorker(pool, state, tx, fLimitFree, pfMissingInputs, nAcceptTime, plTxnReplaced, fOverrideMempoolLimit, nAbsurdFee, vHashTxToUncache);
    if (!res) {
        BOOST_FOREACH(const uint256& hashTx, vHashTxToUncache)
            pcoinsTip->Uncache(hashTx);
    }
    // After we've (potentially) uncached entries, ensure our coins cache is still within its size limits
    CValidationState stateDummy;
    FlushStateToDisk(stateDummy, FLUSH_STATE_PERIODIC);
    return res;
}

bool IsConfirmedInNPrevBlocks(const CDiskTxPos& txindex, const CBlockIndex* pindexFrom, int nMaxDepth, int& nActualDepth)
{
    for (const CBlockIndex* pindex = pindexFrom; pindex && pindexFrom->nHeight - pindex->nHeight < nMaxDepth; pindex = pindex->pprev)
    {
        if (pindex->nDataPos == txindex.nPos && pindex->nFile == txindex.nFile)
        {
            nActualDepth = pindexFrom->nHeight - pindex->nHeight;
            return true;
        }
    }

    return false;
}

bool AcceptToMemoryPool(CTxMemPool& pool, CValidationState &state, const CTransactionRef &tx, bool fLimitFree,
                        bool* pfMissingInputs, std::list<CTransactionRef>* plTxnReplaced,
                        bool fOverrideMempoolLimit, const CAmount nAbsurdFee)
{
    return AcceptToMemoryPoolWithTime(pool, state, tx, fLimitFree, pfMissingInputs, GetTime(), plTxnReplaced, fOverrideMempoolLimit, nAbsurdFee);
}

/** Return transaction in txOut, and if it was found inside a block, its hash is placed in hashBlock */
bool GetTransaction(const uint256 &hash, CTransactionRef &txOut, const Consensus::Params& consensusParams, uint256 &hashBlock, bool fAllowSlow)
{
    CBlockIndex *pindexSlow = NULL;

    LOCK(cs_main);

    CTransactionRef ptx = mempool.get(hash);
    if (ptx)
    {
        txOut = ptx;
        return true;
    }

    if (fTxIndex) {
        CDiskTxPos postx;
        if (pblocktree->ReadTxIndex(hash, postx)) {
            CAutoFile file(OpenBlockFile(postx, true), SER_DISK, CLIENT_VERSION);
            if (file.IsNull())
                return error("%s: OpenBlockFile failed", __func__);
            CBlockHeader header;
            try {
                file >> header;
                fseek(file.Get(), postx.nTxOffset, SEEK_CUR);
                file >> txOut;
            } catch (const std::exception& e) {
                return error("%s: Deserialize or I/O error - %s", __func__, e.what());
            }
            hashBlock = header.GetHash();
            if (txOut->GetHash() != hash)
                return error("%s: txid mismatch", __func__);
            return true;
        }
    }

    if (fAllowSlow) { // use coin database to locate block that contains transaction, and scan it
        int nHeight = -1;
        {
            const CCoinsViewCache& view = *pcoinsTip;
            const CCoins* coins = view.AccessCoins(hash);
            if (coins)
                nHeight = coins->nHeight;
        }
        if (nHeight > 0)
            pindexSlow = chainActive[nHeight];
    }

    if (pindexSlow) {
        CBlock block;
        if (ReadBlockFromDisk(block, pindexSlow, consensusParams)) {
            for (const auto& tx : block.vtx) {
                if (tx->GetHash() == hash) {
                    txOut = tx;
                    hashBlock = pindexSlow->GetBlockHash();
                    return true;
                }
            }
        }
    }

    return false;
}

bool CheckHeaderPoW(const CBlockHeader& block, const Consensus::Params& consensusParams)
{
    // Check for proof of work block header
    return CheckProofOfWork(block.GetHash(), block.nBits, consensusParams);
}

bool CheckHeaderPoS(const CBlockHeader& block, const Consensus::Params& consensusParams)
{
    // Check for proof of stake block header
    // Get prev block index
    BlockMap::iterator mi = mapBlockIndex.find(block.hashPrevBlock);
    if (mi == mapBlockIndex.end())
        return false;

    // Check the kernel hash
    CBlockIndex* pindexPrev = (*mi).second;
    return CheckKernel(pindexPrev, block.nBits, block.StakeTime(), block.prevoutStake);
}

bool CheckHeaderProof(const CBlockHeader& block, const Consensus::Params& consensusParams){
    if(block.IsProofOfWork()){
        return CheckHeaderPoW(block, consensusParams);
    }
    if(block.IsProofOfStake()){
        return CheckHeaderPoS(block, consensusParams);
    }
    return false;
}

bool CheckIndexProof(const CBlockIndex& block, const Consensus::Params& consensusParams)
{
    // Get the hash of the proof
    // After validating the PoS block the computed hash proof is saved in the block index, which is used to check the index
    uint256 hashProof = block.IsProofOfWork() ? block.GetBlockHash() : block.hashProof;
    // Check for proof after the hash proof is computed
    if(block.IsProofOfStake()){
        //blocks are loaded out of order, so checking PoS kernels here is not practical
        return true; //CheckKernel(block.pprev, block.nBits, block.nTime, block.prevoutStake);
    }else{
        return CheckProofOfWork(hashProof, block.nBits, consensusParams, false);
    }
}


//////////////////////////////////////////////////////////////////////////////
//
// CBlock and CBlockIndex
//

bool WriteBlockToDisk(const CBlock& block, CDiskBlockPos& pos, const CMessageHeader::MessageStartChars& messageStart)
{
    // Open history file to append
    CAutoFile fileout(OpenBlockFile(pos), SER_DISK, CLIENT_VERSION);
    if (fileout.IsNull())
        return error("WriteBlockToDisk: OpenBlockFile failed");

    // Write index header
    unsigned int nSize = GetSerializeSize(fileout, block);
    fileout << FLATDATA(messageStart) << nSize;

    // Write block
    long fileOutPos = ftell(fileout.Get());
    if (fileOutPos < 0)
        return error("WriteBlockToDisk: ftell failed");
    pos.nPos = (unsigned int)fileOutPos;
    fileout << block;

    return true;
}

template <typename Block>
bool ReadBlockFromDisk(Block& block, const CDiskBlockPos& pos, const Consensus::Params& consensusParams)
{
    block.SetNull();

    // Open history file to read
    CAutoFile filein(OpenBlockFile(pos, true), SER_DISK, CLIENT_VERSION);
    if (filein.IsNull())
        return error("ReadBlockFromDisk: OpenBlockFile failed for %s", pos.ToString());

    // Read block
    try {
        filein >> block;
    }
    catch (const std::exception& e) {
        return error("%s: Deserialize or I/O error - %s at %s", __func__, e.what(), pos.ToString());
    }

    // Check the header
    if (!CheckHeaderProof(block, consensusParams))
        return error("ReadBlockFromDisk: Errors in block header at %s", pos.ToString());

    return true;
}

bool ReadBlockFromDisk(CBlock& block, const CBlockIndex* pindex, const Consensus::Params& consensusParams)
{
    if (!ReadBlockFromDisk(block, pindex->GetBlockPos(), consensusParams))
        return false;
    if (block.GetHash() != pindex->GetBlockHash())
        return error("ReadBlockFromDisk(CBlock&, CBlockIndex*): GetHash() doesn't match index for %s at %s",
                pindex->ToString(), pindex->GetBlockPos().ToString());
    return true;
}

bool ReadFromDisk(CBlockHeader& block, unsigned int nFile, unsigned int nBlockPos)
{
    return ReadBlockFromDisk(block, CDiskBlockPos(nFile, nBlockPos), Params().GetConsensus());
}

//This function for reading transaction can also be used to re-factorize GetTransaction.
bool ReadFromDisk(CMutableTransaction& tx, CDiskTxPos txindex)
{
    CAutoFile filein(OpenBlockFile(txindex, true), SER_DISK, CLIENT_VERSION);
    if (filein.IsNull())
        return error("CTransaction::ReadFromDisk() : OpenBlockFile failed");

    // Read transaction
    CBlockHeader header;
    try {
        filein >> header;
        fseek(filein.Get(), txindex.nTxOffset, SEEK_CUR);
        filein >> tx;
    }
    catch (const std::exception& e) {
        return error("%s: Deserialize or I/O error - %s", __func__, e.what());
    }

    return true;
}

bool ReadFromDisk(CMutableTransaction& tx, CDiskTxPos& txindex, CBlockTreeDB& txdb, COutPoint prevout)
{
    if (!txdb.ReadTxIndex(prevout.hash, txindex))
        return false;
    if (!ReadFromDisk(tx, txindex))
        return false;
    if (prevout.n >= tx.vout.size())
    {
        return false;
    }
    return true;
}

CAmount GetBlockSubsidy(int nHeight, const Consensus::Params& consensusParams)
{
    if(nHeight <= consensusParams.nLastPOWBlock)
        return 20000 * COIN;

    int halvings = (nHeight - consensusParams.nLastPOWBlock - 1) / consensusParams.nSubsidyHalvingInterval;
    // Force block reward to zero when right shift is undefined.
    if (halvings >= 7)
        return 0;

    CAmount nSubsidy = 4 * COIN;
    // Subsidy is cut in half every 985500 blocks which will occur approximately every 4 years.
    nSubsidy >>= halvings;
    return nSubsidy;
}

bool IsInitialBlockDownload()
{
    const CChainParams& chainParams = Params();

    // Once this function has returned false, it must remain false.
    static std::atomic<bool> latchToFalse{false};
    // Optimization: pre-test latch before taking the lock.
    if (latchToFalse.load(std::memory_order_relaxed))
        return false;

    LOCK(cs_main);
    if (latchToFalse.load(std::memory_order_relaxed))
        return false;
    if (fImporting || fReindex)
        return true;
    if (chainActive.Tip() == NULL)
        return true;
    if (chainActive.Tip()->nChainWork < UintToArith256(chainParams.GetConsensus().nMinimumChainWork))
        return true;
    if (chainActive.Tip()->GetBlockTime() < (GetTime() - nMaxTipAge))
        return true;
    latchToFalse.store(true, std::memory_order_relaxed);
    return false;
}

CBlockIndex *pindexBestForkTip = NULL, *pindexBestForkBase = NULL;

static void AlertNotify(const std::string& strMessage)
{
    uiInterface.NotifyAlertChanged();
    std::string strCmd = GetArg("-alertnotify", "");
    if (strCmd.empty()) return;

    // Alert text should be plain ascii coming from a trusted source, but to
    // be safe we first strip anything not in safeChars, then add single quotes around
    // the whole string before passing it to the shell:
    std::string singleQuote("'");
    std::string safeStatus = SanitizeString(strMessage);
    safeStatus = singleQuote+safeStatus+singleQuote;
    boost::replace_all(strCmd, "%s", safeStatus);

    boost::thread t(runCommand, strCmd); // thread runs free
}

void CheckForkWarningConditions()
{
    AssertLockHeld(cs_main);
    // Before we get past initial download, we cannot reliably alert about forks
    // (we assume we don't get stuck on a fork before finishing our initial sync)
    if (IsInitialBlockDownload())
        return;

    // If our best fork is no longer within 72 blocks (+/- 12 hours if no one mines it)
    // of our head, drop it
    if (pindexBestForkTip && chainActive.Height() - pindexBestForkTip->nHeight >= 72)
        pindexBestForkTip = NULL;

    if (pindexBestForkTip || (pindexBestInvalid && pindexBestInvalid->nChainWork > chainActive.Tip()->nChainWork + (GetBlockProof(*chainActive.Tip()) * 6)))
    {
        if (!GetfLargeWorkForkFound() && pindexBestForkBase)
        {
            std::string warning = std::string("'Warning: Large-work fork detected, forking after block ") +
                pindexBestForkBase->phashBlock->ToString() + std::string("'");
            AlertNotify(warning);
        }
        if (pindexBestForkTip && pindexBestForkBase)
        {
            LogPrintf("%s: Warning: Large valid fork found\n  forking the chain at height %d (%s)\n  lasting to height %d (%s).\nChain state database corruption likely.\n", __func__,
                   pindexBestForkBase->nHeight, pindexBestForkBase->phashBlock->ToString(),
                   pindexBestForkTip->nHeight, pindexBestForkTip->phashBlock->ToString());
            SetfLargeWorkForkFound(true);
        }
        else
        {
            LogPrintf("%s: Warning: Found invalid chain at least ~6 blocks longer than our best chain.\nChain state database corruption likely.\n", __func__);
            SetfLargeWorkInvalidChainFound(true);
        }
    }
    else
    {
        SetfLargeWorkForkFound(false);
        SetfLargeWorkInvalidChainFound(false);
    }
}

void CheckForkWarningConditionsOnNewFork(CBlockIndex* pindexNewForkTip)
{
    AssertLockHeld(cs_main);
    // If we are on a fork that is sufficiently large, set a warning flag
    CBlockIndex* pfork = pindexNewForkTip;
    CBlockIndex* plonger = chainActive.Tip();
    while (pfork && pfork != plonger)
    {
        while (plonger && plonger->nHeight > pfork->nHeight)
            plonger = plonger->pprev;
        if (pfork == plonger)
            break;
        pfork = pfork->pprev;
    }

    // We define a condition where we should warn the user about as a fork of at least 7 blocks
    // with a tip within 72 blocks (+/- 12 hours if no one mines it) of ours
    // We use 7 blocks rather arbitrarily as it represents just under 10% of sustained network
    // hash rate operating on the fork.
    // or a chain that is entirely longer than ours and invalid (note that this should be detected by both)
    // We define it this way because it allows us to only store the highest fork tip (+ base) which meets
    // the 7-block condition and from this always have the most-likely-to-cause-warning fork
    if (pfork && (!pindexBestForkTip || (pindexBestForkTip && pindexNewForkTip->nHeight > pindexBestForkTip->nHeight)) &&
            pindexNewForkTip->nChainWork - pfork->nChainWork > (GetBlockProof(*pfork) * 7) &&
            chainActive.Height() - pindexNewForkTip->nHeight < 72)
    {
        pindexBestForkTip = pindexNewForkTip;
        pindexBestForkBase = pfork;
    }

    CheckForkWarningConditions();
}

void static InvalidChainFound(CBlockIndex* pindexNew)
{
    if (!pindexBestInvalid || pindexNew->nChainWork > pindexBestInvalid->nChainWork)
        pindexBestInvalid = pindexNew;

    LogPrintf("%s: invalid block=%s  height=%d  log2_work=%.8g  date=%s\n", __func__,
      pindexNew->GetBlockHash().ToString(), pindexNew->nHeight,
      log(pindexNew->nChainWork.getdouble())/log(2.0), DateTimeStrFormat("%Y-%m-%d %H:%M:%S",
      pindexNew->GetBlockTime()));
    CBlockIndex *tip = chainActive.Tip();
    assert (tip);
    LogPrintf("%s:  current best=%s  height=%d  log2_work=%.8g  date=%s\n", __func__,
      tip->GetBlockHash().ToString(), chainActive.Height(), log(tip->nChainWork.getdouble())/log(2.0),
      DateTimeStrFormat("%Y-%m-%d %H:%M:%S", tip->GetBlockTime()));
    CheckForkWarningConditions();
}

void static InvalidBlockFound(CBlockIndex *pindex, const CValidationState &state) {
    if (!state.CorruptionPossible()) {
        pindex->nStatus |= BLOCK_FAILED_VALID;
        setDirtyBlockIndex.insert(pindex);
        setBlockIndexCandidates.erase(pindex);
        InvalidChainFound(pindex);
    }
}

void UpdateCoins(const CTransaction& tx, CCoinsViewCache& inputs, CTxUndo &txundo, int nHeight)
{
    // mark inputs spent
    if (!tx.IsCoinBase()) {
        txundo.vprevout.reserve(tx.vin.size());
        BOOST_FOREACH(const CTxIn &txin, tx.vin) {
            CCoinsModifier coins = inputs.ModifyCoins(txin.prevout.hash);
            unsigned nPos = txin.prevout.n;

            if (nPos >= coins->vout.size() || coins->vout[nPos].IsNull())
                assert(false);
            // mark an outpoint spent, and construct undo information
            txundo.vprevout.push_back(CTxInUndo(coins->vout[nPos]));
            coins->Spend(nPos);
            if (coins->vout.size() == 0) {
                CTxInUndo& undo = txundo.vprevout.back();
                undo.nHeight = coins->nHeight;
                undo.fCoinBase = coins->fCoinBase;
                undo.fCoinStake = coins->fCoinStake;
                undo.nVersion = coins->nVersion;
            }
        }
    }
    // add outputs
    inputs.ModifyNewCoins(tx.GetHash(), tx.IsCoinBase())->FromTx(tx, nHeight);
}

void UpdateCoins(const CTransaction& tx, CCoinsViewCache& inputs, int nHeight)
{
    CTxUndo txundo;
    UpdateCoins(tx, inputs, txundo, nHeight);
}

bool CScriptCheck::operator()() {
    const CScript &scriptSig = ptxTo->vin[nIn].scriptSig;
    const CScriptWitness *witness = &ptxTo->vin[nIn].scriptWitness;
    if (!VerifyScript(scriptSig, scriptPubKey, witness, nFlags, CachingTransactionSignatureChecker(ptxTo, nIn, amount, cacheStore, *txdata), &error)) {
        return false;
    }
    return true;
}

int GetSpendHeight(const CCoinsViewCache& inputs)
{
    LOCK(cs_main);
    CBlockIndex* pindexPrev = mapBlockIndex.find(inputs.GetBestBlock())->second;
    return pindexPrev->nHeight + 1;
}

namespace Consensus {
bool CheckTxInputs(const CTransaction& tx, CValidationState& state, const CCoinsViewCache& inputs, int nSpendHeight)
{
        // This doesn't trigger the DoS code on purpose; if it did, it would make it easier
        // for an attacker to attempt to split the network.
        if (!inputs.HaveInputs(tx))
            return state.Invalid(false, 0, "", "Inputs unavailable");

        CAmount nValueIn = 0;
        CAmount nFees = 0;
        for (unsigned int i = 0; i < tx.vin.size(); i++)
        {
            const COutPoint &prevout = tx.vin[i].prevout;
            const CCoins *coins = inputs.AccessCoins(prevout.hash);
            assert(coins);

            // If prev is coinbase, check that it's matured
            if (coins->IsCoinBase() || coins->IsCoinStake()) {
                if (nSpendHeight - coins->nHeight < COINBASE_MATURITY)
                    return state.Invalid(false,
                        REJECT_INVALID, "bad-txns-premature-spend-of-coinbase",
                        strprintf("tried to spend coinbase at depth %d", nSpendHeight - coins->nHeight));
            }

            // Check for negative or overflow input values
            nValueIn += coins->vout[prevout.n].nValue;
            if (!MoneyRange(coins->vout[prevout.n].nValue) || !MoneyRange(nValueIn))
                return state.DoS(100, false, REJECT_INVALID, "bad-txns-inputvalues-outofrange");

        }

        if (!tx.IsCoinStake())
        {
            if (nValueIn < tx.GetValueOut())
                return state.DoS(100, false, REJECT_INVALID, "bad-txns-in-belowout", false,
                    strprintf("value in (%s) < value out (%s)", FormatMoney(nValueIn), FormatMoney(tx.GetValueOut())));

            // Tally transaction fees
            CAmount nTxFee = nValueIn - tx.GetValueOut();
            if (nTxFee < 0)
                return state.DoS(100, false, REJECT_INVALID, "bad-txns-fee-negative");
            nFees += nTxFee;
            if (!MoneyRange(nFees))
                return state.DoS(100, false, REJECT_INVALID, "bad-txns-fee-outofrange");
        }

    return true;
}
}// namespace Consensus

bool CheckInputs(const CTransaction& tx, CValidationState &state, const CCoinsViewCache &inputs, bool fScriptChecks, unsigned int flags, bool cacheStore, PrecomputedTransactionData& txdata, std::vector<CScriptCheck> *pvChecks)
{
    if (!tx.IsCoinBase())
    {
        if (!Consensus::CheckTxInputs(tx, state, inputs, GetSpendHeight(inputs)))
            return false;

        if (pvChecks)
            pvChecks->reserve(tx.vin.size());

        // The first loop above does all the inexpensive checks.
        // Only if ALL inputs pass do we perform expensive ECDSA signature checks.
        // Helps prevent CPU exhaustion attacks.

        // Skip script verification when connecting blocks under the
        // assumedvalid block. Assuming the assumedvalid block is valid this
        // is safe because block merkle hashes are still computed and checked,
        // Of course, if an assumed valid block is invalid due to false scriptSigs
        // this optimization would allow an invalid chain to be accepted.
        if (fScriptChecks) {
            for (unsigned int i = 0; i < tx.vin.size(); i++) {
                const COutPoint &prevout = tx.vin[i].prevout;
                const CCoins* coins = inputs.AccessCoins(prevout.hash);
                assert(coins);

                // Verify signature
                CScriptCheck check(*coins, tx, i, flags, cacheStore, &txdata);
                if (pvChecks) {
                    pvChecks->push_back(CScriptCheck());
                    check.swap(pvChecks->back());
                } else if (!check()) {
                    if (flags & STANDARD_NOT_MANDATORY_VERIFY_FLAGS) {
                        // Check whether the failure was caused by a
                        // non-mandatory script verification check, such as
                        // non-standard DER encodings or non-null dummy
                        // arguments; if so, don't trigger DoS protection to
                        // avoid splitting the network between upgraded and
                        // non-upgraded nodes.
                        CScriptCheck check2(*coins, tx, i,
                                flags & ~STANDARD_NOT_MANDATORY_VERIFY_FLAGS, cacheStore, &txdata);
                        if (check2())
                            return state.Invalid(false, REJECT_NONSTANDARD, strprintf("non-mandatory-script-verify-flag (%s)", ScriptErrorString(check.GetScriptError())));
                    }
                    // Failures of other flags indicate a transaction that is
                    // invalid in new blocks, e.g. a invalid P2SH. We DoS ban
                    // such nodes as they are not following the protocol. That
                    // said during an upgrade careful thought should be taken
                    // as to the correct behavior - we may want to continue
                    // peering with non-upgraded nodes even after soft-fork
                    // super-majority signaling has occurred.
                    return state.DoS(100,false, REJECT_INVALID, strprintf("mandatory-script-verify-flag-failed (%s)", ScriptErrorString(check.GetScriptError())));
                }
            }
        }
    }

    return true;
}

namespace {

bool UndoWriteToDisk(const CBlockUndo& blockundo, CDiskBlockPos& pos, const uint256& hashBlock, const CMessageHeader::MessageStartChars& messageStart)
{
    // Open history file to append
    CAutoFile fileout(OpenUndoFile(pos), SER_DISK, CLIENT_VERSION);
    if (fileout.IsNull())
        return error("%s: OpenUndoFile failed", __func__);

    // Write index header
    unsigned int nSize = GetSerializeSize(fileout, blockundo);
    fileout << FLATDATA(messageStart) << nSize;

    // Write undo data
    long fileOutPos = ftell(fileout.Get());
    if (fileOutPos < 0)
        return error("%s: ftell failed", __func__);
    pos.nPos = (unsigned int)fileOutPos;
    fileout << blockundo;

    // calculate & write checksum
    CHashWriter hasher(SER_GETHASH, PROTOCOL_VERSION);
    hasher << hashBlock;
    hasher << blockundo;
    fileout << hasher.GetHash();

    return true;
}

bool UndoReadFromDisk(CBlockUndo& blockundo, const CDiskBlockPos& pos, const uint256& hashBlock)
{
    // Open history file to read
    CAutoFile filein(OpenUndoFile(pos, true), SER_DISK, CLIENT_VERSION);
    if (filein.IsNull())
        return error("%s: OpenUndoFile failed", __func__);

    // Read block
    uint256 hashChecksum;
    try {
        filein >> blockundo;
        filein >> hashChecksum;
    }
    catch (const std::exception& e) {
        return error("%s: Deserialize or I/O error - %s", __func__, e.what());
    }

    // Verify checksum
    CHashWriter hasher(SER_GETHASH, PROTOCOL_VERSION);
    hasher << hashBlock;
    hasher << blockundo;
    if (hashChecksum != hasher.GetHash())
        return error("%s: Checksum mismatch", __func__);

    return true;
}

/** Abort with a message */
bool AbortNode(const std::string& strMessage, const std::string& userMessage="")
{
    SetMiscWarning(strMessage);
    LogPrintf("*** %s\n", strMessage);
    uiInterface.ThreadSafeMessageBox(
        userMessage.empty() ? _("Error: A fatal internal error occurred, see debug.log for details") : userMessage,
        "", CClientUIInterface::MSG_ERROR);
    StartShutdown();
    return false;
}

bool AbortNode(CValidationState& state, const std::string& strMessage, const std::string& userMessage="")
{
    AbortNode(strMessage, userMessage);
    return state.Error(strMessage);
}

} // anon namespace

/**
 * Apply the undo operation of a CTxInUndo to the given chain state.
 * @param undo The undo object.
 * @param view The coins view to which to apply the changes.
 * @param out The out point that corresponds to the tx input.
 * @return True on success.
 */
bool ApplyTxInUndo(const CTxInUndo& undo, CCoinsViewCache& view, const COutPoint& out)
{
    bool fClean = true;

    CCoinsModifier coins = view.ModifyCoins(out.hash);
    if (undo.nHeight != 0) {
        // undo data contains height: this is the last output of the prevout tx being spent
        if (!coins->IsPruned())
            fClean = fClean && error("%s: undo data overwriting existing transaction", __func__);
        coins->Clear();
        coins->fCoinBase = undo.fCoinBase;
        coins->fCoinStake = undo.fCoinStake;
        coins->nHeight = undo.nHeight;
        coins->nVersion = undo.nVersion;
    } else {
        if (coins->IsPruned())
            fClean = fClean && error("%s: undo data adding output to missing transaction", __func__);
    }
    if (coins->IsAvailable(out.n))
        fClean = fClean && error("%s: undo data overwriting existing output", __func__);
    if (coins->vout.size() < out.n+1)
        coins->vout.resize(out.n+1);
    coins->vout[out.n] = undo.txout;

    return fClean;
}

bool DisconnectBlock(const CBlock& block, CValidationState& state, const CBlockIndex* pindex, CCoinsViewCache& view, bool* pfClean)
{
    assert(pindex->GetBlockHash() == view.GetBestBlock());

    if (pfClean)
        *pfClean = false;

    bool fClean = true;

    CBlockUndo blockUndo;
    CDiskBlockPos pos = pindex->GetUndoPos();
    if (pos.IsNull())
        return error("DisconnectBlock(): no undo data available");
    if (!UndoReadFromDisk(blockUndo, pos, pindex->pprev->GetBlockHash()))
        return error("DisconnectBlock(): failure reading undo data");

    if (blockUndo.vtxundo.size() + 1 != block.vtx.size())
        return error("DisconnectBlock(): block and undo data inconsistent");

    // undo transactions in reverse order
    for (int i = block.vtx.size() - 1; i >= 0; i--) {
        const CTransaction &tx = *(block.vtx[i]);
        uint256 hash = tx.GetHash();

        // Check that all outputs are available and match the outputs in the block itself
        // exactly.
        {
        CCoinsModifier outs = view.ModifyCoins(hash);
        outs->ClearUnspendable();

        CCoins outsBlock(tx, pindex->nHeight);
        // The CCoins serialization does not serialize negative numbers.
        // No network rules currently depend on the version here, so an inconsistency is harmless
        // but it must be corrected before txout nversion ever influences a network rule.
        if (outsBlock.nVersion < 0)
            outs->nVersion = outsBlock.nVersion;
        if (*outs != outsBlock)
            fClean = fClean && error("DisconnectBlock(): added transaction mismatch? database corrupted");

        // remove outputs
        outs->Clear();
        }

        // restore inputs
        if (i > 0) { // not coinbases
            const CTxUndo &txundo = blockUndo.vtxundo[i-1];
            if (txundo.vprevout.size() != tx.vin.size())
                return error("DisconnectBlock(): transaction and undo data inconsistent");
            for (unsigned int j = tx.vin.size(); j-- > 0;) {
                const COutPoint &out = tx.vin[j].prevout;
                const CTxInUndo &undo = txundo.vprevout[j];
                if (!ApplyTxInUndo(undo, view, out))
                    fClean = false;
            }
        }
    }

    // move best block pointer to prevout block
    view.SetBestBlock(pindex->pprev->GetBlockHash());

    globalState->setRoot(uintToh256(pindex->pprev->hashStateRoot)); // qtum
    globalState->setRootUTXO(uintToh256(pindex->pprev->hashUTXORoot)); // qtum

    if(pfClean == NULL){
        boost::filesystem::path stateDir = GetDataDir() / "stateQtum";
        StorageResults storageRes(stateDir.string());
        storageRes.deleteResults(block.vtx);
    }

    if (pfClean) {
        *pfClean = fClean;
        return true;
    }

    return fClean;
}

void static FlushBlockFile(bool fFinalize = false)
{
    LOCK(cs_LastBlockFile);

    CDiskBlockPos posOld(nLastBlockFile, 0);

    FILE *fileOld = OpenBlockFile(posOld);
    if (fileOld) {
        if (fFinalize)
            TruncateFile(fileOld, vinfoBlockFile[nLastBlockFile].nSize);
        FileCommit(fileOld);
        fclose(fileOld);
    }

    fileOld = OpenUndoFile(posOld);
    if (fileOld) {
        if (fFinalize)
            TruncateFile(fileOld, vinfoBlockFile[nLastBlockFile].nUndoSize);
        FileCommit(fileOld);
        fclose(fileOld);
    }
}

bool FindUndoPos(CValidationState &state, int nFile, CDiskBlockPos &pos, unsigned int nAddSize);

static CCheckQueue<CScriptCheck> scriptcheckqueue(128);

void ThreadScriptCheck() {
    RenameThread("bitcoin-scriptch");
    scriptcheckqueue.Thread();
}

// Protected by cs_main
VersionBitsCache versionbitscache;

int32_t ComputeBlockVersion(const CBlockIndex* pindexPrev, const Consensus::Params& params)
{
    LOCK(cs_main);
    int32_t nVersion = VERSIONBITS_TOP_BITS;

    for (int i = 0; i < (int)Consensus::MAX_VERSION_BITS_DEPLOYMENTS; i++) {
        ThresholdState state = VersionBitsState(pindexPrev, params, (Consensus::DeploymentPos)i, versionbitscache);
        if (state == THRESHOLD_LOCKED_IN || state == THRESHOLD_STARTED) {
            nVersion |= VersionBitsMask(params, (Consensus::DeploymentPos)i);
        }
    }

    return nVersion;
}

/**
 * Threshold condition checker that triggers when unknown versionbits are seen on the network.
 */
class WarningBitsConditionChecker : public AbstractThresholdConditionChecker
{
private:
    int bit;

public:
    WarningBitsConditionChecker(int bitIn) : bit(bitIn) {}

    int64_t BeginTime(const Consensus::Params& params) const { return 0; }
    int64_t EndTime(const Consensus::Params& params) const { return std::numeric_limits<int64_t>::max(); }
    int Period(const Consensus::Params& params) const { return params.nMinerConfirmationWindow; }
    int Threshold(const Consensus::Params& params) const { return params.nRuleChangeActivationThreshold; }

    bool Condition(const CBlockIndex* pindex, const Consensus::Params& params) const
    {
        return ((pindex->nVersion & VERSIONBITS_TOP_MASK) == VERSIONBITS_TOP_BITS) &&
               ((pindex->nVersion >> bit) & 1) != 0 &&
               ((ComputeBlockVersion(pindex->pprev, params) >> bit) & 1) == 0;
    }
};

// Protected by cs_main
static ThresholdConditionCache warningcache[VERSIONBITS_NUM_BITS];

static int64_t nTimeCheck = 0;
static int64_t nTimeForks = 0;
static int64_t nTimeVerify = 0;
static int64_t nTimeConnect = 0;
static int64_t nTimeIndex = 0;
static int64_t nTimeCallbacks = 0;
static int64_t nTimeTotal = 0;

/////////////////////////////////////////////////////////////////////// qtum
bool CheckSenderScript(const CCoinsViewCache& view, const CTransaction& tx){
    CScript script = view.AccessCoins(tx.vin[0].prevout.hash)->vout[tx.vin[0].prevout.n].scriptPubKey;
    if(!script.IsPayToPubkeyHash() && !script.IsPayToPubkey()){
        return false;
    }
    return true;
}

std::vector<ResultExecute> CallContract(const dev::Address& addrContract, std::vector<unsigned char> opcode, const dev::Address& sender, uint64_t gasLimit){
    CBlock block;
    CMutableTransaction tx;

    QtumDGP qtumDGP(globalState.get(), fGettingValuesDGP);
    uint64_t blockGasLimit = qtumDGP.getBlockGasLimit(chainActive.Tip()->nHeight + 1);

    if(gasLimit == 0){
        gasLimit = blockGasLimit - 1;
    }
    dev::Address senderAddress = sender == dev::Address() ? dev::Address("ffffffffffffffffffffffffffffffffffffffff") : sender;
    tx.vout.push_back(CTxOut(0, CScript() << OP_DUP << OP_HASH160 << senderAddress.asBytes() << OP_EQUALVERIFY << OP_CHECKSIG));
    block.vtx.push_back(MakeTransactionRef(CTransaction(tx)));
 
    QtumTransaction callTransaction(0, 1, dev::u256(gasLimit), addrContract, opcode, dev::u256(0));
    callTransaction.forceSender(senderAddress);
    callTransaction.setVersion(VersionVM::GetEVMDefault());

    
    ByteCodeExec exec(block, std::vector<QtumTransaction>(1, callTransaction), blockGasLimit);
    exec.performByteCode(dev::eth::Permanence::Reverted);
    return exec.getResult();
}

bool CheckMinGasPrice(std::vector<EthTransactionParams>& etps, const uint64_t& minGasPrice){
    for(EthTransactionParams& etp : etps){
        if(etp.gasPrice < dev::u256(minGasPrice))
            return false;
    }
    return true;
}

bool CheckReward(const CBlock& block, CValidationState& state, int nHeight, const Consensus::Params& consensusParams, CAmount nFees, CAmount gasRefunds, CAmount nActualStakeReward, const std::vector<CTxOut>& vouts)
{
    size_t offset = block.IsProofOfStake() ? 1 : 0;
    std::vector<CTxOut> vTempVouts=block.vtx[offset]->vout;
    std::vector<CTxOut>::iterator it;
    for(size_t i = 0; i < vouts.size(); i++){
        it=std::find(vTempVouts.begin(), vTempVouts.end(), vouts[i]);
        if(it==vTempVouts.end()){
            return state.DoS(100,error("CheckReward(): Gas refund missing"));
        }else{
            vTempVouts.erase(it);
        }
    }

    // Check block reward
    if (block.IsProofOfWork())
    {
        // Check proof-of-work reward
        CAmount blockReward = nFees + GetBlockSubsidy(nHeight, consensusParams);
        if (block.vtx[offset]->GetValueOut() > blockReward)
            return state.DoS(100,
                             error("CheckReward(): coinbase pays too much (actual=%d vs limit=%d)",
                                   block.vtx[offset]->GetValueOut(), blockReward),
                             REJECT_INVALID, "bad-cb-amount");
    }
    else
    {
        // Check proof-of-stake timestamp
        if (!CheckTransactionTimestamp(*block.vtx[offset], block.nTime, *pblocktree))
            return error("CheckReward() : %s transaction timestamp check failure", block.vtx[offset]->GetHash().ToString());

        // Check full reward
        CAmount blockReward = nFees + GetBlockSubsidy(nHeight, consensusParams);
        if (nActualStakeReward > blockReward)
            return state.DoS(100,
                             error("CheckReward(): coinstake pays too much (actual=%d vs limit=%d)",
                                   nActualStakeReward, blockReward),
                             REJECT_INVALID, "bad-cs-amount");

        // The first proof-of-stake blocks get full reward, the rest of them are split between recipients
        int rewardRecipients = 1;
        int nPrevHeight = nHeight -1;
        if(nPrevHeight >= consensusParams.nFirstMPoSBlock)
            rewardRecipients = consensusParams.nMPoSRewardRecipients;

        // Check reward recipients number
        if(rewardRecipients < 1)
            return error("CheckReward(): invalid reward recipients");

        //if only 1 then no MPoS logic required
        if(rewardRecipients == 1){
            return true;
        }
        if(blockReward < gasRefunds){
            return state.DoS(100, error("CheckReward(): Block Reward is less than total gas refunds"),
                             REJECT_INVALID, "bad-cs-gas-greater-than-reward");

        }
        CAmount splitReward = (blockReward - gasRefunds) / rewardRecipients;

        // Generate the list of script recipients including all of their parameters
        std::vector<CScript> mposScriptList;
        if(!GetMPoSOutputScripts(mposScriptList, nPrevHeight, consensusParams))
            return error("CheckReward(): cannot create the list of MPoS output scripts");

<<<<<<< HEAD
        for(size_t i = 0; i < mposScriptList.size(); i++){
            it=std::find(vTempVouts.begin(), vTempVouts.end(), CTxOut(splitReward,mposScriptList[i]));
            if(it==vTempVouts.end()){
                return state.DoS(100,
                        error("CheckReward(): An MPoS participant was not properly paid"),
                        REJECT_INVALID, "bad-cs-mpos-missing");
            }else{
                vTempVouts.erase(it);
=======
        // Check the list of script recipients
        for(size_t i = 0; i < (block.vtx[offset]->vout.size() - offset - nRefundVouts); i++)
        {
            //use offset+i because in PoS the first vout is empty
            std::vector<CScript>::iterator pos;
            pos=std::find(mposScriptList.begin(), mposScriptList.end(), block.vtx[offset]->vout[offset+i].scriptPubKey);
            if(pos != mposScriptList.end()){
                // if this vout does not provide at least splitReward, then it does not count as an MPoS output
                // This is to allow for the coinstake to send an arbritrary amount to any script including MPoS output scripts
                // But when this arbritrary amount is less than splitReward, then in order to be valid there needs to be another vout that
                // sends at least splitReward.
                // This also makes sure that if an MPoS scriptPubKey is duplicated (such as same address mines 2 blocks in a row)
                // that they can not be cheated out of their duplicate rewards
                if(block.vtx[offset]->vout[offset+i].nValue >= splitReward) {
                    // remove from list without moving all elements
                    // (this does not preserve order for mposScriptList, but order does not matter here)
                    if(mposScriptList.size() == 0) { //.back() on empty vector is undefined
                        return error("CheckReward(): Error modifying mposScriptList");
                    }
                    std::swap(*pos, mposScriptList.back());
                    mposScriptList.pop_back();
                }
            }
            if(mposScriptList.size() == 0){
                //list is empty, no need to iterate through any more transactions
                break;
>>>>>>> 5c6d7f5a
            }
        }

        vTempVouts.clear();
    }

    return true;
}

valtype GetSenderAddress(const CTransaction& tx, const CCoinsViewCache* coinsView, const std::vector<CTransactionRef>* blockTxs){
    CScript script;
    bool scriptFilled=false; //can't use script.empty() because an empty script is technically valid

    // First check the current (or in-progress) block for zero-confirmation change spending that won't yet be in txindex
    if(blockTxs){
        for(auto btx : *blockTxs){
            if(btx->GetHash() == tx.vin[0].prevout.hash){
                script = btx->vout[tx.vin[0].prevout.n].scriptPubKey;
                scriptFilled=true;
                break;
            }
        }
    }
    if(!scriptFilled && coinsView){
        script = coinsView->AccessCoins(tx.vin[0].prevout.hash)->vout[tx.vin[0].prevout.n].scriptPubKey;
        scriptFilled = true;
    }
    if(!scriptFilled)
    {
        CTransactionRef txPrevout;
        uint256 hashBlock;
        if(GetTransaction(tx.vin[0].prevout.hash, txPrevout, Params().GetConsensus(), hashBlock, true)){
            script = txPrevout->vout[tx.vin[0].prevout.n].scriptPubKey;
        } else {
            LogPrintf("Error fetching transaction details of tx %s. This will probably cause more errors", tx.vin[0].prevout.hash.ToString());
            return valtype();
        }
    }

	CTxDestination addressBit;
    txnouttype txType=TX_NONSTANDARD;
	if(ExtractDestination(script, addressBit, &txType)){
		if ((txType == TX_PUBKEY || txType == TX_PUBKEYHASH) &&
                addressBit.type() == typeid(CKeyID)){
			CKeyID senderAddress(boost::get<CKeyID>(addressBit));
			return valtype(senderAddress.begin(), senderAddress.end());
		}
	}
    //prevout is not a standard transaction format, so just return 0
    return valtype();
}

UniValue vmLogToJSON(const ResultExecute& execRes, const CTransaction& tx, const CBlock& block){
    UniValue result(UniValue::VOBJ);
    if(tx != CTransaction())
        result.push_back(Pair("txid", tx.GetHash().GetHex()));
    result.push_back(Pair("address", execRes.execRes.newAddress.hex()));
    if(block.GetHash() != CBlock().GetHash()){
        result.push_back(Pair("time", block.GetBlockTime()));
        result.push_back(Pair("blockhash", block.GetHash().GetHex()));
        result.push_back(Pair("blockheight", chainActive.Tip()->nHeight + 1));
    } else {
        result.push_back(Pair("time", GetAdjustedTime()));
        result.push_back(Pair("blockheight", chainActive.Tip()->nHeight));
    }
    UniValue logEntries(UniValue::VARR);
    dev::eth::LogEntries logs = execRes.txRec.log();
    for(dev::eth::LogEntry log : logs){
        UniValue logEntrie(UniValue::VOBJ);
        logEntrie.push_back(Pair("address", log.address.hex()));
        UniValue topics(UniValue::VARR);
        for(dev::h256 l : log.topics){
            UniValue topicPair(UniValue::VOBJ);
            topicPair.push_back(Pair("raw", l.hex()));
            topics.push_back(topicPair);
            //TODO add "pretty" field for human readable data
        }
        UniValue dataPair(UniValue::VOBJ);
        dataPair.push_back(Pair("raw", HexStr(log.data)));
        logEntrie.push_back(Pair("data", dataPair));
        logEntrie.push_back(Pair("topics", topics));
        logEntries.push_back(logEntrie);
    }
    result.push_back(Pair("entries", logEntries));
    return result;
}

void writeVMlog(const std::vector<ResultExecute>& res, const CTransaction& tx, const CBlock& block){
    boost::filesystem::path qtumDir = GetDataDir() / "vmExecLogs.json";
    std::stringstream ss;
    if(fIsVMlogFile){
        ss << ",";
    } else {
        std::ofstream file(qtumDir.string(), std::ios::out | std::ios::app);
        file << "{\"logs\":[]}";
        file.close();
    }

    for(size_t i = 0; i < res.size(); i++){
        ss << vmLogToJSON(res[i], tx, block).write();
        if(i != res.size() - 1){
            ss << ",";
        } else {
            ss << "]}";
        }
    }
    
    std::ofstream file(qtumDir.string(), std::ios::in | std::ios::out);
    file.seekp(-2, std::ios::end);
    file << ss.str();
    file.close();
    fIsVMlogFile = true;
}

bool ByteCodeExec::performByteCode(dev::eth::Permanence type){
    for(QtumTransaction& tx : txs){
        //validate VM version
        if(tx.getVersion().toRaw() != VersionVM::GetEVMDefault().toRaw()){
            return false;
        }
        dev::eth::EnvInfo envInfo(BuildEVMEnvironment());
        if(!tx.isCreation() && !globalState->addressInUse(tx.receiveAddress())){
            dev::eth::ExecutionResult execRes;
            execRes.excepted = dev::eth::TransactionException::Unknown;
            result.push_back(ResultExecute{execRes, dev::eth::TransactionReceipt(dev::h256(), dev::u256(), dev::eth::LogEntries()), CTransaction()});
            continue;
        }
        result.push_back(globalState->execute(envInfo, *globalSealEngine.get(), tx, type, OnOpFunc()));
    }
    globalState->db().commit();
    globalState->dbUtxo().commit();
    globalSealEngine.get()->deleteAddresses.clear();
    return true;
}

bool ByteCodeExec::processingResults(ByteCodeExecResult& resultBCE){
    for(size_t i = 0; i < result.size(); i++){
        uint64_t gasUsed = (uint64_t) result[i].execRes.gasUsed;
        if(result[i].execRes.excepted != dev::eth::TransactionException::None){
            if(txs[i].value() > 0){
                CMutableTransaction tx;
                tx.vin.push_back(CTxIn(h256Touint(txs[i].getHashWith()), txs[i].getNVout(), CScript() << OP_SPEND));
                CScript script(CScript() << OP_DUP << OP_HASH160 << txs[i].sender().asBytes() << OP_EQUALVERIFY << OP_CHECKSIG);
                tx.vout.push_back(CTxOut(CAmount(txs[i].value()), script));
                resultBCE.valueTransfers.push_back(CTransaction(tx));
            }
            resultBCE.usedGas += gasUsed;
        } else {
            if(txs[i].gas() > UINT64_MAX ||
                    result[i].execRes.gasUsed > UINT64_MAX ||
                    txs[i].gasPrice() > UINT64_MAX){
                return false;
            }
            uint64_t gas = (uint64_t) txs[i].gas();
            uint64_t gasPrice = (uint64_t) txs[i].gasPrice();

            resultBCE.usedGas += gasUsed;
            int64_t amount = (gas - gasUsed) * gasPrice;
            if(amount < 0){
                return false;
            }
            if(amount > 0){
                CScript script(CScript() << OP_DUP << OP_HASH160 << txs[i].sender().asBytes() << OP_EQUALVERIFY << OP_CHECKSIG);
                resultBCE.refundOutputs.push_back(CTxOut(amount, script));
                resultBCE.refundSender += amount;
            }
        }
        if(result[i].tx != CTransaction()){
            resultBCE.valueTransfers.push_back(result[i].tx);
        }
    }
    return true;
}

dev::eth::EnvInfo ByteCodeExec::BuildEVMEnvironment(){
    dev::eth::EnvInfo env;
    CBlockIndex* tip = chainActive.Tip();
    env.setNumber(dev::u256(tip->nHeight + 1));
    env.setTimestamp(dev::u256(block.nTime));
    env.setDifficulty(dev::u256(block.nBits));

    dev::eth::LastHashes lh;
    lh.resize(256);
    lh[0] = dev::u256(0);
    for(int i=1;i<256;i++){
        if(!tip)
            break;
        lh[i]= uintToh256(*tip->phashBlock);
        tip = tip->pprev;
    }
    env.setLastHashes(std::move(lh));
    env.setGasLimit(blockGasLimit);
    env.setAuthor(EthAddrFromScript(block.vtx.at(0)->vout.at(0).scriptPubKey));
    return env;
}

dev::Address ByteCodeExec::EthAddrFromScript(const CScript& scriptIn){
    CTxDestination resDest;
    if(!ExtractDestination(scriptIn, resDest)){
        return dev::Address();
    }
    CKeyID resPH(boost::get<CKeyID>(resDest));

    std::vector<unsigned char> addr(resPH.begin(), resPH.end());

    return dev::Address(addr);
}

bool QtumTxConverter::extractionQtumTransactions(ExtractQtumTX& qtumtx){
    std::vector<QtumTransaction> resultTX;
    std::vector<EthTransactionParams> resultETP;
    for(size_t i = 0; i < txBit.vout.size(); i++){
        if(txBit.vout[i].scriptPubKey.HasOpCreate() || txBit.vout[i].scriptPubKey.HasOpCall()){
            if(receiveStack(txBit.vout[i].scriptPubKey)){
                EthTransactionParams params;
                if(parseEthTXParams(params)){
                    resultTX.push_back(createEthTX(params, i));
                    resultETP.push_back(params);
                }else{
                    return false;
                }
            }else{
                return false;
            }
        }
    }
    qtumtx = std::make_pair(resultTX, resultETP);
    return true;
}

bool QtumTxConverter::receiveStack(const CScript& scriptPubKey){
    EvalScript(stack, scriptPubKey, SCRIPT_EXEC_BYTE_CODE, BaseSignatureChecker(), SIGVERSION_BASE, nullptr);
    if (stack.empty())
        return false;

    CScript scriptRest(stack.back().begin(), stack.back().end());
    stack.pop_back();

    opcode = (opcodetype)(*scriptRest.begin());
    if((opcode == OP_CREATE && stack.size() < 4) || (opcode == OP_CALL && stack.size() < 5)){
        stack.clear();
        return false;
    }

    return true;
}

bool QtumTxConverter::parseEthTXParams(EthTransactionParams& params){
    try{
        dev::Address receiveAddress;
        valtype vecAddr;
        if (opcode == OP_CALL)
        {
            vecAddr = stack.back();
            stack.pop_back();
            receiveAddress = dev::Address(vecAddr);
        }
        if(stack.size() < 4)
            return false;

        if(stack.back().size() < 1){
            return false;
        }
        valtype code(stack.back());
        stack.pop_back();
        uint64_t gasPrice = CScriptNum::vch_to_uint64(stack.back());
        stack.pop_back();
        uint64_t gasLimit = CScriptNum::vch_to_uint64(stack.back());
        stack.pop_back();
        if(gasPrice > INT64_MAX || gasLimit > INT64_MAX){
            return false;
        }
        //we track this as CAmount in some places, which is an int64_t, so constrain to INT64_MAX
        if(gasPrice !=0 && gasLimit > INT64_MAX / gasPrice){
            //overflows past 64bits, reject this tx
            return false;
        }
        if(stack.back().size() > 4){
            return false;
        }
        VersionVM version = VersionVM::fromRaw((uint32_t)CScriptNum::vch_to_uint64(stack.back()));
        stack.pop_back();
        params.version = version;
        params.gasPrice = dev::u256(gasPrice);
        params.receiveAddress = receiveAddress;
        params.code = code;
        params.gasLimit = dev::u256(gasLimit);
        return true;
    }
    catch(const scriptnum_error& err){
        LogPrintf("Incorrect parameters to VM.");
        return false;
    }
}

QtumTransaction QtumTxConverter::createEthTX(const EthTransactionParams& etp, uint32_t nOut){
    QtumTransaction txEth;
    if (etp.receiveAddress == dev::Address() && opcode != OP_CALL){
        txEth = QtumTransaction(txBit.vout[nOut].nValue, etp.gasPrice, etp.gasLimit, etp.code, dev::u256(0));
    }
    else{
        txEth = QtumTransaction(txBit.vout[nOut].nValue, etp.gasPrice, etp.gasLimit, etp.receiveAddress, etp.code, dev::u256(0));
    }
    dev::Address sender(GetSenderAddress(txBit, view, blockTransactions));
    txEth.forceSender(sender);
    txEth.setHashWith(uintToh256(txBit.GetHash()));
    txEth.setNVout(nOut);
    txEth.setVersion(etp.version);

    return txEth;
}
///////////////////////////////////////////////////////////////////////

bool ConnectBlock(const CBlock& block, CValidationState& state, CBlockIndex* pindex,
                  CCoinsViewCache& view, const CChainParams& chainparams, bool fJustCheck)
{
    AssertLockHeld(cs_main);

    int64_t nTimeStart = GetTimeMicros();

    ///////////////////////////////////////////////// // qtum
    QtumDGP qtumDGP(globalState.get(), fGettingValuesDGP);
    globalSealEngine->setQtumSchedule(qtumDGP.getGasSchedule(pindex->nHeight + 1));
    uint32_t sizeBlockDGP = qtumDGP.getBlockSize(pindex->nHeight + 1);
    uint64_t minGasPrice = qtumDGP.getMinGasPrice(pindex->nHeight + 1);
    uint64_t blockGasLimit = qtumDGP.getBlockGasLimit(pindex->nHeight + 1);
    dgpMaxBlockSize = sizeBlockDGP ? sizeBlockDGP : dgpMaxBlockSize;
    updateBlockSizeParams(dgpMaxBlockSize);
    CBlock checkBlock(block.GetBlockHeader());
    std::vector<CTxOut> checkVouts;

    boost::filesystem::path stateDir = GetDataDir() / "stateQtum";
    StorageResults storageRes(stateDir.string());
    uint64_t countCumulativeGasUsed = 0;
    /////////////////////////////////////////////////

    // Move this check from CheckBlock to ConnectBlock as it depends on DGP values
    if (block.vtx.empty() || block.vtx.size() > dgpMaxBlockSize || ::GetSerializeSize(block, SER_NETWORK, PROTOCOL_VERSION | SERIALIZE_TRANSACTION_NO_WITNESS) > dgpMaxBlockSize) // qtum
        return state.DoS(100, false, REJECT_INVALID, "bad-blk-length", false, "size limits failed");

    // Move this check from ContextualCheckBlock to ConnectBlock as it depends on DGP values
    if (GetBlockWeight(block) > dgpMaxBlockWeight) {
        return state.DoS(100, false, REJECT_INVALID, "bad-blk-weight", false, strprintf("%s : weight limit failed", __func__));
    }

    // Check it again in case a previous version let a bad block in
    if (!CheckBlock(block, state, chainparams.GetConsensus(), !fJustCheck, !fJustCheck))
        return error("%s: Consensus::CheckBlock: %s", __func__, FormatStateMessage(state));

    // verify that the view's current state corresponds to the previous block
    uint256 hashPrevBlock = pindex->pprev == NULL ? uint256() : pindex->pprev->GetBlockHash();
    assert(hashPrevBlock == view.GetBestBlock());

    // Special case for the genesis block, skipping connection of its transactions
    // (its coinbase is unspendable)
    if (block.GetHash() == chainparams.GetConsensus().hashGenesisBlock) {
        if (!fJustCheck)
            view.SetBestBlock(pindex->GetBlockHash());
        return true;
    }

    bool fScriptChecks = true;
    if (!hashAssumeValid.IsNull()) {
        // We've been configured with the hash of a block which has been externally verified to have a valid history.
        // A suitable default value is included with the software and updated from time to time.  Because validity
        //  relative to a piece of software is an objective fact these defaults can be easily reviewed.
        // This setting doesn't force the selection of any particular chain but makes validating some faster by
        //  effectively caching the result of part of the verification.
        BlockMap::const_iterator  it = mapBlockIndex.find(hashAssumeValid);
        if (it != mapBlockIndex.end()) {
            if (it->second->GetAncestor(pindex->nHeight) == pindex &&
                pindexBestHeader->GetAncestor(pindex->nHeight) == pindex &&
                pindexBestHeader->nChainWork >= UintToArith256(chainparams.GetConsensus().nMinimumChainWork)) {
                // This block is a member of the assumed verified chain and an ancestor of the best header.
                // The equivalent time check discourages hashpower from extorting the network via DOS attack
                //  into accepting an invalid block through telling users they must manually set assumevalid.
                //  Requiring a software change or burying the invalid block, regardless of the setting, makes
                //  it hard to hide the implication of the demand.  This also avoids having release candidates
                //  that are hardly doing any signature verification at all in testing without having to
                //  artificially set the default assumed verified block further back.
                // The test against nMinimumChainWork prevents the skipping when denied access to any chain at
                //  least as good as the expected chain.
                fScriptChecks = (GetBlockProofEquivalentTime(*pindexBestHeader, *pindex, *pindexBestHeader, chainparams.GetConsensus()) <= 60 * 60 * 24 * 7 * 2);
            }
        }
    }

    int64_t nTime1 = GetTimeMicros(); nTimeCheck += nTime1 - nTimeStart;
    LogPrint("bench", "    - Sanity checks: %.2fms [%.2fs]\n", 0.001 * (nTime1 - nTimeStart), nTimeCheck * 0.000001);

    // Do not allow blocks that contain transactions which 'overwrite' older transactions,
    // unless those are already completely spent.
    // If such overwrites are allowed, coinbases and transactions depending upon those
    // can be duplicated to remove the ability to spend the first instance -- even after
    // being sent to another address.
    // See BIP30 and http://r6.ca/blog/20120206T005236Z.html for more information.
    // This logic is not necessary for memory pool transactions, as AcceptToMemoryPool
    // already refuses previously-known transaction ids entirely.
    // This rule was originally applied to all blocks with a timestamp after March 15, 2012, 0:00 UTC.
    // Now that the whole chain is irreversibly beyond that time it is applied to all blocks except the
    // two in the chain that violate it. This prevents exploiting the issue against nodes during their
    // initial block download.

    bool fEnforceBIP30 = (!pindex->phashBlock);

    //bool fEnforceBIP30 = (!pindex->phashBlock) || // Enforce on CreateNewBlock invocations which don't have a hash.
    //                      !((pindex->nHeight==91842 && pindex->GetBlockHash() == uint256S("0x00000000000a4d0a398161ffc163c503763b1f4360639393e0e4c8e300e0caec")) ||
    //                       (pindex->nHeight==91880 && pindex->GetBlockHash() == uint256S("0x00000000000743f190a18c5577a3c2d2a1f610ae9601ac046a38084ccb7cd721")));

    // Once BIP34 activated it was not possible to create new duplicate coinbases and thus other than starting
    // with the 2 existing duplicate coinbase pairs, not possible to create overwriting txs.  But by the
    // time BIP34 activated, in each of the existing pairs the duplicate coinbase had overwritten the first
    // before the first had been spent.  Since those coinbases are sufficiently buried its no longer possible to create further
    // duplicate transactions descending from the known pairs either.
    // If we're on the known chain at height greater than where BIP34 activated, we can save the db accesses needed for the BIP30 check.
    CBlockIndex *pindexBIP34height = pindex->pprev->GetAncestor(chainparams.GetConsensus().BIP34Height);
    //Only continue to enforce if we're below BIP34 activation height or the block hash at that height doesn't correspond.
    fEnforceBIP30 = fEnforceBIP30 && (!pindexBIP34height || !(pindexBIP34height->GetBlockHash() == chainparams.GetConsensus().BIP34Hash));

    if (fEnforceBIP30) {
        for (const auto& tx : block.vtx) {
            const CCoins* coins = view.AccessCoins(tx->GetHash());
            if (coins && !coins->IsPruned())
                return state.DoS(100, error("ConnectBlock(): tried to overwrite transaction"),
                                 REJECT_INVALID, "bad-txns-BIP30");
        }
    }

    // BIP16 didn't become active until Apr 1 2012
    int64_t nBIP16SwitchTime = 1333238400;
    bool fStrictPayToScriptHash = (pindex->GetBlockTime() >= nBIP16SwitchTime);

    unsigned int flags = fStrictPayToScriptHash ? SCRIPT_VERIFY_P2SH : SCRIPT_VERIFY_NONE;

    // Start enforcing the DERSIG (BIP66) rule
    if (pindex->nHeight >= chainparams.GetConsensus().BIP66Height) {
        flags |= SCRIPT_VERIFY_DERSIG;
    }

    // Start enforcing CHECKLOCKTIMEVERIFY (BIP65) rule
    if (pindex->nHeight >= chainparams.GetConsensus().BIP65Height) {
        flags |= SCRIPT_VERIFY_CHECKLOCKTIMEVERIFY;
    }

    // Start enforcing BIP68 (sequence locks) and BIP112 (CHECKSEQUENCEVERIFY) using versionbits logic.
    int nLockTimeFlags = 0;
    if (VersionBitsState(pindex->pprev, chainparams.GetConsensus(), Consensus::DEPLOYMENT_CSV, versionbitscache) == THRESHOLD_ACTIVE) {
        flags |= SCRIPT_VERIFY_CHECKSEQUENCEVERIFY;
        nLockTimeFlags |= LOCKTIME_VERIFY_SEQUENCE;
    }

    // Start enforcing WITNESS rules using versionbits logic.
    if (IsWitnessEnabled(pindex->pprev, chainparams.GetConsensus())) {
        flags |= SCRIPT_VERIFY_WITNESS;
        flags |= SCRIPT_VERIFY_NULLDUMMY;
    }

    int64_t nTime2 = GetTimeMicros(); nTimeForks += nTime2 - nTime1;
    LogPrint("bench", "    - Fork checks: %.2fms [%.2fs]\n", 0.001 * (nTime2 - nTime1), nTimeForks * 0.000001);

    CBlockUndo blockundo;

    CCheckQueueControl<CScriptCheck> control(fScriptChecks && nScriptCheckThreads ? &scriptcheckqueue : NULL);
    std::vector<int> prevheights;
    CAmount nFees = 0;
    CAmount nActualStakeReward = 0;
    int nInputs = 0;
    int64_t nSigOpsCost = 0;
    CDiskTxPos pos(pindex->GetBlockPos(), GetSizeOfCompactSize(block.vtx.size()));
    std::vector<std::pair<uint256, CDiskTxPos> > vPos;
    vPos.reserve(block.vtx.size());
    blockundo.vtxundo.reserve(block.vtx.size() - 1);
    std::vector<PrecomputedTransactionData> txdata;
    txdata.reserve(block.vtx.size()); // Required so that pointers to individual PrecomputedTransactionData don't get invalidated
    uint64_t blockGasUsed = 0;
    CAmount gasRefunds=0;

    uint64_t nValueOut=0;
    uint64_t nValueIn=0;

    for (unsigned int i = 0; i < block.vtx.size(); i++)
    {
        const CTransaction &tx = *(block.vtx[i]);

        nInputs += tx.vin.size();

        if (!tx.IsCoinBase())
        {
            if (!view.HaveInputs(tx))
                return state.DoS(100, error("ConnectBlock(): inputs missing/spent"),
                                 REJECT_INVALID, "bad-txns-inputs-missingorspent");

            // Check that transaction is BIP68 final
            // BIP68 lock checks (as opposed to nLockTime checks) must
            // be in ConnectBlock because they require the UTXO set
            prevheights.resize(tx.vin.size());
            for (size_t j = 0; j < tx.vin.size(); j++) {
                prevheights[j] = view.AccessCoins(tx.vin[j].prevout.hash)->nHeight;
            }

            if (!SequenceLocks(tx, nLockTimeFlags, &prevheights, *pindex)) {
                return state.DoS(100, error("%s: contains a non-BIP68-final transaction", __func__),
                                 REJECT_INVALID, "bad-txns-nonfinal");
            }
        }

        // GetTransactionSigOpCost counts 3 types of sigops:
        // * legacy (always)
        // * p2sh (when P2SH enabled in flags and excludes coinbase)
        // * witness (when witness enabled in flags and excludes coinbase)
        nSigOpsCost += GetTransactionSigOpCost(tx, view, flags);
        if (nSigOpsCost > dgpMaxBlockSigOps)
            return state.DoS(100, error("ConnectBlock(): too many sigops"),
                             REJECT_INVALID, "bad-blk-sigops");

        txdata.emplace_back(tx);

        bool hasOpSpend = tx.HasOpSpend();

        if (!tx.IsCoinBase())
        {
            if (tx.IsCoinStake())
                nActualStakeReward = tx.GetValueOut()-view.GetValueIn(tx);
            else
                nFees += view.GetValueIn(tx)-tx.GetValueOut();
                    
            std::vector<CScriptCheck> vChecks;
            bool fCacheResults = fJustCheck; /* Don't cache results if we're actually connecting blocks (still consult the cache, though) */
            // if (!CheckInputs(tx, state, view, fScriptChecks, flags, fCacheResults, txdata[i], nScriptCheckThreads ? &vChecks : NULL))
            //note that coinbase and coinstake can not contain any contract opcodes, this is checked in CheckBlock
            if (!CheckInputs(tx, state, view, fScriptChecks, flags, fCacheResults, txdata[i], (hasOpSpend || tx.HasCreateOrCall()) ? NULL : (nScriptCheckThreads ? &vChecks : NULL)))//nScriptCheckThreads ? &vChecks : NULL))
                return error("ConnectBlock(): CheckInputs on %s failed with %s",
                    tx.GetHash().ToString(), FormatStateMessage(state));
            control.Add(vChecks);

            for(const CTxIn& j : tx.vin){
                if(!j.scriptSig.HasOpSpend()){
                    const CTxOut& prevout = view.GetOutputFor(j);
                    if((prevout.scriptPubKey.HasOpCreate() || prevout.scriptPubKey.HasOpCall())){
                        return state.DoS(100, error("ConnectBlock(): Contract spend without OP_SPEND in scriptSig"),
                                REJECT_INVALID, "bad-txns-invalid-contract-spend");
                    }
                }
            }
        }

        if(tx.IsCoinBase()){
            nValueOut += tx.GetValueOut();
        }else{
            int64_t nTxValueIn = view.GetValueIn(tx);
            int64_t nTxValueOut = tx.GetValueOut();
            nValueIn += nTxValueIn;
            nValueOut += nTxValueOut;
        }

///////////////////////////////////////////////////////////////////////////////////////// qtum
        if(!tx.HasOpSpend()){
            checkBlock.vtx.push_back(block.vtx[i]);
        }
        if(tx.HasCreateOrCall() && !hasOpSpend){

            if(!CheckSenderScript(view, tx)){
                return state.DoS(100, false, REJECT_INVALID, "bad-txns-invalid-sender-script");
            }

            QtumTxConverter convert(tx, NULL, &block.vtx);

            ExtractQtumTX resultConvertQtumTX;
            if(!convert.extractionQtumTransactions(resultConvertQtumTX)){
                return state.DoS(100, error("ConnectBlock(): Contract transaction of the wrong format"), REJECT_INVALID, "bad-tx-bad-contract-format");
            }
            if(!CheckMinGasPrice(resultConvertQtumTX.second, minGasPrice))
                return state.DoS(100, error("ConnectBlock(): Contract execution has lower gas price than allowed"), REJECT_INVALID, "bad-tx-low-gas-price");


            dev::u256 gasAllTxs = dev::u256(0);
            ByteCodeExec exec(block, resultConvertQtumTX.first, blockGasLimit);
            //validate VM version and other ETH params before execution
            //Reject anything unknown (could be changed later by DGP)
            //TODO evaluate if this should be relaxed for soft-fork purposes
            bool nonZeroVersion=false;
            for(QtumTransaction& qtx : resultConvertQtumTX.first){
                VersionVM v = qtx.getVersion();
                if(v.format!=0)
                    return state.DoS(100, error("ConnectBlock(): Contract execution uses unknown version format"), REJECT_INVALID, "bad-tx-version-format");
                if(v.rootVM != 0){
                    nonZeroVersion=true;
                }else{
                    if(nonZeroVersion){
                        //If an output is version 0, then do not allow any other versions in the same tx
                        return state.DoS(100, error("ConnectBlock(): Contract tx has mixed version 0 and non-0 VM executions"), REJECT_INVALID, "bad-tx-mixed-zero-versions");
                    }
                }
                if(!(v.rootVM == 0 || v.rootVM == 1))
                    return state.DoS(100, error("ConnectBlock(): Contract execution uses unknown root VM"), REJECT_INVALID, "bad-tx-version-rootvm");
                if(v.vmVersion != 0)
                    return state.DoS(100, error("ConnectBlock(): Contract execution uses unknown VM version"), REJECT_INVALID, "bad-tx-version-vmversion");
                if(v.flagOptions != 0)
                    return state.DoS(100, error("ConnectBlock(): Contract execution uses unknown flag options"), REJECT_INVALID, "bad-tx-version-flags");

                //check gas limit is not less than minimum gas limit (unless it is a no-exec tx)
                if(qtx.gas() < MINIMUM_GAS_LIMIT && v.rootVM != 0)
                    return state.DoS(100, error("ConnectBlock(): Contract execution has lower gas limit than allowed"), REJECT_INVALID, "bad-tx-too-little-gas");

                if(qtx.gas() > UINT32_MAX)
                    return state.DoS(100, error("ConnectBlock(): Contract execution can not specify greater gas limit than can fit in 32-bits"), REJECT_INVALID, "bad-tx-too-much-gas");

                gasAllTxs += qtx.gas();
                if(gasAllTxs > dev::u256(blockGasLimit))
                    return state.DoS(1, false, REJECT_INVALID, "bad-txns-gas-exceeds-blockgaslimit");

                //don't allow less than DGP set minimum gas price to prevent MPoS greedy mining/spammers
                if(v.rootVM!=0 && (uint64_t)qtx.gasPrice() < minGasPrice)
                    return state.DoS(100, error("ConnectBlock(): Contract execution has lower gas price than allowed"), REJECT_INVALID, "bad-tx-low-gas-price");
            }

            if(!nonZeroVersion){
                //if tx is 0 version, then the tx must already have been added by a previous contract execution
                if(!tx.HasOpSpend()){
                    return state.DoS(100, error("ConnectBlock(): Version 0 contract executions are not allowed unless created by the AAL "), REJECT_INVALID, "bad-tx-improper-version-0");
                }
            }

            if(!exec.performByteCode()){
                return state.DoS(100, error("ConnectBlock(): Unknown error during contract execution"), REJECT_INVALID, "bad-tx-unknown-error");
            }

            std::vector<ResultExecute> resultExec(exec.getResult());
            ByteCodeExecResult bcer;
            if(!exec.processingResults(bcer)){
                return state.DoS(100, error("ConnectBlock(): Error processing VM execution results"), REJECT_INVALID, "bad-vm-exec-processing");
            }

            countCumulativeGasUsed += bcer.usedGas;
            std::vector<TransactionReceiptInfo> tri;
            for(size_t k = 0; k < resultConvertQtumTX.first.size(); k ++){
                tri.push_back(TransactionReceiptInfo{block.GetHash(), uint32_t(pindex->nHeight), tx.GetHash(), uint32_t(i), resultConvertQtumTX.first[k].from(), resultConvertQtumTX.first[k].to(),
                              countCumulativeGasUsed, uint64_t(resultExec[k].execRes.gasUsed), resultExec[k].execRes.newAddress, resultExec[k].txRec.log()});
            }
            storageRes.addResult(uintToh256(tx.GetHash()), tri);
            blockGasUsed += bcer.usedGas;
            if(blockGasUsed > blockGasLimit){
                return state.DoS(1000, error("ConnectBlock(): Block exceeds gas limit"), REJECT_INVALID, "bad-blk-gaslimit");
            }
            for(CTxOut refundVout : bcer.refundOutputs){
                gasRefunds += refundVout.nValue;
            }
            checkVouts.insert(checkVouts.end(), bcer.refundOutputs.begin(), bcer.refundOutputs.end());
            for(CTransaction& t : bcer.valueTransfers){
                checkBlock.vtx.push_back(MakeTransactionRef(std::move(t)));
            }
            if(fRecordLogOpcodes && !fJustCheck){
                writeVMlog(resultExec, tx, block);
            }

            for(ResultExecute& re: resultExec){
                if(re.execRes.newAddress != dev::Address() && !fJustCheck)
                    dev::g_logPost(std::string("Address : " + re.execRes.newAddress.hex()), NULL);
            }
        }
/////////////////////////////////////////////////////////////////////////////////////////

        CTxUndo undoDummy;
        if (i > 0) {
            blockundo.vtxundo.push_back(CTxUndo());
        }
        UpdateCoins(tx, view, i == 0 ? undoDummy : blockundo.vtxundo.back(), pindex->nHeight);

        vPos.push_back(std::make_pair(tx.GetHash(), pos));
        pos.nTxOffset += ::GetSerializeSize(tx, SER_DISK, CLIENT_VERSION);
    }
    int64_t nTime3 = GetTimeMicros(); nTimeConnect += nTime3 - nTime2;
    LogPrint("bench", "      - Connect %u transactions: %.2fms (%.3fms/tx, %.3fms/txin) [%.2fs]\n", (unsigned)block.vtx.size(), 0.001 * (nTime3 - nTime2), 0.001 * (nTime3 - nTime2) / block.vtx.size(), nInputs <= 1 ? 0 : 0.001 * (nTime3 - nTime2) / (nInputs-1), nTimeConnect * 0.000001);
    if(nFees < gasRefunds) { //make sure it won't overflow
        return state.DoS(1000, error("ConnectBlock(): Less total fees than gas refund fees"), REJECT_INVALID, "bad-blk-fees-greater-gasrefund");
    }
    if(!CheckReward(block, state, pindex->nHeight, chainparams.GetConsensus(), nFees, gasRefunds, nActualStakeReward, checkVouts))
        return state.DoS(100,error("ConnectBlock(): Reward check failed"));

    if (!control.Wait())
        return state.DoS(100, false);
    int64_t nTime4 = GetTimeMicros(); nTimeVerify += nTime4 - nTime2;
    LogPrint("bench", "    - Verify %u txins: %.2fms (%.3fms/txin) [%.2fs]\n", nInputs - 1, 0.001 * (nTime4 - nTime2), nInputs <= 1 ? 0 : 0.001 * (nTime4 - nTime2) / (nInputs-1), nTimeVerify * 0.000001);

////////////////////////////////////////////////////////////////// // qtum
    checkBlock.hashMerkleRoot = BlockMerkleRoot(checkBlock);
    checkBlock.hashStateRoot = h256Touint(globalState->rootHash());
    checkBlock.hashUTXORoot = h256Touint(globalState->rootHashUTXO());

    //If this error happens, it probably means that something with AAL created transactions didn't match up to what is expected
    if((checkBlock.GetHash() != block.GetHash()) && !fJustCheck)
    {
        LogPrintf("Actual block data does not match block expected by AAL\n");
        //Something went wrong with AAL, compare different elements and determine what the problem is
        if(checkBlock.hashMerkleRoot != block.hashMerkleRoot){
            //there is a mismatched tx, so go through and determine which txs
            if(block.vtx.size() > checkBlock.vtx.size()){
                LogPrintf("Unexpected AAL transactions in block. Actual txs: %i, expected txs: %i\n", block.vtx.size(), checkBlock.vtx.size());
                for(size_t i=0;i<block.vtx.size();i++){
                    if(i > checkBlock.vtx.size()){
                        LogPrintf("Unexpected transaction: %s\n", block.vtx[i]->ToString());
                    }else {
                        if (block.vtx[i]->GetHash() != block.vtx[i]->GetHash()) {
                            LogPrintf("Mismatched transaction at entry %i\n", i);
                            LogPrintf("Actual: %s\n", block.vtx[i]->ToString());
                            LogPrintf("Expected: %s\n", checkBlock.vtx[i]->ToString());
                        }
                    }
                }
            }else if(block.vtx.size() < checkBlock.vtx.size()){
                LogPrintf("Actual block is missing AAL transactions. Actual txs: %i, expected txs: %i\n", block.vtx.size(), checkBlock.vtx.size());
                for(size_t i=0;i<checkBlock.vtx.size();i++){
                    if(i > block.vtx.size()){
                        LogPrintf("Missing transaction: %s\n", checkBlock.vtx[i]->ToString());
                    }else {
                        if (block.vtx[i]->GetHash() != block.vtx[i]->GetHash()) {
                            LogPrintf("Mismatched transaction at entry %i\n", i);
                            LogPrintf("Actual: %s\n", block.vtx[i]->ToString());
                            LogPrintf("Expected: %s\n", checkBlock.vtx[i]->ToString());
                        }
                    }
                }
            }else{
                //count is correct, but a tx is wrong
                for(size_t i=0;i<checkBlock.vtx.size();i++){
                    if (block.vtx[i]->GetHash() != block.vtx[i]->GetHash()) {
                        LogPrintf("Mismatched transaction at entry %i\n", i);
                        LogPrintf("Actual: %s\n", block.vtx[i]->ToString());
                        LogPrintf("Expected: %s\n", checkBlock.vtx[i]->ToString());
                    }
                }
            }
        }
        if(checkBlock.hashUTXORoot != block.hashUTXORoot){
            LogPrintf("Actual block data does not match hashUTXORoot expected by AAL block\n");
        }
        if(checkBlock.hashStateRoot != block.hashStateRoot){
            LogPrintf("Actual block data does not match hashStateRoot expected by AAL block\n");
        }

        return state.DoS(100, error("ConnectBlock(): Incorrect AAL transactions or hashes (hashStateRoot, hashUTXORoot)"),
                         REJECT_INVALID, "incorrect-transactions-or-hashes-block");
    }

    if (fJustCheck)
    {
        dev::h256 prevHashStateRoot(dev::sha3(dev::rlp("")));
        dev::h256 prevHashUTXORoot(dev::sha3(dev::rlp("")));
        if(pindex->pprev->hashStateRoot != uint256() && pindex->pprev->hashUTXORoot != uint256()){
            prevHashStateRoot = uintToh256(pindex->pprev->hashStateRoot);
            prevHashUTXORoot = uintToh256(pindex->pprev->hashUTXORoot);
        }
        globalState->setRoot(prevHashStateRoot);
        globalState->setRootUTXO(prevHashUTXORoot);
        return true;
    }
//////////////////////////////////////////////////////////////////

    pindex->nMoneySupply = (pindex->pprev? pindex->pprev->nMoneySupply : 0) + nValueOut - nValueIn;
    //only start checking this error after block 5000 and only on testnet and mainnet, not regtest
    if(pindex->nHeight > 5000 && !Params().GetConsensus().fPoSNoRetargeting) {
        //sanity check in case an exploit happens that allows new coins to be minted
        if(pindex->nMoneySupply > (uint64_t)(100000000 + ((pindex->nHeight - 5000) * 4)) * COIN){
            return state.DoS(100, error("ConnectBlock(): Unknown error caused actual money supply to exceed expected money supply"),
                             REJECT_INVALID, "incorrect-money-supply");
        }
    }
    // Write undo information to disk
    if (pindex->GetUndoPos().IsNull() || !pindex->IsValid(BLOCK_VALID_SCRIPTS))
    {
        if (pindex->GetUndoPos().IsNull()) {
            CDiskBlockPos _pos;
            if (!FindUndoPos(state, pindex->nFile, _pos, ::GetSerializeSize(blockundo, SER_DISK, CLIENT_VERSION) + 40))
                return error("ConnectBlock(): FindUndoPos failed");
            if (!UndoWriteToDisk(blockundo, _pos, pindex->pprev->GetBlockHash(), chainparams.MessageStart()))
                return AbortNode(state, "Failed to write undo data");

            // update nUndoPos in block index
            pindex->nUndoPos = _pos.nPos;
            pindex->nStatus |= BLOCK_HAVE_UNDO;
        }

        pindex->RaiseValidity(BLOCK_VALID_SCRIPTS);
        setDirtyBlockIndex.insert(pindex);
    }

    if (fTxIndex)
        if (!pblocktree->WriteTxIndex(vPos))
            return AbortNode(state, "Failed to write transaction index");

    // add this block to the view's block chain
    view.SetBestBlock(pindex->GetBlockHash());

    int64_t nTime5 = GetTimeMicros(); nTimeIndex += nTime5 - nTime4;
    LogPrint("bench", "    - Index writing: %.2fms [%.2fs]\n", 0.001 * (nTime5 - nTime4), nTimeIndex * 0.000001);

    // Watch for changes to the previous coinbase transaction.
    static uint256 hashPrevBestCoinBase;
    GetMainSignals().UpdatedTransaction(hashPrevBestCoinBase);
    hashPrevBestCoinBase = block.vtx[0]->GetHash();


    int64_t nTime6 = GetTimeMicros(); nTimeCallbacks += nTime6 - nTime5;
    LogPrint("bench", "    - Callbacks: %.2fms [%.2fs]\n", 0.001 * (nTime6 - nTime5), nTimeCallbacks * 0.000001);

    storageRes.commitResults();

    return true;
}

/**
 * Update the on-disk chain state.
 * The caches and indexes are flushed depending on the mode we're called with
 * if they're too large, if it's been a while since the last write,
 * or always and in all cases if we're in prune mode and are deleting files.
 */
bool static FlushStateToDisk(CValidationState &state, FlushStateMode mode, int nManualPruneHeight) {
    int64_t nMempoolUsage = mempool.DynamicMemoryUsage();
    const CChainParams& chainparams = Params();
    LOCK2(cs_main, cs_LastBlockFile);
    static int64_t nLastWrite = 0;
    static int64_t nLastFlush = 0;
    static int64_t nLastSetChain = 0;
    std::set<int> setFilesToPrune;
    bool fFlushForPrune = false;
    try {
    if (fPruneMode && (fCheckForPruning || nManualPruneHeight > 0) && !fReindex) {
        if (nManualPruneHeight > 0) {
            FindFilesToPruneManual(setFilesToPrune, nManualPruneHeight);
        } else {
            FindFilesToPrune(setFilesToPrune, chainparams.PruneAfterHeight());
            fCheckForPruning = false;
        }
        if (!setFilesToPrune.empty()) {
            fFlushForPrune = true;
            if (!fHavePruned) {
                pblocktree->WriteFlag("prunedblockfiles", true);
                fHavePruned = true;
            }
        }
    }
    int64_t nNow = GetTimeMicros();
    // Avoid writing/flushing immediately after startup.
    if (nLastWrite == 0) {
        nLastWrite = nNow;
    }
    if (nLastFlush == 0) {
        nLastFlush = nNow;
    }
    if (nLastSetChain == 0) {
        nLastSetChain = nNow;
    }
    int64_t nMempoolSizeMax = GetArg("-maxmempool", DEFAULT_MAX_MEMPOOL_SIZE) * 1000000;
    int64_t cacheSize = pcoinsTip->DynamicMemoryUsage();
    int64_t nTotalSpace = nCoinCacheUsage + std::max<int64_t>(nMempoolSizeMax - nMempoolUsage, 0);
    // The cache is large and we're within 10% and 100 MiB of the limit, but we have time now (not in the middle of a block processing).
    bool fCacheLarge = mode == FLUSH_STATE_PERIODIC && cacheSize > std::max((9 * nTotalSpace) / 10, nTotalSpace - 100 * 1024 * 1024);
    // The cache is over the limit, we have to write now.
    bool fCacheCritical = mode == FLUSH_STATE_IF_NEEDED && cacheSize > nTotalSpace;
    // It's been a while since we wrote the block index to disk. Do this frequently, so we don't need to redownload after a crash.
    bool fPeriodicWrite = mode == FLUSH_STATE_PERIODIC && nNow > nLastWrite + (int64_t)DATABASE_WRITE_INTERVAL * 1000000;
    // It's been very long since we flushed the cache. Do this infrequently, to optimize cache usage.
    bool fPeriodicFlush = mode == FLUSH_STATE_PERIODIC && nNow > nLastFlush + (int64_t)DATABASE_FLUSH_INTERVAL * 1000000;
    // Combine all conditions that result in a full cache flush.
    bool fDoFullFlush = (mode == FLUSH_STATE_ALWAYS) || fCacheLarge || fCacheCritical || fPeriodicFlush || fFlushForPrune;
    // Write blocks and block index to disk.
    if (fDoFullFlush || fPeriodicWrite) {
        // Depend on nMinDiskSpace to ensure we can write block index
        if (!CheckDiskSpace(0))
            return state.Error("out of disk space");
        // First make sure all block and undo data is flushed to disk.
        FlushBlockFile();
        // Then update all block file information (which may refer to block and undo files).
        {
            std::vector<std::pair<int, const CBlockFileInfo*> > vFiles;
            vFiles.reserve(setDirtyFileInfo.size());
            for (std::set<int>::iterator it = setDirtyFileInfo.begin(); it != setDirtyFileInfo.end(); ) {
                vFiles.push_back(std::make_pair(*it, &vinfoBlockFile[*it]));
                setDirtyFileInfo.erase(it++);
            }
            std::vector<const CBlockIndex*> vBlocks;
            vBlocks.reserve(setDirtyBlockIndex.size());
            for (std::set<CBlockIndex*>::iterator it = setDirtyBlockIndex.begin(); it != setDirtyBlockIndex.end(); ) {
                vBlocks.push_back(*it);
                setDirtyBlockIndex.erase(it++);
            }
            if (!pblocktree->WriteBatchSync(vFiles, nLastBlockFile, vBlocks)) {
                return AbortNode(state, "Failed to write to block index database");
            }
        }
        // Finally remove any pruned files
        if (fFlushForPrune)
            UnlinkPrunedFiles(setFilesToPrune);
        nLastWrite = nNow;
    }
    // Flush best chain related state. This can only be done if the blocks / block index write was also done.
    if (fDoFullFlush) {
        // Typical CCoins structures on disk are around 128 bytes in size.
        // Pushing a new one to the database can cause it to be written
        // twice (once in the log, and once in the tables). This is already
        // an overestimation, as most will delete an existing entry or
        // overwrite one. Still, use a conservative safety factor of 2.
        if (!CheckDiskSpace(128 * 2 * 2 * pcoinsTip->GetCacheSize()))
            return state.Error("out of disk space");
        // Flush the chainstate (which may refer to block index entries).
        if (!pcoinsTip->Flush())
            return AbortNode(state, "Failed to write to coin database");
        nLastFlush = nNow;
    }
    if (fDoFullFlush || ((mode == FLUSH_STATE_ALWAYS || mode == FLUSH_STATE_PERIODIC) && nNow > nLastSetChain + (int64_t)DATABASE_WRITE_INTERVAL * 1000000)) {
        // Update best block in wallet (so we can detect restored wallets).
        GetMainSignals().SetBestChain(chainActive.GetLocator());
        nLastSetChain = nNow;
    }
    } catch (const std::runtime_error& e) {
        return AbortNode(state, std::string("System error while flushing: ") + e.what());
    }
    return true;
}

void FlushStateToDisk() {
    CValidationState state;
    FlushStateToDisk(state, FLUSH_STATE_ALWAYS);
}

void PruneAndFlush() {
    CValidationState state;
    fCheckForPruning = true;
    FlushStateToDisk(state, FLUSH_STATE_NONE);
}

/** Update chainActive and related internal data structures. */
void static UpdateTip(CBlockIndex *pindexNew, const CChainParams& chainParams) {
    chainActive.SetTip(pindexNew);

    // New best block
    mempool.AddTransactionsUpdated(1);

    cvBlockChange.notify_all();

    static bool fWarned = false;
    std::vector<std::string> warningMessages;
    if (!IsInitialBlockDownload())
    {
        int nUpgraded = 0;
        const CBlockIndex* pindex = chainActive.Tip();
        for (int bit = 0; bit < VERSIONBITS_NUM_BITS; bit++) {
            WarningBitsConditionChecker checker(bit);
            ThresholdState state = checker.GetStateFor(pindex, chainParams.GetConsensus(), warningcache[bit]);
            if (state == THRESHOLD_ACTIVE || state == THRESHOLD_LOCKED_IN) {
                if (state == THRESHOLD_ACTIVE) {
                    std::string strWarning = strprintf(_("Warning: unknown new rules activated (versionbit %i)"), bit);
                    SetMiscWarning(strWarning);
                    if (!fWarned) {
                        AlertNotify(strWarning);
                        fWarned = true;
                    }
                } else {
                    warningMessages.push_back(strprintf("unknown new rules are about to activate (versionbit %i)", bit));
                }
            }
        }
        // Check the version of the last 100 blocks to see if we need to upgrade:
        for (int i = 0; i < 100 && pindex != NULL; i++)
        {
            int32_t nExpectedVersion = ComputeBlockVersion(pindex->pprev, chainParams.GetConsensus());
            if (pindex->nVersion > VERSIONBITS_LAST_OLD_BLOCK_VERSION && (pindex->nVersion & ~nExpectedVersion) != 0)
                ++nUpgraded;
            pindex = pindex->pprev;
        }
        if (nUpgraded > 0)
            warningMessages.push_back(strprintf("%d of last 100 blocks have unexpected version", nUpgraded));
        if (nUpgraded > 100/2)
        {
            std::string strWarning = _("Warning: Unknown block versions being mined! It's possible unknown rules are in effect");
            // notify GetWarnings(), called by Qt and the JSON-RPC code to warn the user:
            SetMiscWarning(strWarning);
            if (!fWarned) {
                AlertNotify(strWarning);
                fWarned = true;
            }
        }
    }
    LogPrintf("%s: new best=%s height=%d version=0x%08x log2_work=%.8g tx=%lu date='%s' progress=%f cache=%.1fMiB(%utx)", __func__,
      chainActive.Tip()->GetBlockHash().ToString(), chainActive.Height(), chainActive.Tip()->nVersion,
      log(chainActive.Tip()->nChainWork.getdouble())/log(2.0), (unsigned long)chainActive.Tip()->nChainTx,
      DateTimeStrFormat("%Y-%m-%d %H:%M:%S", chainActive.Tip()->GetBlockTime()),
      GuessVerificationProgress(chainParams.TxData(), chainActive.Tip()), pcoinsTip->DynamicMemoryUsage() * (1.0 / (1<<20)), pcoinsTip->GetCacheSize());
    if (!warningMessages.empty())
        LogPrintf(" warning='%s'", boost::algorithm::join(warningMessages, ", "));
    LogPrintf("\n");

}

/** Disconnect chainActive's tip. You probably want to call mempool.removeForReorg and manually re-limit mempool size after this, with cs_main held. */
bool static DisconnectTip(CValidationState& state, const CChainParams& chainparams, bool fBare = false)
{
    CBlockIndex *pindexDelete = chainActive.Tip();
    assert(pindexDelete);
    // Read block from disk.
    CBlock block;
    if (!ReadBlockFromDisk(block, pindexDelete, chainparams.GetConsensus()))
        return AbortNode(state, "Failed to read block");
    // Apply the block atomically to the chain state.
    int64_t nStart = GetTimeMicros();
    {
        CCoinsViewCache view(pcoinsTip);
        if (!DisconnectBlock(block, state, pindexDelete, view))
            return error("DisconnectTip(): DisconnectBlock %s failed", pindexDelete->GetBlockHash().ToString());
        bool flushed = view.Flush();
        assert(flushed);
    }
    LogPrint("bench", "- Disconnect block: %.2fms\n", (GetTimeMicros() - nStart) * 0.001);
    // Write the chain state to disk, if necessary.
    if (!FlushStateToDisk(state, FLUSH_STATE_IF_NEEDED))
        return false;

    if (!fBare) {
        // Resurrect mempool transactions from the disconnected block.
        std::vector<uint256> vHashUpdate;
        for (const auto& it : block.vtx) {
            const CTransaction& tx = *it;
            // ignore validation errors in resurrected transactions
            CValidationState stateDummy;
            if (tx.IsCoinBase() || tx.IsCoinStake() || !AcceptToMemoryPool(mempool, stateDummy, it, false, NULL, NULL, true)) {
                mempool.removeRecursive(tx, MemPoolRemovalReason::REORG);
            } else if (mempool.exists(tx.GetHash())) {
                vHashUpdate.push_back(tx.GetHash());
            }
        }
        // AcceptToMemoryPool/addUnchecked all assume that new mempool entries have
        // no in-mempool children, which is generally not true when adding
        // previously-confirmed transactions back to the mempool.
        // UpdateTransactionsFromBlock finds descendants of any transactions in this
        // block that were added back and cleans up the mempool state.
        mempool.UpdateTransactionsFromBlock(vHashUpdate);
    }

    // Update chainActive and related variables.
    UpdateTip(pindexDelete->pprev, chainparams);
    // Let wallets know transactions went from 1-confirmed to
    // 0-confirmed or conflicted:
    for (const auto& tx : block.vtx) {
        CBlockIndex* pindexPrev = tx->IsCoinStake() ? NULL : pindexDelete->pprev;
        GetMainSignals().SyncTransaction(*tx, pindexPrev, CMainSignals::SYNC_TRANSACTION_NOT_IN_BLOCK);
    }
    return true;
}

static int64_t nTimeReadFromDisk = 0;
static int64_t nTimeConnectTotal = 0;
static int64_t nTimeFlush = 0;
static int64_t nTimeChainState = 0;
static int64_t nTimePostConnect = 0;

/**
 * Used to track blocks whose transactions were applied to the UTXO state as a
 * part of a single ActivateBestChainStep call.
 */
struct ConnectTrace {
    std::vector<std::pair<CBlockIndex*, std::shared_ptr<const CBlock> > > blocksConnected;
};

/**
 * Connect a new block to chainActive. pblock is either NULL or a pointer to a CBlock
 * corresponding to pindexNew, to bypass loading it again from disk.
 *
 * The block is always added to connectTrace (either after loading from disk or by copying
 * pblock) - if that is not intended, care must be taken to remove the last entry in
 * blocksConnected in case of failure.
 */
bool static ConnectTip(CValidationState& state, const CChainParams& chainparams, CBlockIndex* pindexNew, const std::shared_ptr<const CBlock>& pblock, ConnectTrace& connectTrace)
{
    assert(pindexNew->pprev == chainActive.Tip());
    // Read block from disk.
    int64_t nTime1 = GetTimeMicros();
    if (!pblock) {
        std::shared_ptr<CBlock> pblockNew = std::make_shared<CBlock>();
        connectTrace.blocksConnected.emplace_back(pindexNew, pblockNew);
        if (!ReadBlockFromDisk(*pblockNew, pindexNew, chainparams.GetConsensus()))
            return AbortNode(state, "Failed to read block");
    } else {
        connectTrace.blocksConnected.emplace_back(pindexNew, pblock);
    }
    const CBlock& blockConnecting = *connectTrace.blocksConnected.back().second;
    // Apply the block atomically to the chain state.
    int64_t nTime2 = GetTimeMicros(); nTimeReadFromDisk += nTime2 - nTime1;
    int64_t nTime3;
    LogPrint("bench", "  - Load block from disk: %.2fms [%.2fs]\n", (nTime2 - nTime1) * 0.001, nTimeReadFromDisk * 0.000001);
    {
        CCoinsViewCache view(pcoinsTip);

        dev::h256 oldHashStateRoot(globalState->rootHash()); // qtum
        dev::h256 oldHashUTXORoot(globalState->rootHashUTXO()); // qtum

        bool rv = ConnectBlock(blockConnecting, state, pindexNew, view, chainparams);
        GetMainSignals().BlockChecked(blockConnecting, state);
        if (!rv) {
            if (state.IsInvalid())
                InvalidBlockFound(pindexNew, state);

            globalState->setRoot(oldHashStateRoot); // qtum
            globalState->setRootUTXO(oldHashUTXORoot); // qtum

            return error("ConnectTip(): ConnectBlock %s failed", pindexNew->GetBlockHash().ToString());
        }
        nTime3 = GetTimeMicros(); nTimeConnectTotal += nTime3 - nTime2;
        LogPrint("bench", "  - Connect total: %.2fms [%.2fs]\n", (nTime3 - nTime2) * 0.001, nTimeConnectTotal * 0.000001);
        bool flushed = view.Flush();
        assert(flushed);
    }
    int64_t nTime4 = GetTimeMicros(); nTimeFlush += nTime4 - nTime3;
    LogPrint("bench", "  - Flush: %.2fms [%.2fs]\n", (nTime4 - nTime3) * 0.001, nTimeFlush * 0.000001);
    // Write the chain state to disk, if necessary.
    if (!FlushStateToDisk(state, FLUSH_STATE_IF_NEEDED))
        return false;
    int64_t nTime5 = GetTimeMicros(); nTimeChainState += nTime5 - nTime4;
    LogPrint("bench", "  - Writing chainstate: %.2fms [%.2fs]\n", (nTime5 - nTime4) * 0.001, nTimeChainState * 0.000001);
    // Remove conflicting transactions from the mempool.;
    mempool.removeForBlock(blockConnecting.vtx, pindexNew->nHeight);
    // Update chainActive & related variables.
    UpdateTip(pindexNew, chainparams);

    int64_t nTime6 = GetTimeMicros(); nTimePostConnect += nTime6 - nTime5; nTimeTotal += nTime6 - nTime1;
    LogPrint("bench", "  - Connect postprocess: %.2fms [%.2fs]\n", (nTime6 - nTime5) * 0.001, nTimePostConnect * 0.000001);
    LogPrint("bench", "- Connect block: %.2fms [%.2fs]\n", (nTime6 - nTime1) * 0.001, nTimeTotal * 0.000001);
    return true;
}

/**
 * Return the tip of the chain with the most work in it, that isn't
 * known to be invalid (it's however far from certain to be valid).
 */
static CBlockIndex* FindMostWorkChain() {
    do {
        CBlockIndex *pindexNew = NULL;

        // Find the best candidate header.
        {
            std::set<CBlockIndex*, CBlockIndexWorkComparator>::reverse_iterator it = setBlockIndexCandidates.rbegin();
            if (it == setBlockIndexCandidates.rend())
                return NULL;
            pindexNew = *it;
        }

        // Check whether all blocks on the path between the currently active chain and the candidate are valid.
        // Just going until the active chain is an optimization, as we know all blocks in it are valid already.
        CBlockIndex *pindexTest = pindexNew;
        bool fInvalidAncestor = false;
        while (pindexTest && !chainActive.Contains(pindexTest)) {
            assert(pindexTest->nChainTx || pindexTest->nHeight == 0);

            // Pruned nodes may have entries in setBlockIndexCandidates for
            // which block files have been deleted.  Remove those as candidates
            // for the most work chain if we come across them; we can't switch
            // to a chain unless we have all the non-active-chain parent blocks.
            bool fFailedChain = pindexTest->nStatus & BLOCK_FAILED_MASK;
            bool fMissingData = !(pindexTest->nStatus & BLOCK_HAVE_DATA);
            if (fFailedChain || fMissingData) {
                // Candidate chain is not usable (either invalid or missing data)
                if (fFailedChain && (pindexBestInvalid == NULL || pindexNew->nChainWork > pindexBestInvalid->nChainWork))
                    pindexBestInvalid = pindexNew;
                CBlockIndex *pindexFailed = pindexNew;
                // Remove the entire chain from the set.
                while (pindexTest != pindexFailed) {
                    if (fFailedChain) {
                        pindexFailed->nStatus |= BLOCK_FAILED_CHILD;
                    } else if (fMissingData) {
                        // If we're missing data, then add back to mapBlocksUnlinked,
                        // so that if the block arrives in the future we can try adding
                        // to setBlockIndexCandidates again.
                        mapBlocksUnlinked.insert(std::make_pair(pindexFailed->pprev, pindexFailed));
                    }
                    setBlockIndexCandidates.erase(pindexFailed);
                    pindexFailed = pindexFailed->pprev;
                }
                setBlockIndexCandidates.erase(pindexTest);
                fInvalidAncestor = true;
                break;
            }
            pindexTest = pindexTest->pprev;
        }
        if (!fInvalidAncestor)
            return pindexNew;
    } while(true);
}

/** Delete all entries in setBlockIndexCandidates that are worse than the current tip. */
static void PruneBlockIndexCandidates() {
    // Note that we can't delete the current block itself, as we may need to return to it later in case a
    // reorganization to a better block fails.
    std::set<CBlockIndex*, CBlockIndexWorkComparator>::iterator it = setBlockIndexCandidates.begin();
    while (it != setBlockIndexCandidates.end() && setBlockIndexCandidates.value_comp()(*it, chainActive.Tip())) {
        setBlockIndexCandidates.erase(it++);
    }
    // Either the current tip or a successor of it we're working towards is left in setBlockIndexCandidates.
    assert(!setBlockIndexCandidates.empty());
}

/**
 * Try to make some progress towards making pindexMostWork the active block.
 * pblock is either NULL or a pointer to a CBlock corresponding to pindexMostWork.
 */
static bool ActivateBestChainStep(CValidationState& state, const CChainParams& chainparams, CBlockIndex* pindexMostWork, const std::shared_ptr<const CBlock>& pblock, bool& fInvalidFound, ConnectTrace& connectTrace)
{
    AssertLockHeld(cs_main);
    const CBlockIndex *pindexOldTip = chainActive.Tip();
    const CBlockIndex *pindexFork = chainActive.FindFork(pindexMostWork);

    // Disconnect active blocks which are no longer in the best chain.
    bool fBlocksDisconnected = false;
    while (chainActive.Tip() && chainActive.Tip() != pindexFork) {
        if (!DisconnectTip(state, chainparams))
            return false;
        fBlocksDisconnected = true;
    }

    // Build list of new blocks to connect.
    std::vector<CBlockIndex*> vpindexToConnect;
    bool fContinue = true;
    int nHeight = pindexFork ? pindexFork->nHeight : -1;
    while (fContinue && nHeight != pindexMostWork->nHeight) {
        // Don't iterate the entire list of potential improvements toward the best tip, as we likely only need
        // a few blocks along the way.
        int nTargetHeight = std::min(nHeight + 32, pindexMostWork->nHeight);
        vpindexToConnect.clear();
        vpindexToConnect.reserve(nTargetHeight - nHeight);
        CBlockIndex *pindexIter = pindexMostWork->GetAncestor(nTargetHeight);
        while (pindexIter && pindexIter->nHeight != nHeight) {
            vpindexToConnect.push_back(pindexIter);
            pindexIter = pindexIter->pprev;
        }
        nHeight = nTargetHeight;

        // Connect new blocks.
        BOOST_REVERSE_FOREACH(CBlockIndex *pindexConnect, vpindexToConnect) {
            if (!ConnectTip(state, chainparams, pindexConnect, pindexConnect == pindexMostWork ? pblock : std::shared_ptr<const CBlock>(), connectTrace)) {
                if (state.IsInvalid()) {
                    // The block violates a consensus rule.
                    if (!state.CorruptionPossible())
                        InvalidChainFound(vpindexToConnect.back());
                    state = CValidationState();
                    fInvalidFound = true;
                    fContinue = false;
                    // If we didn't actually connect the block, don't notify listeners about it
                    connectTrace.blocksConnected.pop_back();
                    break;
                } else {
                    // A system error occurred (disk space, database error, ...).
                    return false;
                }
            } else {
                PruneBlockIndexCandidates();
                if (!pindexOldTip || chainActive.Tip()->nChainWork > pindexOldTip->nChainWork) {
                    // We're in a better position than we were. Return temporarily to release the lock.
                    fContinue = false;
                    break;
                }
            }
        }
    }

    if (fBlocksDisconnected) {
        mempool.removeForReorg(pcoinsTip, chainActive.Tip()->nHeight + 1, STANDARD_LOCKTIME_VERIFY_FLAGS);
        LimitMempoolSize(mempool, GetArg("-maxmempool", DEFAULT_MAX_MEMPOOL_SIZE) * 1000000, GetArg("-mempoolexpiry", DEFAULT_MEMPOOL_EXPIRY) * 60 * 60);
    }
    mempool.check(pcoinsTip);

    // Callbacks/notifications for a new best chain.
    if (fInvalidFound)
        CheckForkWarningConditionsOnNewFork(vpindexToConnect.back());
    else
        CheckForkWarningConditions();

    return true;
}

static void NotifyHeaderTip() {
    bool fNotify = false;
    bool fInitialBlockDownload = false;
    static CBlockIndex* pindexHeaderOld = NULL;
    CBlockIndex* pindexHeader = NULL;
    {
        LOCK(cs_main);
        pindexHeader = pindexBestHeader;

        if (pindexHeader != pindexHeaderOld) {
            fNotify = true;
            fInitialBlockDownload = IsInitialBlockDownload();
            pindexHeaderOld = pindexHeader;
        }
    }
    // Send block tip changed notifications without cs_main
    if (fNotify) {
        uiInterface.NotifyHeaderTip(fInitialBlockDownload, pindexHeader);
    }
}

/**
 * Make the best chain active, in multiple steps. The result is either failure
 * or an activated best chain. pblock is either NULL or a pointer to a block
 * that is already loaded (to avoid loading it again from disk).
 */
bool ActivateBestChain(CValidationState &state, const CChainParams& chainparams, std::shared_ptr<const CBlock> pblock) {
    // Note that while we're often called here from ProcessNewBlock, this is
    // far from a guarantee. Things in the P2P/RPC will often end up calling
    // us in the middle of ProcessNewBlock - do not assume pblock is set
    // sanely for performance or correctness!

    CBlockIndex *pindexMostWork = NULL;
    CBlockIndex *pindexNewTip = NULL;
    do {
        boost::this_thread::interruption_point();
        if (ShutdownRequested())
            break;

        const CBlockIndex *pindexFork;
        ConnectTrace connectTrace;
        bool fInitialDownload;
        {
            LOCK(cs_main);
            { // TODO: Tempoarily ensure that mempool removals are notified before
              // connected transactions.  This shouldn't matter, but the abandoned
              // state of transactions in our wallet is currently cleared when we
              // receive another notification and there is a race condition where
              // notification of a connected conflict might cause an outside process
              // to abandon a transaction and then have it inadvertantly cleared by
              // the notification that the conflicted transaction was evicted.
            MemPoolConflictRemovalTracker mrt(mempool);
            CBlockIndex *pindexOldTip = chainActive.Tip();
            if (pindexMostWork == NULL) {
                pindexMostWork = FindMostWorkChain();
            }

            // Whether we have anything to do at all.
            if (pindexMostWork == NULL || pindexMostWork == chainActive.Tip())
                return true;

            bool fInvalidFound = false;
            std::shared_ptr<const CBlock> nullBlockPtr;
            if (!ActivateBestChainStep(state, chainparams, pindexMostWork, pblock && pblock->GetHash() == pindexMostWork->GetBlockHash() ? pblock : nullBlockPtr, fInvalidFound, connectTrace))
                return false;

            if (fInvalidFound) {
                // Wipe cache, we may need another branch now.
                pindexMostWork = NULL;
            }
            pindexNewTip = chainActive.Tip();
            pindexFork = chainActive.FindFork(pindexOldTip);
            fInitialDownload = IsInitialBlockDownload();

            // throw all transactions though the signal-interface

            } // MemPoolConflictRemovalTracker destroyed and conflict evictions are notified

            // Transactions in the connnected block are notified
            for (const auto& pair : connectTrace.blocksConnected) {
                assert(pair.second);
                const CBlock& block = *(pair.second);
                for (unsigned int i = 0; i < block.vtx.size(); i++)
                    GetMainSignals().SyncTransaction(*block.vtx[i], pair.first, i);
            }
        }
        // When we reach this point, we switched to a new tip (stored in pindexNewTip).

        // Notifications/callbacks that can run without cs_main

        // Notify external listeners about the new tip.
        GetMainSignals().UpdatedBlockTip(pindexNewTip, pindexFork, fInitialDownload);

        // Always notify the UI if a new block tip was connected
        if (pindexFork != pindexNewTip) {
            uiInterface.NotifyBlockTip(fInitialDownload, pindexNewTip);
        }
    } while (pindexNewTip != pindexMostWork);
    CheckBlockIndex(chainparams.GetConsensus());

    // Write changes periodically to disk, after relay.
    if (!FlushStateToDisk(state, FLUSH_STATE_PERIODIC)) {
        return false;
    }

    return true;
}


bool PreciousBlock(CValidationState& state, const CChainParams& params, CBlockIndex *pindex)
{
    {
        LOCK(cs_main);
        if (pindex->nChainWork < chainActive.Tip()->nChainWork) {
            // Nothing to do, this block is not at the tip.
            return true;
        }
        if (chainActive.Tip()->nChainWork > nLastPreciousChainwork) {
            // The chain has been extended since the last call, reset the counter.
            nBlockReverseSequenceId = -1;
        }
        nLastPreciousChainwork = chainActive.Tip()->nChainWork;
        setBlockIndexCandidates.erase(pindex);
        pindex->nSequenceId = nBlockReverseSequenceId;
        if (nBlockReverseSequenceId > std::numeric_limits<int32_t>::min()) {
            // We can't keep reducing the counter if somebody really wants to
            // call preciousblock 2**31-1 times on the same set of tips...
            nBlockReverseSequenceId--;
        }
        if (pindex->IsValid(BLOCK_VALID_TRANSACTIONS) && pindex->nChainTx) {
            setBlockIndexCandidates.insert(pindex);
            PruneBlockIndexCandidates();
        }
    }

    return ActivateBestChain(state, params);
}

bool InvalidateBlock(CValidationState& state, const CChainParams& chainparams, CBlockIndex *pindex)
{
    AssertLockHeld(cs_main);

    // Mark the block itself as invalid.
    pindex->nStatus |= BLOCK_FAILED_VALID;
    setDirtyBlockIndex.insert(pindex);
    setBlockIndexCandidates.erase(pindex);

    while (chainActive.Contains(pindex)) {
        CBlockIndex *pindexWalk = chainActive.Tip();
        pindexWalk->nStatus |= BLOCK_FAILED_CHILD;
        setDirtyBlockIndex.insert(pindexWalk);
        setBlockIndexCandidates.erase(pindexWalk);
        // ActivateBestChain considers blocks already in chainActive
        // unconditionally valid already, so force disconnect away from it.
        if (!DisconnectTip(state, chainparams)) {
            mempool.removeForReorg(pcoinsTip, chainActive.Tip()->nHeight + 1, STANDARD_LOCKTIME_VERIFY_FLAGS);
            return false;
        }
    }

    LimitMempoolSize(mempool, GetArg("-maxmempool", DEFAULT_MAX_MEMPOOL_SIZE) * 1000000, GetArg("-mempoolexpiry", DEFAULT_MEMPOOL_EXPIRY) * 60 * 60);

    // The resulting new best tip may not be in setBlockIndexCandidates anymore, so
    // add it again.
    BlockMap::iterator it = mapBlockIndex.begin();
    while (it != mapBlockIndex.end()) {
        if (it->second->IsValid(BLOCK_VALID_TRANSACTIONS) && it->second->nChainTx && !setBlockIndexCandidates.value_comp()(it->second, chainActive.Tip())) {
            setBlockIndexCandidates.insert(it->second);
        }
        it++;
    }

    InvalidChainFound(pindex);
    mempool.removeForReorg(pcoinsTip, chainActive.Tip()->nHeight + 1, STANDARD_LOCKTIME_VERIFY_FLAGS);
    uiInterface.NotifyBlockTip(IsInitialBlockDownload(), pindex->pprev);
    return true;
}

bool ResetBlockFailureFlags(CBlockIndex *pindex) {
    AssertLockHeld(cs_main);

    int nHeight = pindex->nHeight;

    // Remove the invalidity flag from this block and all its descendants.
    BlockMap::iterator it = mapBlockIndex.begin();
    while (it != mapBlockIndex.end()) {
        if (!it->second->IsValid() && it->second->GetAncestor(nHeight) == pindex) {
            it->second->nStatus &= ~BLOCK_FAILED_MASK;
            setDirtyBlockIndex.insert(it->second);
            if (it->second->IsValid(BLOCK_VALID_TRANSACTIONS) && it->second->nChainTx && setBlockIndexCandidates.value_comp()(chainActive.Tip(), it->second)) {
                setBlockIndexCandidates.insert(it->second);
            }
            if (it->second == pindexBestInvalid) {
                // Reset invalid block marker if it was pointing to one of those.
                pindexBestInvalid = NULL;
            }
        }
        it++;
    }

    // Remove the invalidity flag from all ancestors too.
    while (pindex != NULL) {
        if (pindex->nStatus & BLOCK_FAILED_MASK) {
            pindex->nStatus &= ~BLOCK_FAILED_MASK;
            setDirtyBlockIndex.insert(pindex);
        }
        pindex = pindex->pprev;
    }
    return true;
}

bool CheckTransactionTimestamp(const CTransaction& tx, const uint32_t& nTimeBlock, CBlockTreeDB& txdb)
{
    if (tx.IsCoinBase())
        return true;

    BOOST_FOREACH(const CTxIn& txin, tx.vin)
    {
        // First try finding the previous transaction in database
        CMutableTransaction txPrev;
        CDiskTxPos txindex;
        if (!ReadFromDisk(txPrev, txindex, txdb, txin.prevout))
            continue;  // previous transaction not in main chain

        // Read block header
        CBlockHeader blockFrom;
        if (!ReadFromDisk(blockFrom, txindex.nFile, txindex.nPos))
            return false; // unable to read block of previous transaction

        if (nTimeBlock < blockFrom.nTime)
            return false;  // Transaction timestamp violation

        LogPrint("Transaction timestamp", "timestamp nTimeDiff=%d", nTimeBlock - blockFrom.nTime);
    }

    return true;
}

CBlockIndex* AddToBlockIndex(const CBlockHeader& block)
{
    // Check for duplicate
    uint256 hash = block.GetHash();
    BlockMap::iterator it = mapBlockIndex.find(hash);
    if (it != mapBlockIndex.end())
        return it->second;

    // Construct new block index object
    CBlockIndex* pindexNew = new CBlockIndex(block);
    assert(pindexNew);
    // We assign the sequence id to blocks only when the full data is available,
    // to avoid miners withholding blocks but broadcasting headers, to get a
    // competitive advantage.
    pindexNew->nSequenceId = 0;
    BlockMap::iterator mi = mapBlockIndex.insert(std::make_pair(hash, pindexNew)).first;
    if (pindexNew->IsProofOfStake())
        setStakeSeen.insert(std::make_pair(pindexNew->prevoutStake, pindexNew->nTime));
    pindexNew->phashBlock = &((*mi).first);
    BlockMap::iterator miPrev = mapBlockIndex.find(block.hashPrevBlock);
    if (miPrev != mapBlockIndex.end())
    {
        pindexNew->pprev = (*miPrev).second;
        pindexNew->nHeight = pindexNew->pprev->nHeight + 1;
        pindexNew->BuildSkip();
    }
    pindexNew->nTimeMax = (pindexNew->pprev ? std::max(pindexNew->pprev->nTimeMax, pindexNew->nTime) : pindexNew->nTime);
    pindexNew->nChainWork = (pindexNew->pprev ? pindexNew->pprev->nChainWork : 0) + GetBlockProof(*pindexNew);
    pindexNew->nStakeModifier = ComputeStakeModifier(pindexNew->pprev, block.IsProofOfWork() ? hash : block.prevoutStake.hash);
    pindexNew->RaiseValidity(BLOCK_VALID_TREE);
    if (pindexBestHeader == NULL || pindexBestHeader->nChainWork < pindexNew->nChainWork)
        pindexBestHeader = pindexNew;

    setDirtyBlockIndex.insert(pindexNew);

    return pindexNew;
}

/** Mark a block as having its data received and checked (up to BLOCK_VALID_TRANSACTIONS). */
bool ReceivedBlockTransactions(const CBlock &block, CValidationState& state, CBlockIndex *pindexNew, const CDiskBlockPos& pos)
{
    pindexNew->nTx = block.vtx.size();
    pindexNew->nChainTx = 0;
    pindexNew->nFile = pos.nFile;
    pindexNew->nDataPos = pos.nPos;
    pindexNew->nUndoPos = 0;
    pindexNew->nStatus |= BLOCK_HAVE_DATA;
    if (IsWitnessEnabled(pindexNew->pprev, Params().GetConsensus())) {
        pindexNew->nStatus |= BLOCK_OPT_WITNESS;
    }
    pindexNew->RaiseValidity(BLOCK_VALID_TRANSACTIONS);
    setDirtyBlockIndex.insert(pindexNew);

    if (pindexNew->pprev == NULL || pindexNew->pprev->nChainTx) {
        // If pindexNew is the genesis block or all parents are BLOCK_VALID_TRANSACTIONS.
        std::deque<CBlockIndex*> queue;
        queue.push_back(pindexNew);

        // Recursively process any descendant blocks that now may be eligible to be connected.
        while (!queue.empty()) {
            CBlockIndex *pindex = queue.front();
            queue.pop_front();
            pindex->nChainTx = (pindex->pprev ? pindex->pprev->nChainTx : 0) + pindex->nTx;
            {
                LOCK(cs_nBlockSequenceId);
                pindex->nSequenceId = nBlockSequenceId++;
            }
            if (chainActive.Tip() == NULL || !setBlockIndexCandidates.value_comp()(pindex, chainActive.Tip())) {
                setBlockIndexCandidates.insert(pindex);
            }
            std::pair<std::multimap<CBlockIndex*, CBlockIndex*>::iterator, std::multimap<CBlockIndex*, CBlockIndex*>::iterator> range = mapBlocksUnlinked.equal_range(pindex);
            while (range.first != range.second) {
                std::multimap<CBlockIndex*, CBlockIndex*>::iterator it = range.first;
                queue.push_back(it->second);
                range.first++;
                mapBlocksUnlinked.erase(it);
            }
        }
    } else {
        if (pindexNew->pprev && pindexNew->pprev->IsValid(BLOCK_VALID_TREE)) {
            mapBlocksUnlinked.insert(std::make_pair(pindexNew->pprev, pindexNew));
        }
    }

    return true;
}

bool FindBlockPos(CValidationState &state, CDiskBlockPos &pos, unsigned int nAddSize, unsigned int nHeight, uint64_t nTime, bool fKnown = false)
{
    LOCK(cs_LastBlockFile);

    unsigned int nFile = fKnown ? pos.nFile : nLastBlockFile;
    if (vinfoBlockFile.size() <= nFile) {
        vinfoBlockFile.resize(nFile + 1);
    }

    if (!fKnown) {
        while (vinfoBlockFile[nFile].nSize + nAddSize >= MAX_BLOCKFILE_SIZE) {
            nFile++;
            if (vinfoBlockFile.size() <= nFile) {
                vinfoBlockFile.resize(nFile + 1);
            }
        }
        pos.nFile = nFile;
        pos.nPos = vinfoBlockFile[nFile].nSize;
    }

    if ((int)nFile != nLastBlockFile) {
        if (!fKnown) {
            LogPrintf("Leaving block file %i: %s\n", nLastBlockFile, vinfoBlockFile[nLastBlockFile].ToString());
        }
        FlushBlockFile(!fKnown);
        nLastBlockFile = nFile;
    }

    vinfoBlockFile[nFile].AddBlock(nHeight, nTime);
    if (fKnown)
        vinfoBlockFile[nFile].nSize = std::max(pos.nPos + nAddSize, vinfoBlockFile[nFile].nSize);
    else
        vinfoBlockFile[nFile].nSize += nAddSize;

    if (!fKnown) {
        unsigned int nOldChunks = (pos.nPos + BLOCKFILE_CHUNK_SIZE - 1) / BLOCKFILE_CHUNK_SIZE;
        unsigned int nNewChunks = (vinfoBlockFile[nFile].nSize + BLOCKFILE_CHUNK_SIZE - 1) / BLOCKFILE_CHUNK_SIZE;
        if (nNewChunks > nOldChunks) {
            if (fPruneMode)
                fCheckForPruning = true;
            if (CheckDiskSpace(nNewChunks * BLOCKFILE_CHUNK_SIZE - pos.nPos)) {
                FILE *file = OpenBlockFile(pos);
                if (file) {
                    LogPrintf("Pre-allocating up to position 0x%x in blk%05u.dat\n", nNewChunks * BLOCKFILE_CHUNK_SIZE, pos.nFile);
                    AllocateFileRange(file, pos.nPos, nNewChunks * BLOCKFILE_CHUNK_SIZE - pos.nPos);
                    fclose(file);
                }
            }
            else
                return state.Error("out of disk space");
        }
    }

    setDirtyFileInfo.insert(nFile);
    return true;
}

bool FindUndoPos(CValidationState &state, int nFile, CDiskBlockPos &pos, unsigned int nAddSize)
{
    pos.nFile = nFile;

    LOCK(cs_LastBlockFile);

    unsigned int nNewSize;
    pos.nPos = vinfoBlockFile[nFile].nUndoSize;
    nNewSize = vinfoBlockFile[nFile].nUndoSize += nAddSize;
    setDirtyFileInfo.insert(nFile);

    unsigned int nOldChunks = (pos.nPos + UNDOFILE_CHUNK_SIZE - 1) / UNDOFILE_CHUNK_SIZE;
    unsigned int nNewChunks = (nNewSize + UNDOFILE_CHUNK_SIZE - 1) / UNDOFILE_CHUNK_SIZE;
    if (nNewChunks > nOldChunks) {
        if (fPruneMode)
            fCheckForPruning = true;
        if (CheckDiskSpace(nNewChunks * UNDOFILE_CHUNK_SIZE - pos.nPos)) {
            FILE *file = OpenUndoFile(pos);
            if (file) {
                LogPrintf("Pre-allocating up to position 0x%x in rev%05u.dat\n", nNewChunks * UNDOFILE_CHUNK_SIZE, pos.nFile);
                AllocateFileRange(file, pos.nPos, nNewChunks * UNDOFILE_CHUNK_SIZE - pos.nPos);
                fclose(file);
            }
        }
        else
            return state.Error("out of disk space");
    }

    return true;
}

bool CheckFirstCoinstakeOutput(const CBlock& block)
{
    // Coinbase output should be empty if proof-of-stake block
    int commitpos = GetWitnessCommitmentIndex(block);
    if(commitpos < 0)
    {
        if (block.vtx[0]->vout.size() != 1 || !block.vtx[0]->vout[0].IsEmpty())
            return false;
    }
    else
    {
        if (block.vtx[0]->vout.size() != 2 || !block.vtx[0]->vout[0].IsEmpty() || block.vtx[0]->vout[1].nValue)
            return false;
    }

    return true;
}

#ifdef ENABLE_WALLET
// novacoin: attempt to generate suitable proof-of-stake
bool SignBlock(std::shared_ptr<CBlock> pblock, CWallet& wallet, const CAmount& nTotalFees, uint32_t nTime)
{
    // if we are trying to sign
    //    something except proof-of-stake block template
    if (!CheckFirstCoinstakeOutput(*pblock))
        return false;

    // if we are trying to sign
    //    a complete proof-of-stake block
    if (pblock->IsProofOfStake() && !pblock->vchBlockSig.empty())
        return true;

    CKey key;
    CMutableTransaction txCoinStake(*pblock->vtx[1]);
    uint32_t nTimeBlock = nTime;
    nTimeBlock &= ~STAKE_TIMESTAMP_MASK;
    //original line:
    //int64_t nSearchInterval = IsProtocolV2(nBestHeight+1) ? 1 : nSearchTime - nLastCoinStakeSearchTime;
    //IsProtocolV2 mean POS 2 or higher, so the modified line is:
    if (wallet.CreateCoinStake(wallet, pblock->nBits, nTotalFees, nTimeBlock, txCoinStake, key))
    {
        if (nTimeBlock >= pindexBestHeader->GetMedianTimePast()+1)
        {
            // make sure coinstake would meet timestamp protocol
            //    as it would be the same as the block timestamp
            pblock->nTime = nTimeBlock;
            pblock->vtx[1] = MakeTransactionRef(std::move(txCoinStake));
            pblock->hashMerkleRoot = BlockMerkleRoot(*pblock);
            pblock->prevoutStake = pblock->vtx[1]->vin[0].prevout;

            // Check timestamp against prev
            if(pblock->GetBlockTime() <= pindexBestHeader->GetBlockTime() || FutureDrift(pblock->GetBlockTime()) < pindexBestHeader->GetBlockTime())
            {
                return false;
            }

            // append a signature to our block and ensure that is LowS
            return key.Sign(pblock->GetHashWithoutSign(), pblock->vchBlockSig) &&
                       EnsureLowS(pblock->vchBlockSig) &&
                       CheckHeaderPoS(*pblock, Params().GetConsensus());
        }
    }

    return false;
}
#endif

bool GetBlockPublicKey(const CBlock& block, std::vector<unsigned char>& vchPubKey)
{
    if (block.IsProofOfWork())
        return false;

    if (block.vchBlockSig.empty())
        return false;

    std::vector<valtype> vSolutions;
    txnouttype whichType;

    const CTxOut& txout = block.vtx[1]->vout[1];

    if (!Solver(txout.scriptPubKey, whichType, vSolutions))
        return false;

    if (whichType == TX_PUBKEY)
    {
        vchPubKey = vSolutions[0];
        return true;
    }
    else
    {
        // Block signing key also can be encoded in the nonspendable output
        // This allows to not pollute UTXO set with useless outputs e.g. in case of multisig staking

        const CScript& script = txout.scriptPubKey;
        CScript::const_iterator pc = script.begin();
        opcodetype opcode;
        valtype vchPushValue;

        if (!script.GetOp(pc, opcode, vchPubKey))
            return false;
        if (opcode != OP_RETURN)
            return false;
        if (!script.GetOp(pc, opcode, vchPubKey))
            return false;
        if (!IsCompressedOrUncompressedPubKey(vchPubKey))
            return false;
        return true;
    }

    return false;
}

bool CheckBlockSignature(const CBlock& block)
{
    if (block.IsProofOfWork())
        return block.vchBlockSig.empty();

    std::vector<unsigned char> vchPubKey;
    if(!GetBlockPublicKey(block, vchPubKey))
    {
        return false;
    }

    return CPubKey(vchPubKey).Verify(block.GetHashWithoutSign(), block.vchBlockSig);
}

bool CheckBlockHeader(const CBlockHeader& block, CValidationState& state, const Consensus::Params& consensusParams, bool fCheckPOW)
{
    // Check proof of work matches claimed amount
    if (fCheckPOW && block.IsProofOfWork() && !CheckHeaderPoW(block, consensusParams))
        return state.DoS(50, false, REJECT_INVALID, "high-hash", false, "proof of work failed");
    // PoS header proofs are not validated and always return true
    return true;
}

bool CheckBlock(const CBlock& block, CValidationState& state, const Consensus::Params& consensusParams, bool fCheckPOW, bool fCheckMerkleRoot, bool fCheckSig)
{
    // These are checks that are independent of context.

    if (block.fChecked)
        return true;

    // Check that the header is valid (particularly PoW).  This is mostly
    // redundant with the call in AcceptBlockHeader.
    if (!CheckBlockHeader(block, state, consensusParams, fCheckPOW))
        return false;

    if (block.IsProofOfStake() &&  block.GetBlockTime() > FutureDrift(GetAdjustedTime()))
        return error("CheckBlock() : block timestamp too far in the future");

    // Check the merkle root.
    if (fCheckMerkleRoot) {
        bool mutated;
        uint256 hashMerkleRoot2 = BlockMerkleRoot(block, &mutated);
        if (block.hashMerkleRoot != hashMerkleRoot2)
            return state.DoS(100, false, REJECT_INVALID, "bad-txnmrklroot", true, "hashMerkleRoot mismatch");

        // Check for merkle tree malleability (CVE-2012-2459): repeating sequences
        // of transactions in a block without affecting the merkle root of a block,
        // while still invalidating it.
        if (mutated)
            return state.DoS(100, false, REJECT_INVALID, "bad-txns-duplicate", true, "duplicate transaction");
    }

    // All potential-corruption validation must be done before we do any
    // transaction validation, as otherwise we may mark the header as invalid
    // because we receive the wrong transactions for it.
    // Note that witness malleability is checked in ContextualCheckBlock, so no
    // checks that use witness data may be performed here.

    // First transaction must be coinbase in case of PoW block, the rest must not be
    if (block.vtx.empty() || !block.vtx[0]->IsCoinBase())
        return state.DoS(100, false, REJECT_INVALID, "bad-cb-missing", false, "first tx is not coinbase");
    for (unsigned int i = 1; i < block.vtx.size(); i++)
        if (block.vtx[i]->IsCoinBase())
            return state.DoS(100, false, REJECT_INVALID, "bad-cb-multiple", false, "more than one coinbase");

    //Don't allow contract opcodes in coinbase
    if(block.vtx[0]->HasOpSpend() || block.vtx[0]->HasCreateOrCall()){
        return state.DoS(100, false, REJECT_INVALID, "bad-cb-contract", false, "coinbase must not contain OP_SPEND, OP_CALL, or OP_CREATE");
    }

    // Second transaction must be coinbase in case of PoS block, the rest must not be
    if (block.IsProofOfStake())
    {
        // Coinbase output should be empty if proof-of-stake block
        if (!CheckFirstCoinstakeOutput(block))
            return state.DoS(100, false, REJECT_INVALID, "bad-cb-missing", false, "coinbase output not empty for proof-of-stake block");

        // Second transaction must be coinstake
        if (block.vtx.empty() || block.vtx.size() < 2 || !block.vtx[1]->IsCoinStake())
            return state.DoS(100, false, REJECT_INVALID, "bad-cs-missing", false, "second tx is not coinstake");

        //prevoutStake must exactly match the coinstake in the block body
        if(block.vtx[1]->vin.empty() || block.prevoutStake != block.vtx[1]->vin[0].prevout){
            return state.DoS(100, false, REJECT_INVALID, "bad-cs-invalid", false, "prevoutStake in block header does not match coinstake in block body");
        }
        //the rest of the transactions must not be coinstake
        for (unsigned int i = 2; i < block.vtx.size(); i++)
            if (block.vtx[i]->IsCoinStake())
               return state.DoS(100, false, REJECT_INVALID, "bad-cs-multiple", false, "more than one coinstake");

        //Don't allow contract opcodes in coinstake
        //We might allow this later, but it hasn't been tested enough to determine if safe
        if(block.vtx[1]->HasOpSpend() || block.vtx[1]->HasCreateOrCall()){
            return state.DoS(100, false, REJECT_INVALID, "bad-cs-contract", false, "coinstake must not contain OP_SPEND, OP_CALL, or OP_CREATE");
        }
    }

    // Check proof-of-stake block signature
    if (fCheckSig && !CheckBlockSignature(block))
        return state.DoS(100, false, REJECT_INVALID, "bad-blk-signature", false, "bad proof-of-stake block signature");

    bool lastWasContract=false;
    // Check transactions
    for (const auto& tx : block.vtx) {
        if (!CheckTransaction(*tx, state, false))
            return state.Invalid(false, state.GetRejectCode(), state.GetRejectReason(),
                                 strprintf("Transaction check failed (tx hash %s) %s", tx->GetHash().ToString(),
                                           state.GetDebugMessage()));
        //OP_SPEND can only exist immediately after a contract tx in a block, or after another OP_SPEND
        //So, if the previous tx was not a contract tx, fail it.
        if(tx->HasOpSpend()){
            if(!lastWasContract){
                return state.DoS(100, false, REJECT_INVALID, "bad-opspend-tx", false, "OP_SPEND transaction without corresponding contract transaction");
            }
        }
        lastWasContract = tx->HasCreateOrCall() || tx->HasOpSpend();
    }

    unsigned int nSigOps = 0;
    for (const auto& tx : block.vtx)
    {
        nSigOps += GetLegacySigOpCount(*tx);
    }
    if (nSigOps * WITNESS_SCALE_FACTOR > dgpMaxBlockSigOps)
        return state.DoS(100, false, REJECT_INVALID, "bad-blk-sigops", false, "out-of-bounds SigOpCount");

    if (fCheckPOW && fCheckMerkleRoot)
        block.fChecked = true;

    return true;
}

static bool CheckIndexAgainstCheckpoint(const CBlockIndex* pindexPrev, CValidationState& state, const CChainParams& chainparams, const uint256& hash)
{
    if (*pindexPrev->phashBlock == chainparams.GetConsensus().hashGenesisBlock)
        return true;

    int nHeight = pindexPrev->nHeight+1;
    // Don't accept any forks from the main chain prior to last checkpoint
    CBlockIndex* pcheckpoint = Checkpoints::GetLastCheckpoint(chainparams.Checkpoints());
    if (pcheckpoint && nHeight < pcheckpoint->nHeight)
        return state.DoS(100, error("%s: forked chain older than last checkpoint (height %d)", __func__, nHeight));

    return true;
}

bool IsWitnessEnabled(const CBlockIndex* pindexPrev, const Consensus::Params& params)
{
    LOCK(cs_main);
    return (VersionBitsState(pindexPrev, params, Consensus::DEPLOYMENT_SEGWIT, versionbitscache) == THRESHOLD_ACTIVE);
}

// Compute at which vout of the block's coinbase transaction the witness
// commitment occurs, or -1 if not found.
static int GetWitnessCommitmentIndex(const CBlock& block)
{
    int commitpos = -1;
    if(!block.vtx.empty()){
        for (size_t o = 0; o < block.vtx[0]->vout.size(); o++) {
            if (block.vtx[0]->vout[o].scriptPubKey.size() >= 38 && block.vtx[0]->vout[o].scriptPubKey[0] == OP_RETURN && block.vtx[0]->vout[o].scriptPubKey[1] == 0x24 && block.vtx[0]->vout[o].scriptPubKey[2] == 0xaa && block.vtx[0]->vout[o].scriptPubKey[3] == 0x21 && block.vtx[0]->vout[o].scriptPubKey[4] == 0xa9 && block.vtx[0]->vout[o].scriptPubKey[5] == 0xed) {
                commitpos = o;
            }
        }
    }
    return commitpos;
}

void UpdateUncommittedBlockStructures(CBlock& block, const CBlockIndex* pindexPrev, const Consensus::Params& consensusParams)
{
    int commitpos = GetWitnessCommitmentIndex(block);
    static const std::vector<unsigned char> nonce(32, 0x00);
    if (commitpos != -1 && IsWitnessEnabled(pindexPrev, consensusParams) && !block.vtx[0]->HasWitness()) {
        CMutableTransaction tx(*block.vtx[0]);
        tx.vin[0].scriptWitness.stack.resize(1);
        tx.vin[0].scriptWitness.stack[0] = nonce;
        block.vtx[0] = MakeTransactionRef(std::move(tx));
    }
}

std::vector<unsigned char> GenerateCoinbaseCommitment(CBlock& block, const CBlockIndex* pindexPrev, const Consensus::Params& consensusParams, bool fProofOfStake)
{
    std::vector<unsigned char> commitment;
    int commitpos = GetWitnessCommitmentIndex(block);
    std::vector<unsigned char> ret(32, 0x00);
    if (consensusParams.vDeployments[Consensus::DEPLOYMENT_SEGWIT].nTimeout != 0) {
        if (commitpos == -1) {
            uint256 witnessroot = BlockWitnessMerkleRoot(block, NULL, &fProofOfStake);
            CHash256().Write(witnessroot.begin(), 32).Write(&ret[0], 32).Finalize(witnessroot.begin());
            CTxOut out;
            out.nValue = 0;
            out.scriptPubKey.resize(38);
            out.scriptPubKey[0] = OP_RETURN;
            out.scriptPubKey[1] = 0x24;
            out.scriptPubKey[2] = 0xaa;
            out.scriptPubKey[3] = 0x21;
            out.scriptPubKey[4] = 0xa9;
            out.scriptPubKey[5] = 0xed;
            memcpy(&out.scriptPubKey[6], witnessroot.begin(), 32);
            commitment = std::vector<unsigned char>(out.scriptPubKey.begin(), out.scriptPubKey.end());
            CMutableTransaction tx(*block.vtx[0]);
            tx.vout.push_back(out);
            block.vtx[0] = MakeTransactionRef(std::move(tx));
        }
    }
    UpdateUncommittedBlockStructures(block, pindexPrev, consensusParams);
    return commitment;
}

bool ContextualCheckBlockHeader(const CBlockHeader& block, CValidationState& state, const Consensus::Params& consensusParams, const CBlockIndex* pindexPrev, int64_t nAdjustedTime)
{
    const int nHeight = pindexPrev == NULL ? 0 : pindexPrev->nHeight + 1;
    // Check proof of work
    if (block.nBits != GetNextWorkRequired(pindexPrev, &block, consensusParams,block.IsProofOfStake()))
        return state.DoS(100, false, REJECT_INVALID, "bad-diffbits", false, "incorrect difficulty value");

    // Check timestamp against prev
    if (pindexPrev && block.IsProofOfStake() && block.GetBlockTime() <= pindexPrev->GetMedianTimePast())
        return state.Invalid(false, REJECT_INVALID, "time-too-old", "block's timestamp is too early");

    // Check timestamp
    if (block.IsProofOfStake() && block.GetBlockTime() > FutureDrift(nAdjustedTime))
        return state.Invalid(false, REJECT_INVALID, "time-too-new", "block timestamp too far in the future");

    // Reject outdated version blocks when 95% (75% on testnet) of the network has upgraded:
    // check for version 2, 3 and 4 upgrades
    if((block.nVersion < 2 && nHeight >= consensusParams.BIP34Height) ||
       (block.nVersion < 3 && nHeight >= consensusParams.BIP66Height) ||
       (block.nVersion < 4 && nHeight >= consensusParams.BIP65Height))
            return state.Invalid(false, REJECT_OBSOLETE, strprintf("bad-version(0x%08x)", block.nVersion),
                                 strprintf("rejected nVersion=0x%08x block", block.nVersion));

    return true;
}

bool ContextualCheckBlock(const CBlock& block, CValidationState& state, const Consensus::Params& consensusParams, const CBlockIndex* pindexPrev)
{
    const int nHeight = pindexPrev == NULL ? 0 : pindexPrev->nHeight + 1;

    // Start enforcing BIP113 (Median Time Past) using versionbits logic.
    int nLockTimeFlags = 0;
    if (VersionBitsState(pindexPrev, consensusParams, Consensus::DEPLOYMENT_CSV, versionbitscache) == THRESHOLD_ACTIVE) {
        nLockTimeFlags |= LOCKTIME_MEDIAN_TIME_PAST;
    }

    int64_t nLockTimeCutoff = (nLockTimeFlags & LOCKTIME_MEDIAN_TIME_PAST)
                              ? pindexPrev->GetMedianTimePast()
                              : block.GetBlockTime();

    // Check that all transactions are finalized
    for (const auto& tx : block.vtx) {
        if (!IsFinalTx(*tx, nHeight, nLockTimeCutoff)) {
            return state.DoS(10, false, REJECT_INVALID, "bad-txns-nonfinal", false, "non-final transaction");
        }
    }

    // Enforce rule that the coinbase starts with serialized block height
    if (nHeight >= consensusParams.BIP34Height)
    {
        CScript expect = CScript() << nHeight;
        if (block.vtx[0]->vin[0].scriptSig.size() < expect.size() ||
            !std::equal(expect.begin(), expect.end(), block.vtx[0]->vin[0].scriptSig.begin())) {
            return state.DoS(100, false, REJECT_INVALID, "bad-cb-height", false, "block height mismatch in coinbase");
        }
    }

    // Validation for witness commitments.
    // * We compute the witness hash (which is the hash including witnesses) of all the block's transactions, except the
    //   coinbase (where 0x0000....0000 is used instead).
    // * The coinbase scriptWitness is a stack of a single 32-byte vector, containing a witness nonce (unconstrained).
    // * We build a merkle tree with all those witness hashes as leaves (similar to the hashMerkleRoot in the block header).
    // * There must be at least one output whose scriptPubKey is a single 36-byte push, the first 4 bytes of which are
    //   {0xaa, 0x21, 0xa9, 0xed}, and the following 32 bytes are SHA256^2(witness root, witness nonce). In case there are
    //   multiple, the last one is used.
    bool fHaveWitness = false;
    if (VersionBitsState(pindexPrev, consensusParams, Consensus::DEPLOYMENT_SEGWIT, versionbitscache) == THRESHOLD_ACTIVE) {
        int commitpos = GetWitnessCommitmentIndex(block);
        if (commitpos != -1) {
            bool malleated = false;
            uint256 hashWitness = BlockWitnessMerkleRoot(block, &malleated);
            // The malleation check is ignored; as the transaction tree itself
            // already does not permit it, it is impossible to trigger in the
            // witness tree.
            if (block.vtx[0]->vin[0].scriptWitness.stack.size() != 1 || block.vtx[0]->vin[0].scriptWitness.stack[0].size() != 32) {
                return state.DoS(100, false, REJECT_INVALID, "bad-witness-nonce-size", true, strprintf("%s : invalid witness nonce size", __func__));
            }
            CHash256().Write(hashWitness.begin(), 32).Write(&block.vtx[0]->vin[0].scriptWitness.stack[0][0], 32).Finalize(hashWitness.begin());
            if (memcmp(hashWitness.begin(), &block.vtx[0]->vout[commitpos].scriptPubKey[6], 32)) {
                return state.DoS(100, false, REJECT_INVALID, "bad-witness-merkle-match", true, strprintf("%s : witness merkle commitment mismatch", __func__));
            }
            fHaveWitness = true;
        }
    }

    // No witness data is allowed in blocks that don't commit to witness data, as this would otherwise leave room for spam
    if (!fHaveWitness) {
        for (size_t i = 0; i < block.vtx.size(); i++) {
            if (block.vtx[i]->HasWitness()) {
                return state.DoS(100, false, REJECT_INVALID, "unexpected-witness", true, strprintf("%s : unexpected witness data found", __func__));
            }
        }
    }

    return true;
}

static bool UpdateHashProof(const CBlock& block, CValidationState& state, const Consensus::Params& consensusParams, CBlockIndex* pindex)
{
    int nHeight = pindex->nHeight;
    uint256 hash = block.GetHash();

    //reject proof of work at height consensusParams.nLastPOWBlock
    if (block.IsProofOfWork() && nHeight > consensusParams.nLastPOWBlock)
        return state.DoS(100, error("AcceptBlock() : reject proof-of-work at height %d", nHeight));
    
    // Check coinstake timestamp
    if (block.IsProofOfStake() && !CheckCoinStakeTimestamp(block.GetBlockTime()))
        return state.DoS(50, error("AcceptBlock() : coinstake timestamp violation nTimeBlock=%d", block.GetBlockTime()));

    // Check proof-of-work or proof-of-stake
    if (block.nBits != GetNextWorkRequired(pindex->pprev, &block, consensusParams,block.IsProofOfStake()))
        return state.DoS(100, error("AcceptBlock() : incorrect %s", block.IsProofOfWork() ? "proof-of-work" : "proof-of-stake"));

    uint256 hashProof;
    // Verify hash target and signature of coinstake tx
    if (block.IsProofOfStake())
    {
        uint256 targetProofOfStake;
        if (!CheckProofOfStake(pindex->pprev, state, *block.vtx[1], block.nBits, block.nTime, hashProof, targetProofOfStake))
        {
            return error("AcceptBlock() : check proof-of-stake failed for block %s", hash.ToString());
        }
    }
    
    // PoW is checked in CheckBlock()
    if (block.IsProofOfWork())
    {
        hashProof = block.GetHash();
    }
    
    // Record proof hash value
    pindex->hashProof = hashProof;
    return true;
}

static bool AcceptBlockHeader(const CBlockHeader& block, CValidationState& state, const CChainParams& chainparams, CBlockIndex** ppindex)
{
    AssertLockHeld(cs_main);
    // Check for duplicate
    uint256 hash = block.GetHash();
    BlockMap::iterator miSelf = mapBlockIndex.find(hash);
    CBlockIndex *pindex = NULL;
    if (hash != chainparams.GetConsensus().hashGenesisBlock) {

        if (miSelf != mapBlockIndex.end()) {
            // Block header is already known.
            pindex = miSelf->second;
            if (ppindex)
                *ppindex = pindex;
            if (pindex->nStatus & BLOCK_FAILED_MASK)
                return state.Invalid(error("%s: block %s is marked invalid", __func__, hash.ToString()), 0, "duplicate");
            return true;
        }

        if (!CheckBlockHeader(block, state, chainparams.GetConsensus()))
            return error("%s: Consensus::CheckBlockHeader: %s, %s", __func__, hash.ToString(), FormatStateMessage(state));

        // Get prev block index
        CBlockIndex* pindexPrev = NULL;
        BlockMap::iterator mi = mapBlockIndex.find(block.hashPrevBlock);
        if (mi == mapBlockIndex.end())
            return state.DoS(10, error("%s: prev block not found", __func__), 0, "bad-prevblk");
        pindexPrev = (*mi).second;
        if (pindexPrev->nStatus & BLOCK_FAILED_MASK)
            return state.DoS(100, error("%s: prev block invalid", __func__), REJECT_INVALID, "bad-prevblk");

        assert(pindexPrev);
        if (fCheckpointsEnabled && !CheckIndexAgainstCheckpoint(pindexPrev, state, chainparams, hash))
            return error("%s: CheckIndexAgainstCheckpoint(): %s", __func__, state.GetRejectReason().c_str());

        if (!ContextualCheckBlockHeader(block, state, chainparams.GetConsensus(), pindexPrev, GetAdjustedTime()))
            return error("%s: Consensus::ContextualCheckBlockHeader: %s, %s", __func__, hash.ToString(), FormatStateMessage(state));
    }
    if (pindex == NULL)
        pindex = AddToBlockIndex(block);

    if (ppindex)
        *ppindex = pindex;

    CheckBlockIndex(chainparams.GetConsensus());

    return true;
}

// Exposed wrapper for AcceptBlockHeader
bool ProcessNewBlockHeaders(const std::vector<CBlockHeader>& headers, CValidationState& state, const CChainParams& chainparams, const CBlockIndex** ppindex)
{
    {
        LOCK(cs_main);
        for (const CBlockHeader& header : headers) {
            CBlockIndex *pindex = NULL; // Use a temp pindex instead of ppindex to avoid a const_cast
            if (!AcceptBlockHeader(header, state, chainparams, &pindex)) {
                return false;
            }
            if (ppindex) {
                *ppindex = pindex;
            }
        }
    }
    NotifyHeaderTip();
    return true;
}

/** Store block on disk. If dbp is non-NULL, the file is known to already reside on disk */
static bool AcceptBlock(const std::shared_ptr<const CBlock>& pblock, CValidationState& state, const CChainParams& chainparams, CBlockIndex** ppindex, bool fRequested, const CDiskBlockPos* dbp, bool* fNewBlock)
{
    const CBlock& block = *pblock;

    if (fNewBlock) *fNewBlock = false;
    AssertLockHeld(cs_main);

    CBlockIndex *pindexDummy = NULL;
    CBlockIndex *&pindex = ppindex ? *ppindex : pindexDummy;

    if (!AcceptBlockHeader(block, state, chainparams, &pindex))
        return false;

    if (!UpdateHashProof(block, state, chainparams.GetConsensus(), pindex))
    {
        return error("%s: UpdateHashProof(): %s", __func__, state.GetRejectReason().c_str());
    }

    // Get prev block index
    CBlockIndex* pindexPrev = nullptr;
    if(pindex->nHeight > 0){
        BlockMap::iterator mi = mapBlockIndex.find(block.hashPrevBlock);
        if (mi == mapBlockIndex.end())
            return state.DoS(10, error("AcceptBlock() : prev block not found"));
        pindexPrev = (*mi).second;
    }

    // Get block height
    int nHeight = pindex->nHeight;

    // Check for the last proof of work block
    if (block.IsProofOfWork() && nHeight > chainparams.GetConsensus().nLastPOWBlock)
        return state.DoS(100, error("AcceptBlock() : reject proof-of-work at height %d", nHeight));

    // Check that the block satisfies synchronized checkpoint
    if (!Checkpoints::CheckSync(nHeight))
        return error("AcceptBlock() : rejected by synchronized checkpoint");

    // Check timestamp against prev
    if (pindexPrev && block.IsProofOfStake() && (block.GetBlockTime() <= pindexPrev->GetBlockTime() || FutureDrift(block.GetBlockTime()) < pindexPrev->GetBlockTime()))
        return error("AcceptBlock() : block's timestamp is too early");

    // Check timestamp
    if (block.IsProofOfStake() &&  block.GetBlockTime() > FutureDrift(GetAdjustedTime()))
        return error("AcceptBlock() : block timestamp too far in the future");

    // Enforce rule that the coinbase starts with serialized block height
    CScript expect = CScript() << nHeight;
    if (block.vtx[0]->vin[0].scriptSig.size() < expect.size() ||
        !std::equal(expect.begin(), expect.end(), block.vtx[0]->vin[0].scriptSig.begin()))
        return state.DoS(100, error("AcceptBlock() : block height mismatch in coinbase"));

    // Try to process all requested blocks that we don't have, but only
    // process an unrequested block if it's new and has enough work to
    // advance our tip, and isn't too many blocks ahead.
    bool fAlreadyHave = pindex->nStatus & BLOCK_HAVE_DATA;
    bool fHasMoreWork = (chainActive.Tip() ? pindex->nChainWork > chainActive.Tip()->nChainWork : true);
    // Blocks that are too out-of-order needlessly limit the effectiveness of
    // pruning, because pruning will not delete block files that contain any
    // blocks which are too close in height to the tip.  Apply this test
    // regardless of whether pruning is enabled; it should generally be safe to
    // not process unrequested blocks.
    bool fTooFarAhead = (pindex->nHeight > int(chainActive.Height() + MIN_BLOCKS_TO_KEEP));

    // TODO: Decouple this function from the block download logic by removing fRequested
    // This requires some new chain datastructure to efficiently look up if a
    // block is in a chain leading to a candidate for best tip, despite not
    // being such a candidate itself.

    // TODO: deal better with return value and error conditions for duplicate
    // and unrequested blocks.
    if (fAlreadyHave) return true;
    if (!fRequested) {  // If we didn't ask for it:
        if (pindex->nTx != 0) return true;  // This is a previously-processed block that was pruned
        if (!fHasMoreWork) return true;     // Don't process less-work chains
        if (fTooFarAhead) return true;      // Block height is too high
    }
    if (fNewBlock) *fNewBlock = true;

    if (!CheckBlock(block, state, chainparams.GetConsensus()) ||
        !ContextualCheckBlock(block, state, chainparams.GetConsensus(), pindex->pprev)) {
        if (state.IsInvalid() && !state.CorruptionPossible()) {
            pindex->nStatus |= BLOCK_FAILED_VALID;
            setDirtyBlockIndex.insert(pindex);
        }
        return error("%s: %s", __func__, FormatStateMessage(state));
    }

    // Header is valid/has work, merkle tree and segwit merkle tree are good...RELAY NOW
    // (but if it does not build on our best tip, let the SendMessages loop relay it)
    if (!IsInitialBlockDownload() && chainActive.Tip() == pindex->pprev)
        GetMainSignals().NewPoWValidBlock(pindex, pblock);

    // Write block to history file
    try {
        unsigned int nBlockSize = ::GetSerializeSize(block, SER_DISK, CLIENT_VERSION);
        CDiskBlockPos blockPos;
        if (dbp != NULL)
            blockPos = *dbp;
        if (!FindBlockPos(state, blockPos, nBlockSize+8, nHeight, block.GetBlockTime(), dbp != NULL))
            return error("AcceptBlock(): FindBlockPos failed");
        if (dbp == NULL)
            if (!WriteBlockToDisk(block, blockPos, chainparams.MessageStart()))
                AbortNode(state, "Failed to write block");
        if (!ReceivedBlockTransactions(block, state, pindex, blockPos))
            return error("AcceptBlock(): ReceivedBlockTransactions failed");
    } catch (const std::runtime_error& e) {
        return AbortNode(state, std::string("System error: ") + e.what());
    }

    if (fCheckForPruning)
        FlushStateToDisk(state, FLUSH_STATE_NONE); // we just allocated more disk space for block files

    return true;
}

bool static IsCanonicalBlockSignature(const std::shared_ptr<const CBlock> pblock, bool checkLowS)
{
    if (pblock->IsProofOfWork()) {
        return pblock->vchBlockSig.empty();
    }

    return checkLowS ? IsLowDERSignature(pblock->vchBlockSig, NULL, false) : IsDERSignature(pblock->vchBlockSig, NULL, false);
}

bool CheckCanonicalBlockSignature(const std::shared_ptr<const CBlock> pblock)
{
    //block signature encoding
    bool ret = IsCanonicalBlockSignature(pblock, false);

    //block signature encoding (low-s)
    if(ret) ret = IsCanonicalBlockSignature(pblock, true);

    return ret;
}

bool ProcessNewBlock(const CChainParams& chainparams, const std::shared_ptr<const CBlock> pblock, bool fForceProcessing, bool *fNewBlock)
{
    {
        CBlockIndex *pindex = NULL;
        if (fNewBlock) *fNewBlock = false;
        CValidationState state;
        // Ensure that CheckBlock() passes before calling AcceptBlock, as
        // belt-and-suspenders.
        bool ret = CheckBlock(*pblock, state, chainparams.GetConsensus());

        LOCK(cs_main);

        if (ret) {
            // Store to disk
            ret = AcceptBlock(pblock, state, chainparams, &pindex, fForceProcessing, NULL, fNewBlock);
        }
        CheckBlockIndex(chainparams.GetConsensus());
        if (!ret) {
            GetMainSignals().BlockChecked(*pblock, state);
            return error("%s: AcceptBlock FAILED", __func__);
        }
    }

    NotifyHeaderTip();

    CValidationState state; // Only used to report errors, not invalidity - ignore it
    if (!ActivateBestChain(state, chainparams, pblock))
        return error("%s: ActivateBestChain failed", __func__);

    return true;
}

bool TestBlockValidity(CValidationState& state, const CChainParams& chainparams, const CBlock& block, CBlockIndex* pindexPrev, bool fCheckPOW, bool fCheckMerkleRoot)
{
    AssertLockHeld(cs_main);
    assert(pindexPrev && pindexPrev == chainActive.Tip());
    if (fCheckpointsEnabled && !CheckIndexAgainstCheckpoint(pindexPrev, state, chainparams, block.GetHash()))
        return error("%s: CheckIndexAgainstCheckpoint(): %s", __func__, state.GetRejectReason().c_str());

    CCoinsViewCache viewNew(pcoinsTip);
    CBlockIndex indexDummy(block);
    indexDummy.pprev = pindexPrev;
    indexDummy.nHeight = pindexPrev->nHeight + 1;

    // NOTE: CheckBlockHeader is called by CheckBlock
    if (!ContextualCheckBlockHeader(block, state, chainparams.GetConsensus(), pindexPrev, GetAdjustedTime()))
        return error("%s: Consensus::ContextualCheckBlockHeader: %s", __func__, FormatStateMessage(state));
    if (!CheckBlock(block, state, chainparams.GetConsensus(), fCheckPOW, fCheckMerkleRoot))
        return error("%s: Consensus::CheckBlock: %s", __func__, FormatStateMessage(state));
    if (!ContextualCheckBlock(block, state, chainparams.GetConsensus(), pindexPrev))
        return error("%s: Consensus::ContextualCheckBlock: %s", __func__, FormatStateMessage(state));

    dev::h256 oldHashStateRoot(globalState->rootHash()); // qtum
    dev::h256 oldHashUTXORoot(globalState->rootHashUTXO()); // qtum
    
    if (!ConnectBlock(block, state, &indexDummy, viewNew, chainparams, true)){
        
        globalState->setRoot(oldHashStateRoot); // qtum
        globalState->setRootUTXO(oldHashUTXORoot); // qtum
        
        return false;
    }
    assert(state.IsValid());

    return true;
}

/**
 * BLOCK PRUNING CODE
 */

/* Calculate the amount of disk space the block & undo files currently use */
uint64_t CalculateCurrentUsage()
{
    uint64_t retval = 0;
    BOOST_FOREACH(const CBlockFileInfo &file, vinfoBlockFile) {
        retval += file.nSize + file.nUndoSize;
    }
    return retval;
}

/* Prune a block file (modify associated database entries)*/
void PruneOneBlockFile(const int fileNumber)
{
    for (BlockMap::iterator it = mapBlockIndex.begin(); it != mapBlockIndex.end(); ++it) {
        CBlockIndex* pindex = it->second;
        if (pindex->nFile == fileNumber) {
            pindex->nStatus &= ~BLOCK_HAVE_DATA;
            pindex->nStatus &= ~BLOCK_HAVE_UNDO;
            pindex->nFile = 0;
            pindex->nDataPos = 0;
            pindex->nUndoPos = 0;
            setDirtyBlockIndex.insert(pindex);

            // Prune from mapBlocksUnlinked -- any block we prune would have
            // to be downloaded again in order to consider its chain, at which
            // point it would be considered as a candidate for
            // mapBlocksUnlinked or setBlockIndexCandidates.
            std::pair<std::multimap<CBlockIndex*, CBlockIndex*>::iterator, std::multimap<CBlockIndex*, CBlockIndex*>::iterator> range = mapBlocksUnlinked.equal_range(pindex->pprev);
            while (range.first != range.second) {
                std::multimap<CBlockIndex *, CBlockIndex *>::iterator _it = range.first;
                range.first++;
                if (_it->second == pindex) {
                    mapBlocksUnlinked.erase(_it);
                }
            }
        }
    }

    vinfoBlockFile[fileNumber].SetNull();
    setDirtyFileInfo.insert(fileNumber);
}


void UnlinkPrunedFiles(const std::set<int>& setFilesToPrune)
{
    for (std::set<int>::iterator it = setFilesToPrune.begin(); it != setFilesToPrune.end(); ++it) {
        CDiskBlockPos pos(*it, 0);
        boost::filesystem::remove(GetBlockPosFilename(pos, "blk"));
        boost::filesystem::remove(GetBlockPosFilename(pos, "rev"));
        LogPrintf("Prune: %s deleted blk/rev (%05u)\n", __func__, *it);
    }
}

/* Calculate the block/rev files to delete based on height specified by user with RPC command pruneblockchain */
void FindFilesToPruneManual(std::set<int>& setFilesToPrune, int nManualPruneHeight)
{
    assert(fPruneMode && nManualPruneHeight > 0);

    LOCK2(cs_main, cs_LastBlockFile);
    if (chainActive.Tip() == NULL)
        return;

    // last block to prune is the lesser of (user-specified height, MIN_BLOCKS_TO_KEEP from the tip)
    unsigned int nLastBlockWeCanPrune = std::min((unsigned)nManualPruneHeight, chainActive.Tip()->nHeight - MIN_BLOCKS_TO_KEEP);
    int count=0;
    for (int fileNumber = 0; fileNumber < nLastBlockFile; fileNumber++) {
        if (vinfoBlockFile[fileNumber].nSize == 0 || vinfoBlockFile[fileNumber].nHeightLast > nLastBlockWeCanPrune)
            continue;
        PruneOneBlockFile(fileNumber);
        setFilesToPrune.insert(fileNumber);
        count++;
    }
    LogPrintf("Prune (Manual): prune_height=%d removed %d blk/rev pairs\n", nLastBlockWeCanPrune, count);
}

/* This function is called from the RPC code for pruneblockchain */
void PruneBlockFilesManual(int nManualPruneHeight)
{
    CValidationState state;
    FlushStateToDisk(state, FLUSH_STATE_NONE, nManualPruneHeight);
}

/* Calculate the block/rev files that should be deleted to remain under target*/
void FindFilesToPrune(std::set<int>& setFilesToPrune, uint64_t nPruneAfterHeight)
{
    LOCK2(cs_main, cs_LastBlockFile);
    if (chainActive.Tip() == NULL || nPruneTarget == 0) {
        return;
    }
    if ((uint64_t)chainActive.Tip()->nHeight <= nPruneAfterHeight) {
        return;
    }

    unsigned int nLastBlockWeCanPrune = chainActive.Tip()->nHeight - MIN_BLOCKS_TO_KEEP;
    uint64_t nCurrentUsage = CalculateCurrentUsage();
    // We don't check to prune until after we've allocated new space for files
    // So we should leave a buffer under our target to account for another allocation
    // before the next pruning.
    uint64_t nBuffer = BLOCKFILE_CHUNK_SIZE + UNDOFILE_CHUNK_SIZE;
    uint64_t nBytesToPrune;
    int count=0;

    if (nCurrentUsage + nBuffer >= nPruneTarget) {
        for (int fileNumber = 0; fileNumber < nLastBlockFile; fileNumber++) {
            nBytesToPrune = vinfoBlockFile[fileNumber].nSize + vinfoBlockFile[fileNumber].nUndoSize;

            if (vinfoBlockFile[fileNumber].nSize == 0)
                continue;

            if (nCurrentUsage + nBuffer < nPruneTarget)  // are we below our target?
                break;

            // don't prune files that could have a block within MIN_BLOCKS_TO_KEEP of the main chain's tip but keep scanning
            if (vinfoBlockFile[fileNumber].nHeightLast > nLastBlockWeCanPrune)
                continue;

            PruneOneBlockFile(fileNumber);
            // Queue up the files for removal
            setFilesToPrune.insert(fileNumber);
            nCurrentUsage -= nBytesToPrune;
            count++;
        }
    }

    LogPrint("prune", "Prune: target=%dMiB actual=%dMiB diff=%dMiB max_prune_height=%d removed %d blk/rev pairs\n",
           nPruneTarget/1024/1024, nCurrentUsage/1024/1024,
           ((int64_t)nPruneTarget - (int64_t)nCurrentUsage)/1024/1024,
           nLastBlockWeCanPrune, count);
}

bool CheckDiskSpace(uint64_t nAdditionalBytes)
{
    uint64_t nFreeBytesAvailable = boost::filesystem::space(GetDataDir()).available;

    // Check for nMinDiskSpace bytes (currently 50MB)
    if (nFreeBytesAvailable < nMinDiskSpace + nAdditionalBytes)
        return AbortNode("Disk space is low!", _("Error: Disk space is low!"));

    return true;
}

FILE* OpenDiskFile(const CDiskBlockPos &pos, const char *prefix, bool fReadOnly)
{
    if (pos.IsNull())
        return NULL;
    boost::filesystem::path path = GetBlockPosFilename(pos, prefix);
    boost::filesystem::create_directories(path.parent_path());
    FILE* file = fopen(path.string().c_str(), "rb+");
    if (!file && !fReadOnly)
        file = fopen(path.string().c_str(), "wb+");
    if (!file) {
        LogPrintf("Unable to open file %s\n", path.string());
        return NULL;
    }
    if (pos.nPos) {
        if (fseek(file, pos.nPos, SEEK_SET)) {
            LogPrintf("Unable to seek to position %u of %s\n", pos.nPos, path.string());
            fclose(file);
            return NULL;
        }
    }
    return file;
}

FILE* OpenBlockFile(const CDiskBlockPos &pos, bool fReadOnly) {
    return OpenDiskFile(pos, "blk", fReadOnly);
}

FILE* OpenUndoFile(const CDiskBlockPos &pos, bool fReadOnly) {
    return OpenDiskFile(pos, "rev", fReadOnly);
}

boost::filesystem::path GetBlockPosFilename(const CDiskBlockPos &pos, const char *prefix)
{
    return GetDataDir() / "blocks" / strprintf("%s%05u.dat", prefix, pos.nFile);
}

CBlockIndex * InsertBlockIndex(uint256 hash)
{
    if (hash.IsNull())
        return NULL;

    // Return existing
    BlockMap::iterator mi = mapBlockIndex.find(hash);
    if (mi != mapBlockIndex.end())
        return (*mi).second;

    // Create new
    CBlockIndex* pindexNew = new CBlockIndex();
    if (!pindexNew)
        throw std::runtime_error(std::string(__func__) + ": new CBlockIndex failed");
    mi = mapBlockIndex.insert(std::make_pair(hash, pindexNew)).first;
    pindexNew->phashBlock = &((*mi).first);

    return pindexNew;
}

bool static LoadBlockIndexDB(const CChainParams& chainparams)
{
    if (!pblocktree->LoadBlockIndexGuts(InsertBlockIndex))
        return false;

    boost::this_thread::interruption_point();

    // Calculate nChainWork
    std::vector<std::pair<int, CBlockIndex*> > vSortedByHeight;
    vSortedByHeight.reserve(mapBlockIndex.size());
    BOOST_FOREACH(const PAIRTYPE(uint256, CBlockIndex*)& item, mapBlockIndex)
    {
        CBlockIndex* pindex = item.second;
        vSortedByHeight.push_back(std::make_pair(pindex->nHeight, pindex));
    }
    sort(vSortedByHeight.begin(), vSortedByHeight.end());
    BOOST_FOREACH(const PAIRTYPE(int, CBlockIndex*)& item, vSortedByHeight)
    {
        CBlockIndex* pindex = item.second;
        pindex->nChainWork = (pindex->pprev ? pindex->pprev->nChainWork : 0) + GetBlockProof(*pindex);
        pindex->nTimeMax = (pindex->pprev ? std::max(pindex->pprev->nTimeMax, pindex->nTime) : pindex->nTime);
        // We can link the chain of blocks for which we've received transactions at some point.
        // Pruned nodes may have deleted the block.
        if (pindex->nTx > 0) {
            if (pindex->pprev) {
                if (pindex->pprev->nChainTx) {
                    pindex->nChainTx = pindex->pprev->nChainTx + pindex->nTx;
                } else {
                    pindex->nChainTx = 0;
                    mapBlocksUnlinked.insert(std::make_pair(pindex->pprev, pindex));
                }
            } else {
                pindex->nChainTx = pindex->nTx;
            }
        }
        if (pindex->IsValid(BLOCK_VALID_TRANSACTIONS) && (pindex->nChainTx || pindex->pprev == NULL))
            setBlockIndexCandidates.insert(pindex);
        if (pindex->nStatus & BLOCK_FAILED_MASK && (!pindexBestInvalid || pindex->nChainWork > pindexBestInvalid->nChainWork))
            pindexBestInvalid = pindex;
        if (pindex->pprev)
            pindex->BuildSkip();
        if (pindex->IsValid(BLOCK_VALID_TREE) && (pindexBestHeader == NULL || CBlockIndexWorkComparator()(pindexBestHeader, pindex)))
            pindexBestHeader = pindex;
    }

    // Load block file info
    pblocktree->ReadLastBlockFile(nLastBlockFile);
    vinfoBlockFile.resize(nLastBlockFile + 1);
    LogPrintf("%s: last block file = %i\n", __func__, nLastBlockFile);
    for (int nFile = 0; nFile <= nLastBlockFile; nFile++) {
        pblocktree->ReadBlockFileInfo(nFile, vinfoBlockFile[nFile]);
    }
    LogPrintf("%s: last block file info: %s\n", __func__, vinfoBlockFile[nLastBlockFile].ToString());
    for (int nFile = nLastBlockFile + 1; true; nFile++) {
        CBlockFileInfo info;
        if (pblocktree->ReadBlockFileInfo(nFile, info)) {
            vinfoBlockFile.push_back(info);
        } else {
            break;
        }
    }

    // Check presence of blk files
    LogPrintf("Checking all blk files are present...\n");
    std::set<int> setBlkDataFiles;
    BOOST_FOREACH(const PAIRTYPE(uint256, CBlockIndex*)& item, mapBlockIndex)
    {
        CBlockIndex* pindex = item.second;
        if (pindex->nStatus & BLOCK_HAVE_DATA) {
            setBlkDataFiles.insert(pindex->nFile);
        }
    }
    for (std::set<int>::iterator it = setBlkDataFiles.begin(); it != setBlkDataFiles.end(); it++)
    {
        CDiskBlockPos pos(*it, 0);
        if (CAutoFile(OpenBlockFile(pos, true), SER_DISK, CLIENT_VERSION).IsNull()) {
            return false;
        }
    }

    // Check whether we have ever pruned block & undo files
    pblocktree->ReadFlag("prunedblockfiles", fHavePruned);
    if (fHavePruned)
        LogPrintf("LoadBlockIndexDB(): Block files have previously been pruned\n");

    // Check whether we need to continue reindexing
    bool fReindexing = false;
    pblocktree->ReadReindexing(fReindexing);
    fReindex |= fReindexing;

    // Check whether we have a transaction index
    pblocktree->ReadFlag("txindex", fTxIndex);
    LogPrintf("%s: transaction index %s\n", __func__, fTxIndex ? "enabled" : "disabled");

    // Load pointer to end of best chain
    BlockMap::iterator it = mapBlockIndex.find(pcoinsTip->GetBestBlock());
    if (it == mapBlockIndex.end())
        return true;
    chainActive.SetTip(it->second);

    PruneBlockIndexCandidates();

    LogPrintf("%s: hashBestChain=%s height=%d date=%s progress=%f\n", __func__,
        chainActive.Tip()->GetBlockHash().ToString(), chainActive.Height(),
        DateTimeStrFormat("%Y-%m-%d %H:%M:%S", chainActive.Tip()->GetBlockTime()),
        GuessVerificationProgress(chainparams.TxData(), chainActive.Tip()));

    return true;
}

CVerifyDB::CVerifyDB()
{
    uiInterface.ShowProgress(_("Verifying blocks..."), 0);
}

CVerifyDB::~CVerifyDB()
{
    uiInterface.ShowProgress("", 100);
}

bool CVerifyDB::VerifyDB(const CChainParams& chainparams, CCoinsView *coinsview, int nCheckLevel, int nCheckDepth)
{
    LOCK(cs_main);
    if (chainActive.Tip() == NULL || chainActive.Tip()->pprev == NULL)
        return true;

    // Verify blocks in the best chain
    if (nCheckDepth <= 0)
        nCheckDepth = 1000000000; // suffices until the year 19000
    if (nCheckDepth > chainActive.Height())
        nCheckDepth = chainActive.Height();
    nCheckLevel = std::max(0, std::min(4, nCheckLevel));
    LogPrintf("Verifying last %i blocks at level %i\n", nCheckDepth, nCheckLevel);
    CCoinsViewCache coins(coinsview);
    CBlockIndex* pindexState = chainActive.Tip();
    CBlockIndex* pindexFailure = NULL;
    int nGoodTransactions = 0;
    CValidationState state;
    int reportDone = 0;

////////////////////////////////////////////////////////////////////////// // qtum
    dev::h256 oldHashStateRoot(globalState->rootHash());
    dev::h256 oldHashUTXORoot(globalState->rootHashUTXO());
    QtumDGP qtumDGP(globalState.get(), fGettingValuesDGP);
//////////////////////////////////////////////////////////////////////////

    LogPrintf("[0%%]...");
    for (CBlockIndex* pindex = chainActive.Tip(); pindex && pindex->pprev; pindex = pindex->pprev)
    {
        boost::this_thread::interruption_point();
        int percentageDone = std::max(1, std::min(99, (int)(((double)(chainActive.Height() - pindex->nHeight)) / (double)nCheckDepth * (nCheckLevel >= 4 ? 50 : 100))));
        if (reportDone < percentageDone/10) {
            // report every 10% step
            LogPrintf("[%d%%]...", percentageDone);
            reportDone = percentageDone/10;
        }
        uiInterface.ShowProgress(_("Verifying blocks..."), percentageDone);
        if (pindex->nHeight < chainActive.Height()-nCheckDepth)
            break;
        if (fPruneMode && !(pindex->nStatus & BLOCK_HAVE_DATA)) {
            // If pruning, only go back as far as we have data.
            LogPrintf("VerifyDB(): block verification stopping at height %d (pruning, no data)\n", pindex->nHeight);
            break;
        }

        ///////////////////////////////////////////////////////////////////// // qtum
        uint32_t sizeBlockDGP = qtumDGP.getBlockSize(pindex->nHeight);
        dgpMaxBlockSize = sizeBlockDGP ? sizeBlockDGP : dgpMaxBlockSize;
        updateBlockSizeParams(dgpMaxBlockSize);
        /////////////////////////////////////////////////////////////////////

        CBlock block;
        // check level 0: read from disk
        if (!ReadBlockFromDisk(block, pindex, chainparams.GetConsensus()))
            return error("VerifyDB(): *** ReadBlockFromDisk failed at %d, hash=%s", pindex->nHeight, pindex->GetBlockHash().ToString());
        // check level 1: verify block validity
        if (nCheckLevel >= 1 && !CheckBlock(block, state, chainparams.GetConsensus()))
            return error("%s: *** found bad block at %d, hash=%s (%s)\n", __func__,
                         pindex->nHeight, pindex->GetBlockHash().ToString(), FormatStateMessage(state));
        // check level 2: verify undo validity
        if (nCheckLevel >= 2 && pindex) {
            CBlockUndo undo;
            CDiskBlockPos pos = pindex->GetUndoPos();
            if (!pos.IsNull()) {
                if (!UndoReadFromDisk(undo, pos, pindex->pprev->GetBlockHash()))
                    return error("VerifyDB(): *** found bad undo data at %d, hash=%s\n", pindex->nHeight, pindex->GetBlockHash().ToString());
            }
        }
        // check level 3: check for inconsistencies during memory-only disconnect of tip blocks
        if (nCheckLevel >= 3 && pindex == pindexState && (coins.DynamicMemoryUsage() + pcoinsTip->DynamicMemoryUsage()) <= nCoinCacheUsage) {
            bool fClean = true;
            if (!DisconnectBlock(block, state, pindex, coins, &fClean))
                return error("VerifyDB(): *** irrecoverable inconsistency in block data at %d, hash=%s", pindex->nHeight, pindex->GetBlockHash().ToString());
            pindexState = pindex->pprev;
            if (!fClean) {
                nGoodTransactions = 0;
                pindexFailure = pindex;
            } else
                nGoodTransactions += block.vtx.size();
        }
        if (ShutdownRequested())
            return true;
    }
    if (pindexFailure)
        return error("VerifyDB(): *** coin database inconsistencies found (last %i blocks, %i good transactions before that)\n", chainActive.Height() - pindexFailure->nHeight + 1, nGoodTransactions);

    // check level 4: try reconnecting blocks
    if (nCheckLevel >= 4) {
        CBlockIndex *pindex = pindexState;
        while (pindex != chainActive.Tip()) {
            boost::this_thread::interruption_point();
            uiInterface.ShowProgress(_("Verifying blocks..."), std::max(1, std::min(99, 100 - (int)(((double)(chainActive.Height() - pindex->nHeight)) / (double)nCheckDepth * 50))));
            pindex = chainActive.Next(pindex);
            CBlock block;
            if (!ReadBlockFromDisk(block, pindex, chainparams.GetConsensus()))
                return error("VerifyDB(): *** ReadBlockFromDisk failed at %d, hash=%s", pindex->nHeight, pindex->GetBlockHash().ToString());

            dev::h256 oldHashStateRoot(globalState->rootHash()); // qtum
            dev::h256 oldHashUTXORoot(globalState->rootHashUTXO()); // qtum

            if (!ConnectBlock(block, state, pindex, coins, chainparams)){

                globalState->setRoot(oldHashStateRoot); // qtum
                globalState->setRootUTXO(oldHashUTXORoot); // qtum

                return error("VerifyDB(): *** found unconnectable block at %d, hash=%s", pindex->nHeight, pindex->GetBlockHash().ToString());
            }
        }
    } else {
        globalState->setRoot(oldHashStateRoot); // qtum
        globalState->setRootUTXO(oldHashUTXORoot); // qtum
    }

    LogPrintf("[DONE].\n");
    LogPrintf("No coin database inconsistencies in last %i blocks (%i transactions)\n", chainActive.Height() - pindexState->nHeight, nGoodTransactions);

    return true;
}

bool RewindBlockIndex(const CChainParams& params)
{
    LOCK(cs_main);

    int nHeight = 1;
    while (nHeight <= chainActive.Height()) {
        if (IsWitnessEnabled(chainActive[nHeight - 1], params.GetConsensus()) && !(chainActive[nHeight]->nStatus & BLOCK_OPT_WITNESS)) {
            break;
        }
        nHeight++;
    }

    // nHeight is now the height of the first insufficiently-validated block, or tipheight + 1
    CValidationState state;
    CBlockIndex* pindex = chainActive.Tip();
    while (chainActive.Height() >= nHeight) {
        if (fPruneMode && !(chainActive.Tip()->nStatus & BLOCK_HAVE_DATA)) {
            // If pruning, don't try rewinding past the HAVE_DATA point;
            // since older blocks can't be served anyway, there's
            // no need to walk further, and trying to DisconnectTip()
            // will fail (and require a needless reindex/redownload
            // of the blockchain).
            break;
        }
        if (!DisconnectTip(state, params, true)) {
            return error("RewindBlockIndex: unable to disconnect block at height %i", pindex->nHeight);
        }
        // Occasionally flush state to disk.
        if (!FlushStateToDisk(state, FLUSH_STATE_PERIODIC))
            return false;
    }

    // Reduce validity flag and have-data flags.
    // We do this after actual disconnecting, otherwise we'll end up writing the lack of data
    // to disk before writing the chainstate, resulting in a failure to continue if interrupted.
    for (BlockMap::iterator it = mapBlockIndex.begin(); it != mapBlockIndex.end(); it++) {
        CBlockIndex* pindexIter = it->second;

        // Note: If we encounter an insufficiently validated block that
        // is on chainActive, it must be because we are a pruning node, and
        // this block or some successor doesn't HAVE_DATA, so we were unable to
        // rewind all the way.  Blocks remaining on chainActive at this point
        // must not have their validity reduced.
        if (IsWitnessEnabled(pindexIter->pprev, params.GetConsensus()) && !(pindexIter->nStatus & BLOCK_OPT_WITNESS) && !chainActive.Contains(pindexIter)) {
            // Reduce validity
            pindexIter->nStatus = std::min<unsigned int>(pindexIter->nStatus & BLOCK_VALID_MASK, BLOCK_VALID_TREE) | (pindexIter->nStatus & ~BLOCK_VALID_MASK);
            // Remove have-data flags.
            pindexIter->nStatus &= ~(BLOCK_HAVE_DATA | BLOCK_HAVE_UNDO);
            // Remove storage location.
            pindexIter->nFile = 0;
            pindexIter->nDataPos = 0;
            pindexIter->nUndoPos = 0;
            // Remove various other things
            pindexIter->nTx = 0;
            pindexIter->nChainTx = 0;
            pindexIter->nSequenceId = 0;
            // Make sure it gets written.
            setDirtyBlockIndex.insert(pindexIter);
            // Update indexes
            setBlockIndexCandidates.erase(pindexIter);
            std::pair<std::multimap<CBlockIndex*, CBlockIndex*>::iterator, std::multimap<CBlockIndex*, CBlockIndex*>::iterator> ret = mapBlocksUnlinked.equal_range(pindexIter->pprev);
            while (ret.first != ret.second) {
                if (ret.first->second == pindexIter) {
                    mapBlocksUnlinked.erase(ret.first++);
                } else {
                    ++ret.first;
                }
            }
        } else if (pindexIter->IsValid(BLOCK_VALID_TRANSACTIONS) && pindexIter->nChainTx) {
            setBlockIndexCandidates.insert(pindexIter);
        }
    }

    PruneBlockIndexCandidates();

    CheckBlockIndex(params.GetConsensus());

    if (!FlushStateToDisk(state, FLUSH_STATE_ALWAYS)) {
        return false;
    }

    return true;
}

// May NOT be used after any connections are up as much
// of the peer-processing logic assumes a consistent
// block index state
void UnloadBlockIndex()
{
    LOCK(cs_main);
    setBlockIndexCandidates.clear();
    chainActive.SetTip(NULL);
    pindexBestInvalid = NULL;
    pindexBestHeader = NULL;
    mempool.clear();
    mapBlocksUnlinked.clear();
    vinfoBlockFile.clear();
    nLastBlockFile = 0;
    nBlockSequenceId = 1;
    setDirtyBlockIndex.clear();
    setDirtyFileInfo.clear();
    versionbitscache.Clear();
    for (int b = 0; b < VERSIONBITS_NUM_BITS; b++) {
        warningcache[b].clear();
    }

    BOOST_FOREACH(BlockMap::value_type& entry, mapBlockIndex) {
        delete entry.second;
    }
    mapBlockIndex.clear();
    fHavePruned = false;
}

bool LoadBlockIndex(const CChainParams& chainparams)
{
    // Load block index from databases
    if (!fReindex && !LoadBlockIndexDB(chainparams))
        return false;
    return true;
}

bool InitBlockIndex(const CChainParams& chainparams)
{
    LOCK(cs_main);

    // Check whether we're already initialized
    if (chainActive.Genesis() != NULL)
        return true;

#if 0
// *** The Qtum wallet currently requires txindex to be set/true.
// *** TODO: Add support for pruning (while still maintaining txindex).
    // Use the provided setting for -txindex in the new database
    fTxIndex = GetBoolArg("-txindex", DEFAULT_TXINDEX);
#else
    fTxIndex = DEFAULT_TXINDEX;
#endif
    pblocktree->WriteFlag("txindex", fTxIndex);
    LogPrintf("Initializing databases...\n");

    // Only add the genesis block if not reindexing (in which case we reuse the one already on disk)
    if (!fReindex) {
        try {
            CBlock &block = const_cast<CBlock&>(chainparams.GenesisBlock());
            // Start new block file
            unsigned int nBlockSize = ::GetSerializeSize(block, SER_DISK, CLIENT_VERSION);
            CDiskBlockPos blockPos;
            CValidationState state;
            if (!FindBlockPos(state, blockPos, nBlockSize+8, 0, block.GetBlockTime()))
                return error("LoadBlockIndex(): FindBlockPos failed");
            if (!WriteBlockToDisk(block, blockPos, chainparams.MessageStart()))
                return error("LoadBlockIndex(): writing genesis block to disk failed");
            CBlockIndex *pindex = AddToBlockIndex(block);
            pindex->hashProof = chainparams.GetConsensus().hashGenesisBlock;
            if (!ReceivedBlockTransactions(block, state, pindex, blockPos))
                return error("LoadBlockIndex(): genesis block not accepted");
            // Force a chainstate write so that when we VerifyDB in a moment, it doesn't check stale data
            return FlushStateToDisk(state, FLUSH_STATE_ALWAYS);
        } catch (const std::runtime_error& e) {
            return error("LoadBlockIndex(): failed to initialize block database: %s", e.what());
        }
    }

    return true;
}

bool LoadExternalBlockFile(const CChainParams& chainparams, FILE* fileIn, CDiskBlockPos *dbp)
{
    // Map of disk positions for blocks with unknown parent (only used for reindex)
    static std::multimap<uint256, CDiskBlockPos> mapBlocksUnknownParent;
    int64_t nStart = GetTimeMillis();

    int nLoaded = 0;
    try {
        // This takes over fileIn and calls fclose() on it in the CBufferedFile destructor
        CBufferedFile blkdat(fileIn, 2*dgpMaxBlockSerSize, dgpMaxBlockSerSize+8, SER_DISK, CLIENT_VERSION);
        uint64_t nRewind = blkdat.GetPos();
        while (!blkdat.eof()) {
            boost::this_thread::interruption_point();

            blkdat.SetPos(nRewind);
            nRewind++; // start one byte further next time, in case of failure
            blkdat.SetLimit(); // remove former limit
            unsigned int nSize = 0;
            try {
                // locate a header
                unsigned char buf[CMessageHeader::MESSAGE_START_SIZE];
                blkdat.FindByte(chainparams.MessageStart()[0]);
                nRewind = blkdat.GetPos()+1;
                blkdat >> FLATDATA(buf);
                if (memcmp(buf, chainparams.MessageStart(), CMessageHeader::MESSAGE_START_SIZE))
                    continue;
                // read size
                blkdat >> nSize;
                if (nSize < 80 || nSize > dgpMaxBlockSerSize)
                    continue;
            } catch (const std::exception&) {
                // no valid block header found; don't complain
                break;
            }
            try {
                // read block
                uint64_t nBlockPos = blkdat.GetPos();
                if (dbp)
                    dbp->nPos = nBlockPos;
                blkdat.SetLimit(nBlockPos + nSize);
                blkdat.SetPos(nBlockPos);
                std::shared_ptr<CBlock> pblock = std::make_shared<CBlock>();
                CBlock& block = *pblock;
                blkdat >> block;
                nRewind = blkdat.GetPos();

                // detect out of order blocks, and store them for later
                uint256 hash = block.GetHash();
                if (hash != chainparams.GetConsensus().hashGenesisBlock && mapBlockIndex.find(block.hashPrevBlock) == mapBlockIndex.end()) {
                    LogPrint("reindex", "%s: Out of order block %s, parent %s not known\n", __func__, hash.ToString(),
                            block.hashPrevBlock.ToString());
                    if (dbp)
                        mapBlocksUnknownParent.insert(std::make_pair(block.hashPrevBlock, *dbp));
                    continue;
                }

                // process in case the block isn't known yet
                if (mapBlockIndex.count(hash) == 0 || (mapBlockIndex[hash]->nStatus & BLOCK_HAVE_DATA) == 0) {
                    LOCK(cs_main);
                    CValidationState state;
                    if (AcceptBlock(pblock, state, chainparams, NULL, true, dbp, NULL))
                        nLoaded++;
                    if (state.IsError())
                        break;
                } else if (hash != chainparams.GetConsensus().hashGenesisBlock && mapBlockIndex[hash]->nHeight % 1000 == 0) {
                    LogPrint("reindex", "Block Import: already had block %s at height %d\n", hash.ToString(), mapBlockIndex[hash]->nHeight);
                }

                // In Bitcoin this only needed to be done for genesis and at the end of block indexing
                // But for Qtum PoS we need to sync this after every block to ensure txdb is populated for
                // validating PoS proofs
                {
                    CValidationState state;
                    if (!ActivateBestChain(state, chainparams)) {
                        break;
                    }
                }

                NotifyHeaderTip();

                // Recursively process earlier encountered successors of this block
                std::deque<uint256> queue;
                queue.push_back(hash);
                while (!queue.empty()) {
                    uint256 head = queue.front();
                    queue.pop_front();
                    std::pair<std::multimap<uint256, CDiskBlockPos>::iterator, std::multimap<uint256, CDiskBlockPos>::iterator> range = mapBlocksUnknownParent.equal_range(head);
                    while (range.first != range.second) {
                        std::multimap<uint256, CDiskBlockPos>::iterator it = range.first;
                        std::shared_ptr<CBlock> pblockrecursive = std::make_shared<CBlock>();
                        if (ReadBlockFromDisk(*pblockrecursive, it->second, chainparams.GetConsensus()))
                        {
                            LogPrint("reindex", "%s: Processing out of order child %s of %s\n", __func__, pblockrecursive->GetHash().ToString(),
                                    head.ToString());
                            LOCK(cs_main);
                            CValidationState dummy;
                            if (AcceptBlock(pblockrecursive, dummy, chainparams, NULL, true, &it->second, NULL))
                            {
                                nLoaded++;
                                queue.push_back(pblockrecursive->GetHash());
                            }
                        }
                        range.first++;
                        mapBlocksUnknownParent.erase(it);
                        NotifyHeaderTip();
                    }
                }
            } catch (const std::exception& e) {
                LogPrintf("%s: Deserialize or I/O error - %s\n", __func__, e.what());
            }
        }
    } catch (const std::runtime_error& e) {
        AbortNode(std::string("System error: ") + e.what());
    }
    if (nLoaded > 0)
        LogPrintf("Loaded %i blocks from external file in %dms\n", nLoaded, GetTimeMillis() - nStart);
    return nLoaded > 0;
}

void static CheckBlockIndex(const Consensus::Params& consensusParams)
{
    if (!fCheckBlockIndex) {
        return;
    }

    LOCK(cs_main);

    // During a reindex, we read the genesis block and call CheckBlockIndex before ActivateBestChain,
    // so we have the genesis block in mapBlockIndex but no active chain.  (A few of the tests when
    // iterating the block tree require that chainActive has been initialized.)
    if (chainActive.Height() < 0) {
        assert(mapBlockIndex.size() <= 1);
        return;
    }

    // Build forward-pointing map of the entire block tree.
    std::multimap<CBlockIndex*,CBlockIndex*> forward;
    for (BlockMap::iterator it = mapBlockIndex.begin(); it != mapBlockIndex.end(); it++) {
        forward.insert(std::make_pair(it->second->pprev, it->second));
    }

    assert(forward.size() == mapBlockIndex.size());

    std::pair<std::multimap<CBlockIndex*,CBlockIndex*>::iterator,std::multimap<CBlockIndex*,CBlockIndex*>::iterator> rangeGenesis = forward.equal_range(NULL);
    CBlockIndex *pindex = rangeGenesis.first->second;
    rangeGenesis.first++;
    assert(rangeGenesis.first == rangeGenesis.second); // There is only one index entry with parent NULL.

    // Iterate over the entire block tree, using depth-first search.
    // Along the way, remember whether there are blocks on the path from genesis
    // block being explored which are the first to have certain properties.
    size_t nNodes = 0;
    int nHeight = 0;
    CBlockIndex* pindexFirstInvalid = NULL; // Oldest ancestor of pindex which is invalid.
    CBlockIndex* pindexFirstMissing = NULL; // Oldest ancestor of pindex which does not have BLOCK_HAVE_DATA.
    CBlockIndex* pindexFirstNeverProcessed = NULL; // Oldest ancestor of pindex for which nTx == 0.
    CBlockIndex* pindexFirstNotTreeValid = NULL; // Oldest ancestor of pindex which does not have BLOCK_VALID_TREE (regardless of being valid or not).
    CBlockIndex* pindexFirstNotTransactionsValid = NULL; // Oldest ancestor of pindex which does not have BLOCK_VALID_TRANSACTIONS (regardless of being valid or not).
    CBlockIndex* pindexFirstNotChainValid = NULL; // Oldest ancestor of pindex which does not have BLOCK_VALID_CHAIN (regardless of being valid or not).
    CBlockIndex* pindexFirstNotScriptsValid = NULL; // Oldest ancestor of pindex which does not have BLOCK_VALID_SCRIPTS (regardless of being valid or not).
    while (pindex != NULL) {
        nNodes++;
        if (pindexFirstInvalid == NULL && pindex->nStatus & BLOCK_FAILED_VALID) pindexFirstInvalid = pindex;
        if (pindexFirstMissing == NULL && !(pindex->nStatus & BLOCK_HAVE_DATA)) pindexFirstMissing = pindex;
        if (pindexFirstNeverProcessed == NULL && pindex->nTx == 0) pindexFirstNeverProcessed = pindex;
        if (pindex->pprev != NULL && pindexFirstNotTreeValid == NULL && (pindex->nStatus & BLOCK_VALID_MASK) < BLOCK_VALID_TREE) pindexFirstNotTreeValid = pindex;
        if (pindex->pprev != NULL && pindexFirstNotTransactionsValid == NULL && (pindex->nStatus & BLOCK_VALID_MASK) < BLOCK_VALID_TRANSACTIONS) pindexFirstNotTransactionsValid = pindex;
        if (pindex->pprev != NULL && pindexFirstNotChainValid == NULL && (pindex->nStatus & BLOCK_VALID_MASK) < BLOCK_VALID_CHAIN) pindexFirstNotChainValid = pindex;
        if (pindex->pprev != NULL && pindexFirstNotScriptsValid == NULL && (pindex->nStatus & BLOCK_VALID_MASK) < BLOCK_VALID_SCRIPTS) pindexFirstNotScriptsValid = pindex;

        // Begin: actual consistency checks.
        if (pindex->pprev == NULL) {
            // Genesis block checks.
            assert(pindex->GetBlockHash() == consensusParams.hashGenesisBlock); // Genesis block's hash must match.
            assert(pindex == chainActive.Genesis()); // The current active chain's genesis block must be this block.
        }
        if (pindex->nChainTx == 0) assert(pindex->nSequenceId <= 0);  // nSequenceId can't be set positive for blocks that aren't linked (negative is used for preciousblock)
        // VALID_TRANSACTIONS is equivalent to nTx > 0 for all nodes (whether or not pruning has occurred).
        // HAVE_DATA is only equivalent to nTx > 0 (or VALID_TRANSACTIONS) if no pruning has occurred.
        if (!fHavePruned) {
            // If we've never pruned, then HAVE_DATA should be equivalent to nTx > 0
            assert(!(pindex->nStatus & BLOCK_HAVE_DATA) == (pindex->nTx == 0));
            assert(pindexFirstMissing == pindexFirstNeverProcessed);
        } else {
            // If we have pruned, then we can only say that HAVE_DATA implies nTx > 0
            if (pindex->nStatus & BLOCK_HAVE_DATA) assert(pindex->nTx > 0);
        }
        if (pindex->nStatus & BLOCK_HAVE_UNDO) assert(pindex->nStatus & BLOCK_HAVE_DATA);
        assert(((pindex->nStatus & BLOCK_VALID_MASK) >= BLOCK_VALID_TRANSACTIONS) == (pindex->nTx > 0)); // This is pruning-independent.
        // All parents having had data (at some point) is equivalent to all parents being VALID_TRANSACTIONS, which is equivalent to nChainTx being set.
        assert((pindexFirstNeverProcessed != NULL) == (pindex->nChainTx == 0)); // nChainTx != 0 is used to signal that all parent blocks have been processed (but may have been pruned).
        assert((pindexFirstNotTransactionsValid != NULL) == (pindex->nChainTx == 0));
        assert(pindex->nHeight == nHeight); // nHeight must be consistent.
        assert(pindex->pprev == NULL || pindex->nChainWork >= pindex->pprev->nChainWork); // For every block except the genesis block, the chainwork must be larger than the parent's.
        assert(nHeight < 2 || (pindex->pskip && (pindex->pskip->nHeight < nHeight))); // The pskip pointer must point back for all but the first 2 blocks.
        assert(pindexFirstNotTreeValid == NULL); // All mapBlockIndex entries must at least be TREE valid
        if ((pindex->nStatus & BLOCK_VALID_MASK) >= BLOCK_VALID_TREE) assert(pindexFirstNotTreeValid == NULL); // TREE valid implies all parents are TREE valid
        if ((pindex->nStatus & BLOCK_VALID_MASK) >= BLOCK_VALID_CHAIN) assert(pindexFirstNotChainValid == NULL); // CHAIN valid implies all parents are CHAIN valid
        if ((pindex->nStatus & BLOCK_VALID_MASK) >= BLOCK_VALID_SCRIPTS) assert(pindexFirstNotScriptsValid == NULL); // SCRIPTS valid implies all parents are SCRIPTS valid
        if (pindexFirstInvalid == NULL) {
            // Checks for not-invalid blocks.
            assert((pindex->nStatus & BLOCK_FAILED_MASK) == 0); // The failed mask cannot be set for blocks without invalid parents.
        }
        if (!CBlockIndexWorkComparator()(pindex, chainActive.Tip()) && pindexFirstNeverProcessed == NULL) {
            if (pindexFirstInvalid == NULL) {
                // If this block sorts at least as good as the current tip and
                // is valid and we have all data for its parents, it must be in
                // setBlockIndexCandidates.  chainActive.Tip() must also be there
                // even if some data has been pruned.
                if (pindexFirstMissing == NULL || pindex == chainActive.Tip()) {
                    assert(setBlockIndexCandidates.count(pindex));
                }
                // If some parent is missing, then it could be that this block was in
                // setBlockIndexCandidates but had to be removed because of the missing data.
                // In this case it must be in mapBlocksUnlinked -- see test below.
            }
        } else { // If this block sorts worse than the current tip or some ancestor's block has never been seen, it cannot be in setBlockIndexCandidates.
            assert(setBlockIndexCandidates.count(pindex) == 0);
        }
        // Check whether this block is in mapBlocksUnlinked.
        std::pair<std::multimap<CBlockIndex*,CBlockIndex*>::iterator,std::multimap<CBlockIndex*,CBlockIndex*>::iterator> rangeUnlinked = mapBlocksUnlinked.equal_range(pindex->pprev);
        bool foundInUnlinked = false;
        while (rangeUnlinked.first != rangeUnlinked.second) {
            assert(rangeUnlinked.first->first == pindex->pprev);
            if (rangeUnlinked.first->second == pindex) {
                foundInUnlinked = true;
                break;
            }
            rangeUnlinked.first++;
        }
        if (pindex->pprev && (pindex->nStatus & BLOCK_HAVE_DATA) && pindexFirstNeverProcessed != NULL && pindexFirstInvalid == NULL) {
            // If this block has block data available, some parent was never received, and has no invalid parents, it must be in mapBlocksUnlinked.
            assert(foundInUnlinked);
        }
        if (!(pindex->nStatus & BLOCK_HAVE_DATA)) assert(!foundInUnlinked); // Can't be in mapBlocksUnlinked if we don't HAVE_DATA
        if (pindexFirstMissing == NULL) assert(!foundInUnlinked); // We aren't missing data for any parent -- cannot be in mapBlocksUnlinked.
        if (pindex->pprev && (pindex->nStatus & BLOCK_HAVE_DATA) && pindexFirstNeverProcessed == NULL && pindexFirstMissing != NULL) {
            // We HAVE_DATA for this block, have received data for all parents at some point, but we're currently missing data for some parent.
            assert(fHavePruned); // We must have pruned.
            // This block may have entered mapBlocksUnlinked if:
            //  - it has a descendant that at some point had more work than the
            //    tip, and
            //  - we tried switching to that descendant but were missing
            //    data for some intermediate block between chainActive and the
            //    tip.
            // So if this block is itself better than chainActive.Tip() and it wasn't in
            // setBlockIndexCandidates, then it must be in mapBlocksUnlinked.
            if (!CBlockIndexWorkComparator()(pindex, chainActive.Tip()) && setBlockIndexCandidates.count(pindex) == 0) {
                if (pindexFirstInvalid == NULL) {
                    assert(foundInUnlinked);
                }
            }
        }
        // assert(pindex->GetBlockHash() == pindex->GetBlockHeader().GetHash()); // Perhaps too slow
        // End: actual consistency checks.

        // Try descending into the first subnode.
        std::pair<std::multimap<CBlockIndex*,CBlockIndex*>::iterator,std::multimap<CBlockIndex*,CBlockIndex*>::iterator> range = forward.equal_range(pindex);
        if (range.first != range.second) {
            // A subnode was found.
            pindex = range.first->second;
            nHeight++;
            continue;
        }
        // This is a leaf node.
        // Move upwards until we reach a node of which we have not yet visited the last child.
        while (pindex) {
            // We are going to either move to a parent or a sibling of pindex.
            // If pindex was the first with a certain property, unset the corresponding variable.
            if (pindex == pindexFirstInvalid) pindexFirstInvalid = NULL;
            if (pindex == pindexFirstMissing) pindexFirstMissing = NULL;
            if (pindex == pindexFirstNeverProcessed) pindexFirstNeverProcessed = NULL;
            if (pindex == pindexFirstNotTreeValid) pindexFirstNotTreeValid = NULL;
            if (pindex == pindexFirstNotTransactionsValid) pindexFirstNotTransactionsValid = NULL;
            if (pindex == pindexFirstNotChainValid) pindexFirstNotChainValid = NULL;
            if (pindex == pindexFirstNotScriptsValid) pindexFirstNotScriptsValid = NULL;
            // Find our parent.
            CBlockIndex* pindexPar = pindex->pprev;
            // Find which child we just visited.
            std::pair<std::multimap<CBlockIndex*,CBlockIndex*>::iterator,std::multimap<CBlockIndex*,CBlockIndex*>::iterator> rangePar = forward.equal_range(pindexPar);
            while (rangePar.first->second != pindex) {
                assert(rangePar.first != rangePar.second); // Our parent must have at least the node we're coming from as child.
                rangePar.first++;
            }
            // Proceed to the next one.
            rangePar.first++;
            if (rangePar.first != rangePar.second) {
                // Move to the sibling.
                pindex = rangePar.first->second;
                break;
            } else {
                // Move up further.
                pindex = pindexPar;
                nHeight--;
                continue;
            }
        }
    }

    // Check that we actually traversed the entire map.
    assert(nNodes == forward.size());
}

std::string CBlockFileInfo::ToString() const
{
    return strprintf("CBlockFileInfo(blocks=%u, size=%u, heights=%u...%u, time=%s...%s)", nBlocks, nSize, nHeightFirst, nHeightLast, DateTimeStrFormat("%Y-%m-%d", nTimeFirst), DateTimeStrFormat("%Y-%m-%d", nTimeLast));
}

CBlockFileInfo* GetBlockFileInfo(size_t n)
{
    return &vinfoBlockFile.at(n);
}

ThresholdState VersionBitsTipState(const Consensus::Params& params, Consensus::DeploymentPos pos)
{
    LOCK(cs_main);
    return VersionBitsState(chainActive.Tip(), params, pos, versionbitscache);
}

int VersionBitsTipStateSinceHeight(const Consensus::Params& params, Consensus::DeploymentPos pos)
{
    LOCK(cs_main);
    return VersionBitsStateSinceHeight(chainActive.Tip(), params, pos, versionbitscache);
}

static const uint64_t MEMPOOL_DUMP_VERSION = 1;

bool LoadMempool(void)
{
    int64_t nExpiryTimeout = GetArg("-mempoolexpiry", DEFAULT_MEMPOOL_EXPIRY) * 60 * 60;
    FILE* filestr = fopen((GetDataDir() / "mempool.dat").string().c_str(), "rb");
    CAutoFile file(filestr, SER_DISK, CLIENT_VERSION);
    if (file.IsNull()) {
        LogPrintf("Failed to open mempool file from disk. Continuing anyway.\n");
        return false;
    }

    int64_t count = 0;
    int64_t skipped = 0;
    int64_t failed = 0;
    int64_t nNow = GetTime();

    try {
        uint64_t version;
        file >> version;
        if (version != MEMPOOL_DUMP_VERSION) {
            return false;
        }
        uint64_t num;
        file >> num;
        double prioritydummy = 0;
        while (num--) {
            CTransactionRef tx;
            int64_t nTime;
            int64_t nFeeDelta;
            file >> tx;
            file >> nTime;
            file >> nFeeDelta;

            CAmount amountdelta = nFeeDelta;
            if (amountdelta) {
                mempool.PrioritiseTransaction(tx->GetHash(), tx->GetHash().ToString(), prioritydummy, amountdelta);
            }
            CValidationState state;
            if (nTime + nExpiryTimeout > nNow) {
                LOCK(cs_main);
                AcceptToMemoryPoolWithTime(mempool, state, tx, true, NULL, nTime);
                if (state.IsValid()) {
                    ++count;
                } else {
                    ++failed;
                }
            } else {
                ++skipped;
            }
            if (ShutdownRequested())
                return false;
        }
        std::map<uint256, CAmount> mapDeltas;
        file >> mapDeltas;

        for (const auto& i : mapDeltas) {
            mempool.PrioritiseTransaction(i.first, i.first.ToString(), prioritydummy, i.second);
        }
    } catch (const std::exception& e) {
        LogPrintf("Failed to deserialize mempool data on disk: %s. Continuing anyway.\n", e.what());
        return false;
    }

    LogPrintf("Imported mempool transactions from disk: %i successes, %i failed, %i expired\n", count, failed, skipped);
    return true;
}

void DumpMempool(void)
{
    int64_t start = GetTimeMicros();

    std::map<uint256, CAmount> mapDeltas;
    std::vector<TxMempoolInfo> vinfo;

    {
        LOCK(mempool.cs);
        for (const auto &i : mempool.mapDeltas) {
            mapDeltas[i.first] = i.second.second;
        }
        vinfo = mempool.infoAll();
    }

    int64_t mid = GetTimeMicros();

    try {
        FILE* filestr = fopen((GetDataDir() / "mempool.dat.new").string().c_str(), "wb");
        if (!filestr) {
            return;
        }

        CAutoFile file(filestr, SER_DISK, CLIENT_VERSION);

        uint64_t version = MEMPOOL_DUMP_VERSION;
        file << version;

        file << (uint64_t)vinfo.size();
        for (const auto& i : vinfo) {
            file << *(i.tx);
            file << (int64_t)i.nTime;
            file << (int64_t)i.nFeeDelta;
            mapDeltas.erase(i.tx->GetHash());
        }

        file << mapDeltas;
        FileCommit(file.Get());
        file.fclose();
        RenameOver(GetDataDir() / "mempool.dat.new", GetDataDir() / "mempool.dat");
        int64_t last = GetTimeMicros();
        LogPrintf("Dumped mempool: %gs to copy, %gs to dump\n", (mid-start)*0.000001, (last-mid)*0.000001);
    } catch (const std::exception& e) {
        LogPrintf("Failed to dump mempool: %s. Continuing anyway.\n", e.what());
    }
}

//! Guess how far we are in the verification process at the given block index
double GuessVerificationProgress(const ChainTxData& data, CBlockIndex *pindex) {
    if (pindex == NULL)
        return 0.0;

    int64_t nNow = time(NULL);

    double fTxTotal;

    if (pindex->nChainTx <= data.nTxCount) {
        fTxTotal = data.nTxCount + (nNow - data.nTime) * data.dTxRate;
    } else {
        fTxTotal = pindex->nChainTx + (nNow - pindex->GetBlockTime()) * data.dTxRate;
    }

    return pindex->nChainTx / fTxTotal;
}

class CMainCleanup
{
public:
    CMainCleanup() {}
    ~CMainCleanup() {
        // block headers
        BlockMap::iterator it1 = mapBlockIndex.begin();
        for (; it1 != mapBlockIndex.end(); it1++)
            delete (*it1).second;
        mapBlockIndex.clear();
    }
} instance_of_cmaincleanup;<|MERGE_RESOLUTION|>--- conflicted
+++ resolved
@@ -2074,8 +2074,7 @@
         std::vector<CScript> mposScriptList;
         if(!GetMPoSOutputScripts(mposScriptList, nPrevHeight, consensusParams))
             return error("CheckReward(): cannot create the list of MPoS output scripts");
-
-<<<<<<< HEAD
+      
         for(size_t i = 0; i < mposScriptList.size(); i++){
             it=std::find(vTempVouts.begin(), vTempVouts.end(), CTxOut(splitReward,mposScriptList[i]));
             if(it==vTempVouts.end()){
@@ -2084,34 +2083,6 @@
                         REJECT_INVALID, "bad-cs-mpos-missing");
             }else{
                 vTempVouts.erase(it);
-=======
-        // Check the list of script recipients
-        for(size_t i = 0; i < (block.vtx[offset]->vout.size() - offset - nRefundVouts); i++)
-        {
-            //use offset+i because in PoS the first vout is empty
-            std::vector<CScript>::iterator pos;
-            pos=std::find(mposScriptList.begin(), mposScriptList.end(), block.vtx[offset]->vout[offset+i].scriptPubKey);
-            if(pos != mposScriptList.end()){
-                // if this vout does not provide at least splitReward, then it does not count as an MPoS output
-                // This is to allow for the coinstake to send an arbritrary amount to any script including MPoS output scripts
-                // But when this arbritrary amount is less than splitReward, then in order to be valid there needs to be another vout that
-                // sends at least splitReward.
-                // This also makes sure that if an MPoS scriptPubKey is duplicated (such as same address mines 2 blocks in a row)
-                // that they can not be cheated out of their duplicate rewards
-                if(block.vtx[offset]->vout[offset+i].nValue >= splitReward) {
-                    // remove from list without moving all elements
-                    // (this does not preserve order for mposScriptList, but order does not matter here)
-                    if(mposScriptList.size() == 0) { //.back() on empty vector is undefined
-                        return error("CheckReward(): Error modifying mposScriptList");
-                    }
-                    std::swap(*pos, mposScriptList.back());
-                    mposScriptList.pop_back();
-                }
-            }
-            if(mposScriptList.size() == 0){
-                //list is empty, no need to iterate through any more transactions
-                break;
->>>>>>> 5c6d7f5a
             }
         }
 
