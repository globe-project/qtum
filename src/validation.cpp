// Copyright (c) 2009-2010 Satoshi Nakamoto
// Copyright (c) 2009-2016 The Bitcoin Core developers
// Distributed under the MIT software license, see the accompanying
// file COPYING or http://www.opensource.org/licenses/mit-license.php.

#include "validation.h"

#include "arith_uint256.h"
#include "chain.h"
#include "chainparams.h"
#include "checkpoints.h"
#include "checkqueue.h"
#include "consensus/consensus.h"
#include "consensus/merkle.h"
#include "consensus/tx_verify.h"
#include "consensus/validation.h"
#include "cuckoocache.h"
#include "fs.h"
#include "hash.h"
#include "init.h"
#include "policy/fees.h"
#include "policy/policy.h"
#include "policy/rbf.h"
#include "pow.h"
#include "pos.h"
#include "primitives/block.h"
#include "primitives/transaction.h"
#include "random.h"
#include "reverse_iterator.h"
#include "script/script.h"
#include "script/sigcache.h"
#include "script/standard.h"
#include "timedata.h"
#include "tinyformat.h"
#include "txdb.h"
#include "txmempool.h"
#include "ui_interface.h"
#include "undo.h"
#include "util.h"
#include "utilmoneystr.h"
#include "utilstrencodings.h"
#include "validationinterface.h"
#include "versionbits.h"
#include "warnings.h"
#include "serialize.h"
#include "pubkey.h"
#include "key.h"
#include "wallet/wallet.h"

#include <atomic>
#include <sstream>

#include <boost/algorithm/string/replace.hpp>
#include <boost/algorithm/string/join.hpp>
#include <boost/thread.hpp>

#if defined(NDEBUG)
# error "Qtum cannot be compiled without assertions."
#endif

/**
 * Global state
 */

 ////////////////////////////// qtum
#include <iostream>
#include <bitset>
#include "pubkey.h"
#include <univalue.h>

std::unique_ptr<QtumState> globalState;
std::shared_ptr<dev::eth::SealEngineFace> globalSealEngine;
bool fRecordLogOpcodes = false;
bool fIsVMlogFile = false;
bool fGettingValuesDGP = false;
 //////////////////////////////

CCriticalSection cs_main;

BlockMap mapBlockIndex;
std::set<std::pair<COutPoint, unsigned int>> setStakeSeen;
CChain chainActive;
CBlockIndex *pindexBestHeader = nullptr;
CWaitableCriticalSection csBestBlock;
CConditionVariable cvBlockChange;
int nScriptCheckThreads = 0;
std::atomic_bool fImporting(false);
bool fReindex = false;
bool fTxIndex = false;
bool fLogEvents = false;
bool fHavePruned = false;
bool fPruneMode = false;
bool fIsBareMultisigStd = DEFAULT_PERMIT_BAREMULTISIG;
bool fRequireStandard = true;
bool fCheckBlockIndex = false;
bool fCheckpointsEnabled = DEFAULT_CHECKPOINTS_ENABLED;
size_t nCoinCacheUsage = 5000 * 300;
uint64_t nPruneTarget = 0;
int64_t nMaxTipAge = DEFAULT_MAX_TIP_AGE;
bool fEnableReplacement = DEFAULT_ENABLE_REPLACEMENT;

uint256 hashAssumeValid;
arith_uint256 nMinimumChainWork;

CFeeRate minRelayTxFee = CFeeRate(DEFAULT_MIN_RELAY_TX_FEE);
CAmount maxTxFee = DEFAULT_TRANSACTION_MAXFEE;

CBlockPolicyEstimator feeEstimator;
CTxMemPool mempool(&feeEstimator);

static void CheckBlockIndex(const Consensus::Params& consensusParams);
static bool UpdateHashProof(const CBlock& block, CValidationState& state, const Consensus::Params& consensusParams, CBlockIndex* pindex, CCoinsViewCache& view);

/** Constant stuff for coinbase transactions we create: */
CScript COINBASE_FLAGS;

const std::string strMessageMagic = "Qtum Signed Message:\n";

// Internal stuff
namespace {

    struct CBlockIndexWorkComparator
    {
        bool operator()(const CBlockIndex *pa, const CBlockIndex *pb) const {
            // First sort by most total work, ...
            if (pa->nChainWork > pb->nChainWork) return false;
            if (pa->nChainWork < pb->nChainWork) return true;

            // ... then by earliest time received, ...
            if (pa->nSequenceId < pb->nSequenceId) return false;
            if (pa->nSequenceId > pb->nSequenceId) return true;

            // Use pointer address as tie breaker (should only happen with blocks
            // loaded from disk, as those all have id 0).
            if (pa < pb) return false;
            if (pa > pb) return true;

            // Identical blocks.
            return false;
        }
    };

    CBlockIndex *pindexBestInvalid;

    /**
     * The set of all CBlockIndex entries with BLOCK_VALID_TRANSACTIONS (for itself and all ancestors) and
     * as good as our current tip or better. Entries may be failed, though, and pruning nodes may be
     * missing the data for the block.
     */
    std::set<CBlockIndex*, CBlockIndexWorkComparator> setBlockIndexCandidates;
    /** All pairs A->B, where A (or one of its ancestors) misses transactions, but B has transactions.
     * Pruned nodes may have entries where B is missing data.
     */
    std::multimap<CBlockIndex*, CBlockIndex*> mapBlocksUnlinked;

    CCriticalSection cs_LastBlockFile;
    std::vector<CBlockFileInfo> vinfoBlockFile;
    int nLastBlockFile = 0;
    /** Global flag to indicate we should check to see if there are
     *  block/undo files that should be deleted.  Set on startup
     *  or if we allocate more file space when we're in prune mode
     */
    bool fCheckForPruning = false;

    /**
     * Every received block is assigned a unique and increasing identifier, so we
     * know which one to give priority in case of a fork.
     */
    CCriticalSection cs_nBlockSequenceId;
    /** Blocks loaded from disk are assigned id 0, so start the counter at 1. */
    int32_t nBlockSequenceId = 1;
    /** Decreasing counter (used by subsequent preciousblock calls). */
    int32_t nBlockReverseSequenceId = -1;
    /** chainwork for the last block that preciousblock has been applied to. */
    arith_uint256 nLastPreciousChainwork = 0;

    /** In order to efficiently track invalidity of headers, we keep the set of
      * blocks which we tried to connect and found to be invalid here (ie which
      * were set to BLOCK_FAILED_VALID since the last restart). We can then
      * walk this set and check if a new header is a descendant of something in
      * this set, preventing us from having to walk mapBlockIndex when we try
      * to connect a bad block and fail.
      *
      * While this is more complicated than marking everything which descends
      * from an invalid block as invalid at the time we discover it to be
      * invalid, doing so would require walking all of mapBlockIndex to find all
      * descendants. Since this case should be very rare, keeping track of all
      * BLOCK_FAILED_VALID blocks in a set should be just fine and work just as
      * well.
      *
      * Because we alreardy walk mapBlockIndex in height-order at startup, we go
      * ahead and mark descendants of invalid blocks as FAILED_CHILD at that time,
      * instead of putting things in this set.
      */
    std::set<CBlockIndex*> g_failed_blocks;

    /** Dirty block index entries. */
    std::set<CBlockIndex*> setDirtyBlockIndex;

    /** Dirty block file entries. */
    std::set<int> setDirtyFileInfo;
} // anon namespace

CBlockIndex* FindForkInGlobalIndex(const CChain& chain, const CBlockLocator& locator)
{
    // Find the first block the caller has in the main chain
    for (const uint256& hash : locator.vHave) {
        BlockMap::iterator mi = mapBlockIndex.find(hash);
        if (mi != mapBlockIndex.end())
        {
            CBlockIndex* pindex = (*mi).second;
            if (chain.Contains(pindex))
                return pindex;
            if (pindex->GetAncestor(chain.Height()) == chain.Tip()) {
                return chain.Tip();
            }
        }
    }
    return chain.Genesis();
}

CCoinsViewDB *pcoinsdbview = nullptr;
CCoinsViewCache *pcoinsTip = nullptr;
CBlockTreeDB *pblocktree = nullptr;
StorageResults *pstorageresult = nullptr;

enum FlushStateMode {
    FLUSH_STATE_NONE,
    FLUSH_STATE_IF_NEEDED,
    FLUSH_STATE_PERIODIC,
    FLUSH_STATE_ALWAYS
};

// See definition for documentation
static int GetWitnessCommitmentIndex(const CBlock& block);
static bool FlushStateToDisk(const CChainParams& chainParams, CValidationState &state, FlushStateMode mode, int nManualPruneHeight=0);
static void FindFilesToPruneManual(std::set<int>& setFilesToPrune, int nManualPruneHeight);
static void FindFilesToPrune(std::set<int>& setFilesToPrune, uint64_t nPruneAfterHeight);
bool CheckInputs(const CTransaction& tx, CValidationState &state, const CCoinsViewCache &inputs, bool fScriptChecks, unsigned int flags, bool cacheSigStore, bool cacheFullScriptStore, PrecomputedTransactionData& txdata, std::vector<CScriptCheck> *pvChecks = nullptr);
static FILE* OpenUndoFile(const CDiskBlockPos &pos, bool fReadOnly = false);

bool CheckFinalTx(const CTransaction &tx, int flags)
{
    AssertLockHeld(cs_main);

    // By convention a negative value for flags indicates that the
    // current network-enforced consensus rules should be used. In
    // a future soft-fork scenario that would mean checking which
    // rules would be enforced for the next block and setting the
    // appropriate flags. At the present time no soft-forks are
    // scheduled, so no flags are set.
    flags = std::max(flags, 0);

    // CheckFinalTx() uses chainActive.Height()+1 to evaluate
    // nLockTime because when IsFinalTx() is called within
    // CBlock::AcceptBlock(), the height of the block *being*
    // evaluated is what is used. Thus if we want to know if a
    // transaction can be part of the *next* block, we need to call
    // IsFinalTx() with one more than chainActive.Height().
    const int nBlockHeight = chainActive.Height() + 1;

    // BIP113 will require that time-locked transactions have nLockTime set to
    // less than the median time of the previous block they're contained in.
    // When the next block is created its previous block will be the current
    // chain tip, so we use that to calculate the median time passed to
    // IsFinalTx() if LOCKTIME_MEDIAN_TIME_PAST is set.
    const int64_t nBlockTime = (flags & LOCKTIME_MEDIAN_TIME_PAST)
                             ? chainActive.Tip()->GetMedianTimePast()
                             : GetAdjustedTime();

    return IsFinalTx(tx, nBlockHeight, nBlockTime);
}

bool TestLockPointValidity(const LockPoints* lp)
{
    AssertLockHeld(cs_main);
    assert(lp);
    // If there are relative lock times then the maxInputBlock will be set
    // If there are no relative lock times, the LockPoints don't depend on the chain
    if (lp->maxInputBlock) {
        // Check whether chainActive is an extension of the block at which the LockPoints
        // calculation was valid.  If not LockPoints are no longer valid
        if (!chainActive.Contains(lp->maxInputBlock)) {
            return false;
        }
    }

    // LockPoints still valid
    return true;
}

bool CheckSequenceLocks(const CTransaction &tx, int flags, LockPoints* lp, bool useExistingLockPoints)
{
    AssertLockHeld(cs_main);
    AssertLockHeld(mempool.cs);

    CBlockIndex* tip = chainActive.Tip();
    CBlockIndex index;
    index.pprev = tip;
    // CheckSequenceLocks() uses chainActive.Height()+1 to evaluate
    // height based locks because when SequenceLocks() is called within
    // ConnectBlock(), the height of the block *being*
    // evaluated is what is used.
    // Thus if we want to know if a transaction can be part of the
    // *next* block, we need to use one more than chainActive.Height()
    index.nHeight = tip->nHeight + 1;

    std::pair<int, int64_t> lockPair;
    if (useExistingLockPoints) {
        assert(lp);
        lockPair.first = lp->height;
        lockPair.second = lp->time;
    }
    else {
        // pcoinsTip contains the UTXO set for chainActive.Tip()
        CCoinsViewMemPool viewMemPool(pcoinsTip, mempool);
        std::vector<int> prevheights;
        prevheights.resize(tx.vin.size());
        for (size_t txinIndex = 0; txinIndex < tx.vin.size(); txinIndex++) {
            const CTxIn& txin = tx.vin[txinIndex];
            Coin coin;
            if (!viewMemPool.GetCoin(txin.prevout, coin)) {
                return error("%s: Missing input", __func__);
            }
            if (coin.nHeight == MEMPOOL_HEIGHT) {
                // Assume all mempool transaction confirm in the next block
                prevheights[txinIndex] = tip->nHeight + 1;
            } else {
                prevheights[txinIndex] = coin.nHeight;
            }
        }
        lockPair = CalculateSequenceLocks(tx, flags, &prevheights, index);
        if (lp) {
            lp->height = lockPair.first;
            lp->time = lockPair.second;
            // Also store the hash of the block with the highest height of
            // all the blocks which have sequence locked prevouts.
            // This hash needs to still be on the chain
            // for these LockPoint calculations to be valid
            // Note: It is impossible to correctly calculate a maxInputBlock
            // if any of the sequence locked inputs depend on unconfirmed txs,
            // except in the special case where the relative lock time/height
            // is 0, which is equivalent to no sequence lock. Since we assume
            // input height of tip+1 for mempool txs and test the resulting
            // lockPair from CalculateSequenceLocks against tip+1.  We know
            // EvaluateSequenceLocks will fail if there was a non-zero sequence
            // lock on a mempool input, so we can use the return value of
            // CheckSequenceLocks to indicate the LockPoints validity
            int maxInputHeight = 0;
            for (int height : prevheights) {
                // Can ignore mempool inputs since we'll fail if they had non-zero locks
                if (height != tip->nHeight+1) {
                    maxInputHeight = std::max(maxInputHeight, height);
                }
            }
            lp->maxInputBlock = tip->GetAncestor(maxInputHeight);
        }
    }
    return EvaluateSequenceLocks(index, lockPair);
}

// Returns the script flags which should be checked for a given block
static unsigned int GetBlockScriptFlags(const CBlockIndex* pindex, const Consensus::Params& chainparams);

static void LimitMempoolSize(CTxMemPool& pool, size_t limit, unsigned long age) {
    int expired = pool.Expire(GetTime() - age);
    if (expired != 0) {
        LogPrint(BCLog::MEMPOOL, "Expired %i transactions from the memory pool\n", expired);
    }

    std::vector<COutPoint> vNoSpendsRemaining;
    pool.TrimToSize(limit, &vNoSpendsRemaining);
    for (const COutPoint& removed : vNoSpendsRemaining)
        pcoinsTip->Uncache(removed);
}

/** Convert CValidationState to a human-readable message for logging */
std::string FormatStateMessage(const CValidationState &state)
{
    return strprintf("%s%s (code %i)",
        state.GetRejectReason(),
        state.GetDebugMessage().empty() ? "" : ", "+state.GetDebugMessage(),
        state.GetRejectCode());
}

static bool IsCurrentForFeeEstimation()
{
    AssertLockHeld(cs_main);
    if (IsInitialBlockDownload())
        return false;
    if (chainActive.Tip()->GetBlockTime() < (GetTime() - MAX_FEE_ESTIMATION_TIP_AGE))
        return false;
    if (chainActive.Height() < pindexBestHeader->nHeight - 1)
        return false;
    return true;
}

/* Make mempool consistent after a reorg, by re-adding or recursively erasing
 * disconnected block transactions from the mempool, and also removing any
 * other transactions from the mempool that are no longer valid given the new
 * tip/height.
 *
 * Note: we assume that disconnectpool only contains transactions that are NOT
 * confirmed in the current chain nor already in the mempool (otherwise,
 * in-mempool descendants of such transactions would be removed).
 *
 * Passing fAddToMempool=false will skip trying to add the transactions back,
 * and instead just erase from the mempool as needed.
 */

void UpdateMempoolForReorg(DisconnectedBlockTransactions &disconnectpool, bool fAddToMempool)
{
    AssertLockHeld(cs_main);
    std::vector<uint256> vHashUpdate;
    // disconnectpool's insertion_order index sorts the entries from
    // oldest to newest, but the oldest entry will be the last tx from the
    // latest mined block that was disconnected.
    // Iterate disconnectpool in reverse, so that we add transactions
    // back to the mempool starting with the earliest transaction that had
    // been previously seen in a block.
    auto it = disconnectpool.queuedTx.get<insertion_order>().rbegin();
    while (it != disconnectpool.queuedTx.get<insertion_order>().rend()) {
        // ignore validation errors in resurrected transactions
        CValidationState stateDummy;
        if (!fAddToMempool || (*it)->IsCoinBase() || (*it)->IsCoinStake() || !AcceptToMemoryPool(mempool, stateDummy, *it, false, nullptr, nullptr, true)) {
            // If the transaction doesn't make it in to the mempool, remove any
            // transactions that depend on it (which would now be orphans).
            mempool.removeRecursive(**it, MemPoolRemovalReason::REORG);
        } else if (mempool.exists((*it)->GetHash())) {
            vHashUpdate.push_back((*it)->GetHash());
        }
        ++it;
    }
    disconnectpool.queuedTx.clear();
    // AcceptToMemoryPool/addUnchecked all assume that new mempool entries have
    // no in-mempool children, which is generally not true when adding
    // previously-confirmed transactions back to the mempool.
    // UpdateTransactionsFromBlock finds descendants of any transactions in
    // the disconnectpool that were added back and cleans up the mempool state.
    mempool.UpdateTransactionsFromBlock(vHashUpdate);

    // We also need to remove any now-immature transactions
    mempool.removeForReorg(pcoinsTip, chainActive.Tip()->nHeight + 1, STANDARD_LOCKTIME_VERIFY_FLAGS);
    // Re-limit mempool size, in case we added any transactions
    LimitMempoolSize(mempool, gArgs.GetArg("-maxmempool", DEFAULT_MAX_MEMPOOL_SIZE) * 1000000, gArgs.GetArg("-mempoolexpiry", DEFAULT_MEMPOOL_EXPIRY) * 60 * 60);
}

// Used to avoid mempool polluting consensus critical paths if CCoinsViewMempool
// were somehow broken and returning the wrong scriptPubKeys
static bool CheckInputsFromMempoolAndCache(const CTransaction& tx, CValidationState &state, const CCoinsViewCache &view, CTxMemPool& pool,
                 unsigned int flags, bool cacheSigStore, PrecomputedTransactionData& txdata) {
    AssertLockHeld(cs_main);

    // pool.cs should be locked already, but go ahead and re-take the lock here
    // to enforce that mempool doesn't change between when we check the view
    // and when we actually call through to CheckInputs
    LOCK(pool.cs);

    assert(!tx.IsCoinBase());
    for (const CTxIn& txin : tx.vin) {
        const Coin& coin = view.AccessCoin(txin.prevout);

        // At this point we haven't actually checked if the coins are all
        // available (or shouldn't assume we have, since CheckInputs does).
        // So we just return failure if the inputs are not available here,
        // and then only have to check equivalence for available inputs.
        if (coin.IsSpent()) return false;

        const CTransactionRef& txFrom = pool.get(txin.prevout.hash);
        if (txFrom) {
            assert(txFrom->GetHash() == txin.prevout.hash);
            assert(txFrom->vout.size() > txin.prevout.n);
            assert(txFrom->vout[txin.prevout.n] == coin.out);
        } else {
            const Coin& coinFromDisk = pcoinsTip->AccessCoin(txin.prevout);
            assert(!coinFromDisk.IsSpent());
            assert(coinFromDisk.out == coin.out);
        }
    }

    return CheckInputs(tx, state, view, true, flags, cacheSigStore, true, txdata);
}

static bool AcceptToMemoryPoolWorker(const CChainParams& chainparams, CTxMemPool& pool, CValidationState& state, const CTransactionRef& ptx, bool fLimitFree,
                              bool* pfMissingInputs, int64_t nAcceptTime, std::list<CTransactionRef>* plTxnReplaced,
                              bool fOverrideMempoolLimit, const CAmount& nAbsurdFee, std::vector<COutPoint>& coins_to_uncache, bool rawTx)
{
    const CTransaction& tx = *ptx;
    const uint256 hash = tx.GetHash();
    AssertLockHeld(cs_main);
    if (pfMissingInputs)
        *pfMissingInputs = false;

    if (!CheckTransaction(tx, state))
        return false; // state filled in by CheckTransaction

    // Coinbase is only valid in a block, not as a loose transaction
    if (tx.IsCoinBase())
        return state.DoS(100, false, REJECT_INVALID, "coinbase");

    // ppcoin: coinstake is also only valid in a block, not as a loose transaction
    if (tx.IsCoinStake())
        return state.DoS(100, false, REJECT_INVALID, "coinstake");

    // Reject transactions with witness before segregated witness activates (override with -prematurewitness)
    bool witnessEnabled = IsWitnessEnabled(chainActive.Tip(), chainparams.GetConsensus());
    if (!gArgs.GetBoolArg("-prematurewitness", false) && tx.HasWitness() && !witnessEnabled) {
        return state.DoS(0, false, REJECT_NONSTANDARD, "no-witness-yet", true);
    }

    // Rather not work on nonstandard transactions (unless -testnet/-regtest)
    std::string reason;
    if (fRequireStandard && !IsStandardTx(tx, reason, witnessEnabled))
        return state.DoS(0, false, REJECT_NONSTANDARD, reason);

    // Only accept nLockTime-using transactions that can be mined in the next
    // block; we don't want our mempool filled up with transactions that can't
    // be mined yet.
    if (!CheckFinalTx(tx, STANDARD_LOCKTIME_VERIFY_FLAGS))
        return state.DoS(0, false, REJECT_NONSTANDARD, "non-final");

    // is it already in the memory pool?
    if (pool.exists(hash)) {
        return state.Invalid(false, REJECT_DUPLICATE, "txn-already-in-mempool");
    }

    // Check for conflicts with in-memory transactions
    std::set<uint256> setConflicts;
    {
    LOCK(pool.cs); // protect pool.mapNextTx
    for (const CTxIn &txin : tx.vin)
    {
        auto itConflicting = pool.mapNextTx.find(txin.prevout);
        if (itConflicting != pool.mapNextTx.end())
        {
            const CTransaction *ptxConflicting = itConflicting->second;
            if (!setConflicts.count(ptxConflicting->GetHash()))
            {
                // Allow opt-out of transaction replacement by setting
                // nSequence > MAX_BIP125_RBF_SEQUENCE (SEQUENCE_FINAL-2) on all inputs.
                //
                // SEQUENCE_FINAL-1 is picked to still allow use of nLockTime by
                // non-replaceable transactions. All inputs rather than just one
                // is for the sake of multi-party protocols, where we don't
                // want a single party to be able to disable replacement.
                //
                // The opt-out ignores descendants as anyone relying on
                // first-seen mempool behavior should be checking all
                // unconfirmed ancestors anyway; doing otherwise is hopelessly
                // insecure.
                bool fReplacementOptOut = true;
                if (fEnableReplacement)
                {
                    for (const CTxIn &_txin : ptxConflicting->vin)
                    {
                        if (_txin.nSequence <= MAX_BIP125_RBF_SEQUENCE)
                        {
                            fReplacementOptOut = false;
                            break;
                        }
                    }
                }
                if (fReplacementOptOut) {
                    return state.Invalid(false, REJECT_DUPLICATE, "txn-mempool-conflict");
                }

                setConflicts.insert(ptxConflicting->GetHash());
            }
        }
    }
    }

    {
        CCoinsView dummy;
        CCoinsViewCache view(&dummy);

        CAmount nValueIn = 0;
        LockPoints lp;
        {
        LOCK(pool.cs);
        CCoinsViewMemPool viewMemPool(pcoinsTip, pool);
        view.SetBackend(viewMemPool);

        // do we already have it?
        for (size_t out = 0; out < tx.vout.size(); out++) {
            COutPoint outpoint(hash, out);
            bool had_coin_in_cache = pcoinsTip->HaveCoinInCache(outpoint);
            if (view.HaveCoin(outpoint)) {
                if (!had_coin_in_cache) {
                    coins_to_uncache.push_back(outpoint);
                }
                return state.Invalid(false, REJECT_DUPLICATE, "txn-already-known");
            }
        }

        // do all inputs exist?
        for (const CTxIn txin : tx.vin) {
            if (!pcoinsTip->HaveCoinInCache(txin.prevout)) {
                coins_to_uncache.push_back(txin.prevout);
            }
            if (!view.HaveCoin(txin.prevout)) {
                // Are inputs missing because we already have the tx?
                for (size_t out = 0; out < tx.vout.size(); out++) {
                    // Optimistically just do efficient check of cache for outputs
                    if (pcoinsTip->HaveCoinInCache(COutPoint(hash, out))) {
                        return state.Invalid(false, REJECT_DUPLICATE, "txn-already-known");
                    }
                }
                // Otherwise assume this might be an orphan tx for which we just haven't seen parents yet
                if (pfMissingInputs) {
                    *pfMissingInputs = true;
                }
                return false; // fMissingInputs and !state.IsInvalid() is used to detect this condition, don't set state.Invalid()
            }
        }

        // Bring the best block into scope
        view.GetBestBlock();

        nValueIn = view.GetValueIn(tx);

        // we have all inputs cached now, so switch back to dummy, so we don't need to keep lock on mempool
        view.SetBackend(dummy);

        // Only accept BIP68 sequence locked transactions that can be mined in the next
        // block; we don't want our mempool filled up with transactions that can't
        // be mined yet.
        // Must keep pool.cs for this unless we change CheckSequenceLocks to take a
        // CoinsViewCache instead of create its own
        if (!CheckSequenceLocks(tx, STANDARD_LOCKTIME_VERIFY_FLAGS, &lp))
            return state.DoS(0, false, REJECT_NONSTANDARD, "non-BIP68-final");
        }

        // Check for non-standard pay-to-script-hash in inputs
        if (fRequireStandard && !AreInputsStandard(tx, view))
            return state.Invalid(false, REJECT_NONSTANDARD, "bad-txns-nonstandard-inputs");

        // Check for non-standard witness in P2WSH
        if (tx.HasWitness() && fRequireStandard && !IsWitnessStandard(tx, view))
            return state.DoS(0, false, REJECT_NONSTANDARD, "bad-witness-nonstandard", true);

        int64_t nSigOpsCost = GetTransactionSigOpCost(tx, view, STANDARD_SCRIPT_VERIFY_FLAGS);

        CAmount nValueOut = tx.GetValueOut();
        CAmount nFees = nValueIn-nValueOut;
        dev::u256 txMinGasPrice = 0;

        //////////////////////////////////////////////////////////// // qtum
        if(tx.HasCreateOrCall()){

            if(!CheckSenderScript(view, tx)){
                return state.DoS(1, false, REJECT_INVALID, "bad-txns-invalid-sender-script");
            }

            QtumDGP qtumDGP(globalState.get(), fGettingValuesDGP);
            uint64_t minGasPrice = qtumDGP.getMinGasPrice(chainActive.Tip()->nHeight + 1);
            uint64_t blockGasLimit = qtumDGP.getBlockGasLimit(chainActive.Tip()->nHeight + 1);
            size_t count = 0;
            for(const CTxOut& o : tx.vout)
                count += o.scriptPubKey.HasOpCreate() || o.scriptPubKey.HasOpCall() ? 1 : 0;
            QtumTxConverter converter(tx, NULL);
            ExtractQtumTX resultConverter;
            if(!converter.extractionQtumTransactions(resultConverter)){
                return state.DoS(100, error("AcceptToMempool(): Contract transaction of the wrong format"), REJECT_INVALID, "bad-tx-bad-contract-format");
            }
            std::vector<QtumTransaction> qtumTransactions = resultConverter.first;
            std::vector<EthTransactionParams> qtumETP = resultConverter.second;

            dev::u256 sumGas = dev::u256(0);
            dev::u256 gasAllTxs = dev::u256(0);
            for(QtumTransaction qtumTransaction : qtumTransactions){
                sumGas += qtumTransaction.gas() * qtumTransaction.gasPrice();

                if(sumGas > dev::u256(INT64_MAX)) {
                    return state.DoS(100, error("AcceptToMempool(): Transaction's gas stipend overflows"), REJECT_INVALID, "bad-tx-gas-stipend-overflow");
                }

                if(sumGas > dev::u256(nFees)) {
                    return state.DoS(100, error("AcceptToMempool(): Transaction fee does not cover the gas stipend"), REJECT_INVALID, "bad-txns-fee-notenough");
                }

                if(txMinGasPrice != 0) {
                    txMinGasPrice = std::min(txMinGasPrice, qtumTransaction.gasPrice());
                } else {
                    txMinGasPrice = qtumTransaction.gasPrice();
                }
                VersionVM v = qtumTransaction.getVersion();
                if(v.format!=0)
                    return state.DoS(100, error("AcceptToMempool(): Contract execution uses unknown version format"), REJECT_INVALID, "bad-tx-version-format");
                if(v.rootVM != 1)
                    return state.DoS(100, error("AcceptToMempool(): Contract execution uses unknown root VM"), REJECT_INVALID, "bad-tx-version-rootvm");
                if(v.vmVersion != 0)
                    return state.DoS(100, error("AcceptToMempool(): Contract execution uses unknown VM version"), REJECT_INVALID, "bad-tx-version-vmversion");
                if(v.flagOptions != 0)
                    return state.DoS(100, error("AcceptToMempool(): Contract execution uses unknown flag options"), REJECT_INVALID, "bad-tx-version-flags");

                //check gas limit is not less than minimum mempool gas limit
                if(qtumTransaction.gas() < gArgs.GetArg("-minmempoolgaslimit", MEMPOOL_MIN_GAS_LIMIT))
                    return state.DoS(100, error("AcceptToMempool(): Contract execution has lower gas limit than allowed to accept into mempool"), REJECT_INVALID, "bad-tx-too-little-mempool-gas");

                //check gas limit is not less than minimum gas limit (unless it is a no-exec tx)
                if(qtumTransaction.gas() < MINIMUM_GAS_LIMIT && v.rootVM != 0)
                    return state.DoS(100, error("AcceptToMempool(): Contract execution has lower gas limit than allowed"), REJECT_INVALID, "bad-tx-too-little-gas");

                if(qtumTransaction.gas() > UINT32_MAX)
                    return state.DoS(100, error("AcceptToMempool(): Contract execution can not specify greater gas limit than can fit in 32-bits"), REJECT_INVALID, "bad-tx-too-much-gas");

                gasAllTxs += qtumTransaction.gas();
                if(gasAllTxs > dev::u256(blockGasLimit))
                    return state.DoS(1, false, REJECT_INVALID, "bad-txns-gas-exceeds-blockgaslimit");

                //don't allow less than DGP set minimum gas price to prevent MPoS greedy mining/spammers
                if(v.rootVM!=0 && (uint64_t)qtumTransaction.gasPrice() < minGasPrice)
                    return state.DoS(100, error("AcceptToMempool(): Contract execution has lower gas price than allowed"), REJECT_INVALID, "bad-tx-low-gas-price");
            }

            if(!CheckMinGasPrice(qtumETP, minGasPrice))
                return state.DoS(100, false, REJECT_INVALID, "bad-txns-small-gasprice");

            if(count > qtumTransactions.size())
                return state.DoS(100, false, REJECT_INVALID, "bad-txns-incorrect-format");

            if (rawTx && nAbsurdFee && dev::u256(nFees) > dev::u256(nAbsurdFee) + sumGas)
                return state.Invalid(false,
                    REJECT_HIGHFEE, "absurdly-high-fee",
                    strprintf("%d > %d", nFees, nAbsurdFee));
        }
        ////////////////////////////////////////////////////////////

        // nModifiedFees includes any fee deltas from PrioritiseTransaction
        CAmount nModifiedFees = nFees;
        pool.ApplyDelta(hash, nModifiedFees);

        // Keep track of transactions that spend a coinbase, which we re-scan
        // during reorgs to ensure COINBASE_MATURITY is still met.
        bool fSpendsCoinbase = false;
        for (const CTxIn &txin : tx.vin) {
            const Coin &coin = view.AccessCoin(txin.prevout);
            if (coin.IsCoinBase() || coin.IsCoinStake()) {
                fSpendsCoinbase = true;
                break;
            }
        }

        CTxMemPoolEntry entry(ptx, nFees, nAcceptTime, chainActive.Height(),
                              fSpendsCoinbase, nSigOpsCost, lp, CAmount(txMinGasPrice));
        unsigned int nSize = entry.GetTxSize();

        // Check that the transaction doesn't have an excessive number of
        // sigops, making it impossible to mine. Since the coinbase transaction
        // itself can contain sigops MAX_STANDARD_TX_SIGOPS is less than
        // MAX_BLOCK_SIGOPS; we still consider this an invalid rather than
        // merely non-standard transaction.
        if (nSigOpsCost > dgpMaxTxSigOps)
            return state.DoS(0, false, REJECT_NONSTANDARD, "bad-txns-too-many-sigops", false,
                strprintf("%d", nSigOpsCost));

        CAmount mempoolRejectFee = pool.GetMinFee(gArgs.GetArg("-maxmempool", DEFAULT_MAX_MEMPOOL_SIZE) * 1000000).GetFee(nSize);
        if (mempoolRejectFee > 0 && nModifiedFees < mempoolRejectFee) {
            return state.DoS(0, false, REJECT_INSUFFICIENTFEE, "mempool min fee not met", false, strprintf("%d < %d", nFees, mempoolRejectFee));
        }

        // No transactions are allowed below minRelayTxFee except from disconnected blocks
        if (fLimitFree && nModifiedFees < ::minRelayTxFee.GetFee(nSize)) {
            return state.DoS(0, false, REJECT_INSUFFICIENTFEE, "min relay fee not met");
        }

        if (!tx.HasCreateOrCall() && nAbsurdFee && nFees > nAbsurdFee)
            return state.Invalid(false,
                REJECT_HIGHFEE, "absurdly-high-fee",
                strprintf("%d > %d", nFees, nAbsurdFee));

        // Calculate in-mempool ancestors, up to a limit.
        CTxMemPool::setEntries setAncestors;
        size_t nLimitAncestors = gArgs.GetArg("-limitancestorcount", DEFAULT_ANCESTOR_LIMIT);
        size_t nLimitAncestorSize = gArgs.GetArg("-limitancestorsize", DEFAULT_ANCESTOR_SIZE_LIMIT)*1000;
        size_t nLimitDescendants = gArgs.GetArg("-limitdescendantcount", DEFAULT_DESCENDANT_LIMIT);
        size_t nLimitDescendantSize = gArgs.GetArg("-limitdescendantsize", DEFAULT_DESCENDANT_SIZE_LIMIT)*1000;
        std::string errString;
        if (!pool.CalculateMemPoolAncestors(entry, setAncestors, nLimitAncestors, nLimitAncestorSize, nLimitDescendants, nLimitDescendantSize, errString)) {
            return state.DoS(0, false, REJECT_NONSTANDARD, "too-long-mempool-chain", false, errString);
        }

        // A transaction that spends outputs that would be replaced by it is invalid. Now
        // that we have the set of all ancestors we can detect this
        // pathological case by making sure setConflicts and setAncestors don't
        // intersect.
        for (CTxMemPool::txiter ancestorIt : setAncestors)
        {
            const uint256 &hashAncestor = ancestorIt->GetTx().GetHash();
            if (setConflicts.count(hashAncestor))
            {
                return state.DoS(10, false,
                                 REJECT_INVALID, "bad-txns-spends-conflicting-tx", false,
                                 strprintf("%s spends conflicting transaction %s",
                                           hash.ToString(),
                                           hashAncestor.ToString()));
            }
        }

        // Check if it's economically rational to mine this transaction rather
        // than the ones it replaces.
        CAmount nConflictingFees = 0;
        size_t nConflictingSize = 0;
        uint64_t nConflictingCount = 0;
        CTxMemPool::setEntries allConflicting;

        // If we don't hold the lock allConflicting might be incomplete; the
        // subsequent RemoveStaged() and addUnchecked() calls don't guarantee
        // mempool consistency for us.
        LOCK(pool.cs);
        const bool fReplacementTransaction = setConflicts.size();
        if (fReplacementTransaction)
        {
            CFeeRate newFeeRate(nModifiedFees, nSize);
            std::set<uint256> setConflictsParents;
            const int maxDescendantsToVisit = 100;
            CTxMemPool::setEntries setIterConflicting;
            for (const uint256 &hashConflicting : setConflicts)
            {
                CTxMemPool::txiter mi = pool.mapTx.find(hashConflicting);
                if (mi == pool.mapTx.end())
                    continue;

                // Save these to avoid repeated lookups
                setIterConflicting.insert(mi);

                // Don't allow the replacement to reduce the feerate of the
                // mempool.
                //
                // We usually don't want to accept replacements with lower
                // feerates than what they replaced as that would lower the
                // feerate of the next block. Requiring that the feerate always
                // be increased is also an easy-to-reason about way to prevent
                // DoS attacks via replacements.
                //
                // The mining code doesn't (currently) take children into
                // account (CPFP) so we only consider the feerates of
                // transactions being directly replaced, not their indirect
                // descendants. While that does mean high feerate children are
                // ignored when deciding whether or not to replace, we do
                // require the replacement to pay more overall fees too,
                // mitigating most cases.
                CFeeRate oldFeeRate(mi->GetModifiedFee(), mi->GetTxSize());
                if (newFeeRate <= oldFeeRate)
                {
                    return state.DoS(0, false,
                            REJECT_INSUFFICIENTFEE, "insufficient fee", false,
                            strprintf("rejecting replacement %s; new feerate %s <= old feerate %s",
                                  hash.ToString(),
                                  newFeeRate.ToString(),
                                  oldFeeRate.ToString()));
                }

                for (const CTxIn &txin : mi->GetTx().vin)
                {
                    setConflictsParents.insert(txin.prevout.hash);
                }

                nConflictingCount += mi->GetCountWithDescendants();
            }
            // This potentially overestimates the number of actual descendants
            // but we just want to be conservative to avoid doing too much
            // work.
            if (nConflictingCount <= maxDescendantsToVisit) {
                // If not too many to replace, then calculate the set of
                // transactions that would have to be evicted
                for (CTxMemPool::txiter it : setIterConflicting) {
                    pool.CalculateDescendants(it, allConflicting);
                }
                for (CTxMemPool::txiter it : allConflicting) {
                    nConflictingFees += it->GetModifiedFee();
                    nConflictingSize += it->GetTxSize();
                }
            } else {
                return state.DoS(0, false,
                        REJECT_NONSTANDARD, "too many potential replacements", false,
                        strprintf("rejecting replacement %s; too many potential replacements (%d > %d)\n",
                            hash.ToString(),
                            nConflictingCount,
                            maxDescendantsToVisit));
            }

            for (unsigned int j = 0; j < tx.vin.size(); j++)
            {
                // We don't want to accept replacements that require low
                // feerate junk to be mined first. Ideally we'd keep track of
                // the ancestor feerates and make the decision based on that,
                // but for now requiring all new inputs to be confirmed works.
                if (!setConflictsParents.count(tx.vin[j].prevout.hash))
                {
                    // Rather than check the UTXO set - potentially expensive -
                    // it's cheaper to just check if the new input refers to a
                    // tx that's in the mempool.
                    if (pool.mapTx.find(tx.vin[j].prevout.hash) != pool.mapTx.end())
                        return state.DoS(0, false,
                                         REJECT_NONSTANDARD, "replacement-adds-unconfirmed", false,
                                         strprintf("replacement %s adds unconfirmed input, idx %d",
                                                  hash.ToString(), j));
                }
            }

            // The replacement must pay greater fees than the transactions it
            // replaces - if we did the bandwidth used by those conflicting
            // transactions would not be paid for.
            if (nModifiedFees < nConflictingFees)
            {
                return state.DoS(0, false,
                                 REJECT_INSUFFICIENTFEE, "insufficient fee", false,
                                 strprintf("rejecting replacement %s, less fees than conflicting txs; %s < %s",
                                          hash.ToString(), FormatMoney(nModifiedFees), FormatMoney(nConflictingFees)));
            }

            // Finally in addition to paying more fees than the conflicts the
            // new transaction must pay for its own bandwidth.
            CAmount nDeltaFees = nModifiedFees - nConflictingFees;
            if (nDeltaFees < ::incrementalRelayFee.GetFee(nSize))
            {
                return state.DoS(0, false,
                        REJECT_INSUFFICIENTFEE, "insufficient fee", false,
                        strprintf("rejecting replacement %s, not enough additional fees to relay; %s < %s",
                              hash.ToString(),
                              FormatMoney(nDeltaFees),
                              FormatMoney(::incrementalRelayFee.GetFee(nSize))));
            }
        }

        unsigned int scriptVerifyFlags = STANDARD_SCRIPT_VERIFY_FLAGS;
        if (!chainparams.RequireStandard()) {
            scriptVerifyFlags = gArgs.GetArg("-promiscuousmempoolflags", scriptVerifyFlags);
        }

        // Check against previous transactions
        // This is done last to help prevent CPU exhaustion denial-of-service attacks.
        PrecomputedTransactionData txdata(tx);
        if (!CheckInputs(tx, state, view, true, scriptVerifyFlags, true, false, txdata)) {
            // SCRIPT_VERIFY_CLEANSTACK requires SCRIPT_VERIFY_WITNESS, so we
            // need to turn both off, and compare against just turning off CLEANSTACK
            // to see if the failure is specifically due to witness validation.
            CValidationState stateDummy; // Want reported failures to be from first CheckInputs
            if (!tx.HasWitness() && CheckInputs(tx, stateDummy, view, true, scriptVerifyFlags & ~(SCRIPT_VERIFY_WITNESS | SCRIPT_VERIFY_CLEANSTACK), true, false, txdata) &&
                !CheckInputs(tx, stateDummy, view, true, scriptVerifyFlags & ~SCRIPT_VERIFY_CLEANSTACK, true, false, txdata)) {
                // Only the witness is missing, so the transaction itself may be fine.
                state.SetCorruptionPossible();
            }
            return false; // state filled in by CheckInputs
        }

        // Check again against the current block tip's script verification
        // flags to cache our script execution flags. This is, of course,
        // useless if the next block has different script flags from the
        // previous one, but because the cache tracks script flags for us it
        // will auto-invalidate and we'll just have a few blocks of extra
        // misses on soft-fork activation.
        //
        // This is also useful in case of bugs in the standard flags that cause
        // transactions to pass as valid when they're actually invalid. For
        // instance the STRICTENC flag was incorrectly allowing certain
        // CHECKSIG NOT scripts to pass, even though they were invalid.
        //
        // There is a similar check in CreateNewBlock() to prevent creating
        // invalid blocks (using TestBlockValidity), however allowing such
        // transactions into the mempool can be exploited as a DoS attack.
        unsigned int currentBlockScriptVerifyFlags = GetBlockScriptFlags(chainActive.Tip(), Params().GetConsensus());
        if (!CheckInputsFromMempoolAndCache(tx, state, view, pool, currentBlockScriptVerifyFlags, true, txdata))
        {
            // If we're using promiscuousmempoolflags, we may hit this normally
            // Check if current block has some flags that scriptVerifyFlags
            // does not before printing an ominous warning
            if (!(~scriptVerifyFlags & currentBlockScriptVerifyFlags)) {
                return error("%s: BUG! PLEASE REPORT THIS! ConnectInputs failed against latest-block but not STANDARD flags %s, %s",
                    __func__, hash.ToString(), FormatStateMessage(state));
            } else {
                if (!CheckInputs(tx, state, view, true, MANDATORY_SCRIPT_VERIFY_FLAGS, true, false, txdata)) {
                    return error("%s: ConnectInputs failed against MANDATORY but not STANDARD flags due to promiscuous mempool %s, %s",
                        __func__, hash.ToString(), FormatStateMessage(state));
                } else {
                    LogPrintf("Warning: -promiscuousmempool flags set to not include currently enforced soft forks, this may break mining or otherwise cause instability!\n");
                }
            }
        }

        // Remove conflicting transactions from the mempool
        for (const CTxMemPool::txiter it : allConflicting)
        {
            LogPrint(BCLog::MEMPOOL, "replacing tx %s with %s for %s QTUM additional fees, %d delta bytes\n",
                    it->GetTx().GetHash().ToString(),
                    hash.ToString(),
                    FormatMoney(nModifiedFees - nConflictingFees),
                    (int)nSize - (int)nConflictingSize);
            if (plTxnReplaced)
                plTxnReplaced->push_back(it->GetSharedTx());
        }
        pool.RemoveStaged(allConflicting, false, MemPoolRemovalReason::REPLACED);

        // This transaction should only count for fee estimation if it isn't a
        // BIP 125 replacement transaction (may not be widely supported), the
        // node is not behind, and the transaction is not dependent on any other
        // transactions in the mempool.
        bool validForFeeEstimation = !fReplacementTransaction && IsCurrentForFeeEstimation() && pool.HasNoInputsOf(tx);

        // Store transaction in memory
        pool.addUnchecked(hash, entry, setAncestors, validForFeeEstimation);

        // trim mempool and check if tx was trimmed
        if (!fOverrideMempoolLimit) {
            LimitMempoolSize(pool, gArgs.GetArg("-maxmempool", DEFAULT_MAX_MEMPOOL_SIZE) * 1000000, gArgs.GetArg("-mempoolexpiry", DEFAULT_MEMPOOL_EXPIRY) * 60 * 60);
            if (!pool.exists(hash))
                return state.DoS(0, false, REJECT_INSUFFICIENTFEE, "mempool full");
        }
    }

    GetMainSignals().TransactionAddedToMempool(ptx);

    return true;
}

/** (try to) add transaction to memory pool with a specified acceptance time **/
static bool AcceptToMemoryPoolWithTime(const CChainParams& chainparams, CTxMemPool& pool, CValidationState &state, const CTransactionRef &tx, bool fLimitFree,
                        bool* pfMissingInputs, int64_t nAcceptTime, std::list<CTransactionRef>* plTxnReplaced,
                        bool fOverrideMempoolLimit, const CAmount nAbsurdFee, bool rawTx)
{
    std::vector<COutPoint> coins_to_uncache;
<<<<<<< HEAD
    bool res = AcceptToMemoryPoolWorker(pool, state, tx, fLimitFree, pfMissingInputs, nAcceptTime, plTxnReplaced, fOverrideMempoolLimit, nAbsurdFee, coins_to_uncache, rawTx);
=======
    bool res = AcceptToMemoryPoolWorker(chainparams, pool, state, tx, fLimitFree, pfMissingInputs, nAcceptTime, plTxnReplaced, fOverrideMempoolLimit, nAbsurdFee, coins_to_uncache);
>>>>>>> e141898d
    if (!res) {
        for (const COutPoint& hashTx : coins_to_uncache)
            pcoinsTip->Uncache(hashTx);
    }
    // After we've (potentially) uncached entries, ensure our coins cache is still within its size limits
    CValidationState stateDummy;
    FlushStateToDisk(chainparams, stateDummy, FLUSH_STATE_PERIODIC);
    return res;
}

bool IsConfirmedInNPrevBlocks(const CDiskTxPos& txindex, const CBlockIndex* pindexFrom, int nMaxDepth, int& nActualDepth)
{
    for (const CBlockIndex* pindex = pindexFrom; pindex && pindexFrom->nHeight - pindex->nHeight < nMaxDepth; pindex = pindex->pprev)
    {
        if (pindex->nDataPos == txindex.nPos && pindex->nFile == txindex.nFile)
        {
            nActualDepth = pindexFrom->nHeight - pindex->nHeight;
            return true;
        }
    }

    return false;
}

bool AcceptToMemoryPool(CTxMemPool& pool, CValidationState &state, const CTransactionRef &tx, bool fLimitFree,
                        bool* pfMissingInputs, std::list<CTransactionRef>* plTxnReplaced,
                        bool fOverrideMempoolLimit, const CAmount nAbsurdFee, bool rawTx)
{
<<<<<<< HEAD
    return AcceptToMemoryPoolWithTime(pool, state, tx, fLimitFree, pfMissingInputs, GetTime(), plTxnReplaced, fOverrideMempoolLimit, nAbsurdFee, rawTx);
=======
    const CChainParams& chainparams = Params();
    return AcceptToMemoryPoolWithTime(chainparams, pool, state, tx, fLimitFree, pfMissingInputs, GetTime(), plTxnReplaced, fOverrideMempoolLimit, nAbsurdFee);
>>>>>>> e141898d
}

/** Return transaction in txOut, and if it was found inside a block, its hash is placed in hashBlock */
bool GetTransaction(const uint256 &hash, CTransactionRef &txOut, const Consensus::Params& consensusParams, uint256 &hashBlock, bool fAllowSlow)
{
    CBlockIndex *pindexSlow = nullptr;

    LOCK(cs_main);

    CTransactionRef ptx = mempool.get(hash);
    if (ptx)
    {
        txOut = ptx;
        return true;
    }

    if (fTxIndex) {
        CDiskTxPos postx;
        if (pblocktree->ReadTxIndex(hash, postx)) {
            CAutoFile file(OpenBlockFile(postx, true), SER_DISK, CLIENT_VERSION);
            if (file.IsNull())
                return error("%s: OpenBlockFile failed", __func__);
            CBlockHeader header;
            try {
                file >> header;
                fseek(file.Get(), postx.nTxOffset, SEEK_CUR);
                file >> txOut;
            } catch (const std::exception& e) {
                return error("%s: Deserialize or I/O error - %s", __func__, e.what());
            }
            hashBlock = header.GetHash();
            if (txOut->GetHash() != hash)
                return error("%s: txid mismatch", __func__);
            return true;
        }
    }

    if (fAllowSlow) { // use coin database to locate block that contains transaction, and scan it
        const Coin& coin = AccessByTxid(*pcoinsTip, hash);
        if (!coin.IsSpent()) pindexSlow = chainActive[coin.nHeight];
    }

    if (pindexSlow) {
        CBlock block;
        if (ReadBlockFromDisk(block, pindexSlow, consensusParams)) {
            for (const auto& tx : block.vtx) {
                if (tx->GetHash() == hash) {
                    txOut = tx;
                    hashBlock = pindexSlow->GetBlockHash();
                    return true;
                }
            }
        }
    }

    return false;
}

bool CheckHeaderPoW(const CBlockHeader& block, const Consensus::Params& consensusParams)
{
    // Check for proof of work block header
    return CheckProofOfWork(block.GetHash(), block.nBits, consensusParams);
}

bool CheckHeaderPoS(const CBlockHeader& block, const Consensus::Params& consensusParams)
{
    // Check for proof of stake block header
    // Get prev block index
    BlockMap::iterator mi = mapBlockIndex.find(block.hashPrevBlock);
    if (mi == mapBlockIndex.end())
        return false;

    // Check the kernel hash
    CBlockIndex* pindexPrev = (*mi).second;
    return CheckKernel(pindexPrev, block.nBits, block.StakeTime(), block.prevoutStake, *pcoinsTip);
}

bool CheckHeaderProof(const CBlockHeader& block, const Consensus::Params& consensusParams){
    if(block.IsProofOfWork()){
        return CheckHeaderPoW(block, consensusParams);
    }
    if(block.IsProofOfStake()){
        return CheckHeaderPoS(block, consensusParams);
    }
    return false;
}

bool CheckIndexProof(const CBlockIndex& block, const Consensus::Params& consensusParams)
{
    // Get the hash of the proof
    // After validating the PoS block the computed hash proof is saved in the block index, which is used to check the index
    uint256 hashProof = block.IsProofOfWork() ? block.GetBlockHash() : block.hashProof;
    // Check for proof after the hash proof is computed
    if(block.IsProofOfStake()){
        //blocks are loaded out of order, so checking PoS kernels here is not practical
        return true; //CheckKernel(block.pprev, block.nBits, block.nTime, block.prevoutStake);
    }else{
        return CheckProofOfWork(hashProof, block.nBits, consensusParams, false);
    }
}

//////////////////////////////////////////////////////////////////////////////
//
// CBlock and CBlockIndex
//

static bool WriteBlockToDisk(const CBlock& block, CDiskBlockPos& pos, const CMessageHeader::MessageStartChars& messageStart)
{
    // Open history file to append
    CAutoFile fileout(OpenBlockFile(pos), SER_DISK, CLIENT_VERSION);
    if (fileout.IsNull())
        return error("WriteBlockToDisk: OpenBlockFile failed");

    // Write index header
    unsigned int nSize = GetSerializeSize(fileout, block);
    fileout << FLATDATA(messageStart) << nSize;

    // Write block
    long fileOutPos = ftell(fileout.Get());
    if (fileOutPos < 0)
        return error("WriteBlockToDisk: ftell failed");
    pos.nPos = (unsigned int)fileOutPos;
    fileout << block;

    return true;
}

template <typename Block>
bool ReadBlockFromDisk(Block& block, const CDiskBlockPos& pos, const Consensus::Params& consensusParams)
{
    block.SetNull();

    // Open history file to read
    CAutoFile filein(OpenBlockFile(pos, true), SER_DISK, CLIENT_VERSION);
    if (filein.IsNull())
        return error("ReadBlockFromDisk: OpenBlockFile failed for %s", pos.ToString());

    // Read block
    try {
        filein >> block;
    }
    catch (const std::exception& e) {
        return error("%s: Deserialize or I/O error - %s at %s", __func__, e.what(), pos.ToString());
    }

    // Check the header
    if(!block.IsProofOfStake()) {
        //PoS blocks can be loaded out of order from disk, which makes PoS impossible to validate. So, do not validate their headers
        //they will be validated later in CheckBlock and ConnectBlock anyway
        if (!CheckHeaderProof(block, consensusParams))
            return error("ReadBlockFromDisk: Errors in block header at %s", pos.ToString());
    }

    return true;
}

bool ReadBlockFromDisk(CBlock& block, const CBlockIndex* pindex, const Consensus::Params& consensusParams)
{
    if (!ReadBlockFromDisk(block, pindex->GetBlockPos(), consensusParams))
        return false;
    if (block.GetHash() != pindex->GetBlockHash())
        return error("ReadBlockFromDisk(CBlock&, CBlockIndex*): GetHash() doesn't match index for %s at %s",
                pindex->ToString(), pindex->GetBlockPos().ToString());
    return true;
}

bool ReadFromDisk(CBlockHeader& block, unsigned int nFile, unsigned int nBlockPos)
{
    return ReadBlockFromDisk(block, CDiskBlockPos(nFile, nBlockPos), Params().GetConsensus());
}

//This function for reading transaction can also be used to re-factorize GetTransaction.
bool ReadFromDisk(CMutableTransaction& tx, CDiskTxPos txindex)
{
    CAutoFile filein(OpenBlockFile(txindex, true), SER_DISK, CLIENT_VERSION);
    if (filein.IsNull())
        return error("CTransaction::ReadFromDisk() : OpenBlockFile failed");

    // Read transaction
    CBlockHeader header;
    try {
        filein >> header;
        fseek(filein.Get(), txindex.nTxOffset, SEEK_CUR);
        filein >> tx;
    }
    catch (const std::exception& e) {
        return error("%s: Deserialize or I/O error - %s", __func__, e.what());
    }

    return true;
}

bool ReadFromDisk(CMutableTransaction& tx, CDiskTxPos& txindex, CBlockTreeDB& txdb, COutPoint prevout)
{
    if (!txdb.ReadTxIndex(prevout.hash, txindex))
        return false;
    if (!ReadFromDisk(tx, txindex))
        return false;
    if (prevout.n >= tx.vout.size())
    {
        return false;
    }
    return true;
}

CAmount GetBlockSubsidy(int nHeight, const Consensus::Params& consensusParams)
{
    if(nHeight <= consensusParams.nLastPOWBlock)
        return 20000 * COIN;

    int halvings = (nHeight - consensusParams.nLastPOWBlock - 1) / consensusParams.nSubsidyHalvingInterval;
    // Force block reward to zero when right shift is undefined.
    if (halvings >= 7)
        return 0;

    CAmount nSubsidy = 4 * COIN;
    // Subsidy is cut in half every 985500 blocks which will occur approximately every 4 years.
    nSubsidy >>= halvings;
    return nSubsidy;
}

bool IsInitialBlockDownload()
{
    // Once this function has returned false, it must remain false.
    static std::atomic<bool> latchToFalse{false};
    // Optimization: pre-test latch before taking the lock.
    if (latchToFalse.load(std::memory_order_relaxed))
        return false;

    LOCK(cs_main);
    if (latchToFalse.load(std::memory_order_relaxed))
        return false;
    if (fImporting || fReindex)
        return true;
    if (chainActive.Tip() == nullptr)
        return true;
    if (chainActive.Tip()->nChainWork < nMinimumChainWork)
        return true;
    if (chainActive.Tip()->GetBlockTime() < (GetTime() - nMaxTipAge))
        return true;
    LogPrintf("Leaving InitialBlockDownload (latching to false)\n");
    latchToFalse.store(true, std::memory_order_relaxed);
    return false;
}

CBlockIndex *pindexBestForkTip = nullptr, *pindexBestForkBase = nullptr;

static void AlertNotify(const std::string& strMessage)
{
    uiInterface.NotifyAlertChanged();
    std::string strCmd = gArgs.GetArg("-alertnotify", "");
    if (strCmd.empty()) return;

    // Alert text should be plain ascii coming from a trusted source, but to
    // be safe we first strip anything not in safeChars, then add single quotes around
    // the whole string before passing it to the shell:
    std::string singleQuote("'");
    std::string safeStatus = SanitizeString(strMessage);
    safeStatus = singleQuote+safeStatus+singleQuote;
    boost::replace_all(strCmd, "%s", safeStatus);

    boost::thread t(runCommand, strCmd); // thread runs free
}

static void CheckForkWarningConditions()
{
    AssertLockHeld(cs_main);
    // Before we get past initial download, we cannot reliably alert about forks
    // (we assume we don't get stuck on a fork before finishing our initial sync)
    if (IsInitialBlockDownload())
        return;

    // If our best fork is no longer within 72 blocks (+/- 12 hours if no one mines it)
    // of our head, drop it
    if (pindexBestForkTip && chainActive.Height() - pindexBestForkTip->nHeight >= 72)
        pindexBestForkTip = nullptr;

    if (pindexBestForkTip || (pindexBestInvalid && pindexBestInvalid->nChainWork > chainActive.Tip()->nChainWork + (GetBlockProof(*chainActive.Tip()) * 6)))
    {
        if (!GetfLargeWorkForkFound() && pindexBestForkBase)
        {
            std::string warning = std::string("'Warning: Large-work fork detected, forking after block ") +
                pindexBestForkBase->phashBlock->ToString() + std::string("'");
            AlertNotify(warning);
        }
        if (pindexBestForkTip && pindexBestForkBase)
        {
            LogPrintf("%s: Warning: Large valid fork found\n  forking the chain at height %d (%s)\n  lasting to height %d (%s).\nChain state database corruption likely.\n", __func__,
                   pindexBestForkBase->nHeight, pindexBestForkBase->phashBlock->ToString(),
                   pindexBestForkTip->nHeight, pindexBestForkTip->phashBlock->ToString());
            SetfLargeWorkForkFound(true);
        }
        else
        {
            LogPrintf("%s: Warning: Found invalid chain at least ~6 blocks longer than our best chain.\nChain state database corruption likely.\n", __func__);
            SetfLargeWorkInvalidChainFound(true);
        }
    }
    else
    {
        SetfLargeWorkForkFound(false);
        SetfLargeWorkInvalidChainFound(false);
    }
}

static void CheckForkWarningConditionsOnNewFork(CBlockIndex* pindexNewForkTip)
{
    AssertLockHeld(cs_main);
    // If we are on a fork that is sufficiently large, set a warning flag
    CBlockIndex* pfork = pindexNewForkTip;
    CBlockIndex* plonger = chainActive.Tip();
    while (pfork && pfork != plonger)
    {
        while (plonger && plonger->nHeight > pfork->nHeight)
            plonger = plonger->pprev;
        if (pfork == plonger)
            break;
        pfork = pfork->pprev;
    }

    // We define a condition where we should warn the user about as a fork of at least 7 blocks
    // with a tip within 72 blocks (+/- 12 hours if no one mines it) of ours
    // We use 7 blocks rather arbitrarily as it represents just under 10% of sustained network
    // hash rate operating on the fork.
    // or a chain that is entirely longer than ours and invalid (note that this should be detected by both)
    // We define it this way because it allows us to only store the highest fork tip (+ base) which meets
    // the 7-block condition and from this always have the most-likely-to-cause-warning fork
    if (pfork && (!pindexBestForkTip || pindexNewForkTip->nHeight > pindexBestForkTip->nHeight) &&
            pindexNewForkTip->nChainWork - pfork->nChainWork > (GetBlockProof(*pfork) * 7) &&
            chainActive.Height() - pindexNewForkTip->nHeight < 72)
    {
        pindexBestForkTip = pindexNewForkTip;
        pindexBestForkBase = pfork;
    }

    CheckForkWarningConditions();
}

void static InvalidChainFound(CBlockIndex* pindexNew)
{
    if (!pindexBestInvalid || pindexNew->nChainWork > pindexBestInvalid->nChainWork)
        pindexBestInvalid = pindexNew;

    LogPrintf("%s: invalid block=%s  height=%d  log2_work=%.8g  date=%s\n", __func__,
      pindexNew->GetBlockHash().ToString(), pindexNew->nHeight,
      log(pindexNew->nChainWork.getdouble())/log(2.0), DateTimeStrFormat("%Y-%m-%d %H:%M:%S",
      pindexNew->GetBlockTime()));
    CBlockIndex *tip = chainActive.Tip();
    assert (tip);
    LogPrintf("%s:  current best=%s  height=%d  log2_work=%.8g  date=%s\n", __func__,
      tip->GetBlockHash().ToString(), chainActive.Height(), log(tip->nChainWork.getdouble())/log(2.0),
      DateTimeStrFormat("%Y-%m-%d %H:%M:%S", tip->GetBlockTime()));
    CheckForkWarningConditions();
}

void static InvalidBlockFound(CBlockIndex *pindex, const CValidationState &state) {
    if (!state.CorruptionPossible()) {
        pindex->nStatus |= BLOCK_FAILED_VALID;
        g_failed_blocks.insert(pindex);
        setDirtyBlockIndex.insert(pindex);
        setBlockIndexCandidates.erase(pindex);
        InvalidChainFound(pindex);
    }
}

void UpdateCoins(const CTransaction& tx, CCoinsViewCache& inputs, CTxUndo &txundo, int nHeight)
{
    // mark inputs spent
    if (!tx.IsCoinBase()) {
        txundo.vprevout.reserve(tx.vin.size());
        for (const CTxIn &txin : tx.vin) {
            txundo.vprevout.emplace_back();
            bool is_spent = inputs.SpendCoin(txin.prevout, &txundo.vprevout.back());
            assert(is_spent);
        }
    }
    // add outputs
    AddCoins(inputs, tx, nHeight);
}

void UpdateCoins(const CTransaction& tx, CCoinsViewCache& inputs, int nHeight)
{
    CTxUndo txundo;
    UpdateCoins(tx, inputs, txundo, nHeight);
}

bool CScriptCheck::operator()() {
    const CScript &scriptSig = ptxTo->vin[nIn].scriptSig;
    const CScriptWitness *witness = &ptxTo->vin[nIn].scriptWitness;
    return VerifyScript(scriptSig, scriptPubKey, witness, nFlags, CachingTransactionSignatureChecker(ptxTo, nIn, amount, cacheStore, *txdata), &error);
}

int GetSpendHeight(const CCoinsViewCache& inputs)
{
    LOCK(cs_main);
    CBlockIndex* pindexPrev = mapBlockIndex.find(inputs.GetBestBlock())->second;
    return pindexPrev->nHeight + 1;
}


static CuckooCache::cache<uint256, SignatureCacheHasher> scriptExecutionCache;
static uint256 scriptExecutionCacheNonce(GetRandHash());

void InitScriptExecutionCache() {
    // nMaxCacheSize is unsigned. If -maxsigcachesize is set to zero,
    // setup_bytes creates the minimum possible cache (2 elements).
    size_t nMaxCacheSize = std::min(std::max((int64_t)0, gArgs.GetArg("-maxsigcachesize", DEFAULT_MAX_SIG_CACHE_SIZE) / 2), MAX_MAX_SIG_CACHE_SIZE) * ((size_t) 1 << 20);
    size_t nElems = scriptExecutionCache.setup_bytes(nMaxCacheSize);
    LogPrintf("Using %zu MiB out of %zu/2 requested for script execution cache, able to store %zu elements\n",
            (nElems*sizeof(uint256)) >>20, (nMaxCacheSize*2)>>20, nElems);
}

/**
 * Check whether all inputs of this transaction are valid (no double spends, scripts & sigs, amounts)
 * This does not modify the UTXO set.
 *
 * If pvChecks is not nullptr, script checks are pushed onto it instead of being performed inline. Any
 * script checks which are not necessary (eg due to script execution cache hits) are, obviously,
 * not pushed onto pvChecks/run.
 *
 * Setting cacheSigStore/cacheFullScriptStore to false will remove elements from the corresponding cache
 * which are matched. This is useful for checking blocks where we will likely never need the cache
 * entry again.
 *
 * Non-static (and re-declared) in src/test/txvalidationcache_tests.cpp
 */
bool CheckInputs(const CTransaction& tx, CValidationState &state, const CCoinsViewCache &inputs, bool fScriptChecks, unsigned int flags, bool cacheSigStore, bool cacheFullScriptStore, PrecomputedTransactionData& txdata, std::vector<CScriptCheck> *pvChecks)
{
    if (!tx.IsCoinBase())
    {
        if (!Consensus::CheckTxInputs(tx, state, inputs, GetSpendHeight(inputs)))
            return false;

        if (pvChecks)
            pvChecks->reserve(tx.vin.size());

        // The first loop above does all the inexpensive checks.
        // Only if ALL inputs pass do we perform expensive ECDSA signature checks.
        // Helps prevent CPU exhaustion attacks.

        // Skip script verification when connecting blocks under the
        // assumevalid block. Assuming the assumevalid block is valid this
        // is safe because block merkle hashes are still computed and checked,
        // Of course, if an assumed valid block is invalid due to false scriptSigs
        // this optimization would allow an invalid chain to be accepted.
        if (fScriptChecks) {
            // First check if script executions have been cached with the same
            // flags. Note that this assumes that the inputs provided are
            // correct (ie that the transaction hash which is in tx's prevouts
            // properly commits to the scriptPubKey in the inputs view of that
            // transaction).
            uint256 hashCacheEntry;
            // We only use the first 19 bytes of nonce to avoid a second SHA
            // round - giving us 19 + 32 + 4 = 55 bytes (+ 8 + 1 = 64)
            static_assert(55 - sizeof(flags) - 32 >= 128/8, "Want at least 128 bits of nonce for script execution cache");
            CSHA256().Write(scriptExecutionCacheNonce.begin(), 55 - sizeof(flags) - 32).Write(tx.GetWitnessHash().begin(), 32).Write((unsigned char*)&flags, sizeof(flags)).Finalize(hashCacheEntry.begin());
            AssertLockHeld(cs_main); //TODO: Remove this requirement by making CuckooCache not require external locks
            if (scriptExecutionCache.contains(hashCacheEntry, !cacheFullScriptStore)) {
                return true;
            }

            for (unsigned int i = 0; i < tx.vin.size(); i++) {
                const COutPoint &prevout = tx.vin[i].prevout;
                const Coin& coin = inputs.AccessCoin(prevout);
                assert(!coin.IsSpent());

                // We very carefully only pass in things to CScriptCheck which
                // are clearly committed to by tx' witness hash. This provides
                // a sanity check that our caching is not introducing consensus
                // failures through additional data in, eg, the coins being
                // spent being checked as a part of CScriptCheck.
                const CScript& scriptPubKey = coin.out.scriptPubKey;
                const CAmount amount = coin.out.nValue;

                // Verify signature
                CScriptCheck check(scriptPubKey, amount, tx, i, flags, cacheSigStore, &txdata);
                if (pvChecks) {
                    pvChecks->push_back(CScriptCheck());
                    check.swap(pvChecks->back());
                } else if (!check()) {
                    if (flags & STANDARD_NOT_MANDATORY_VERIFY_FLAGS) {
                        // Check whether the failure was caused by a
                        // non-mandatory script verification check, such as
                        // non-standard DER encodings or non-null dummy
                        // arguments; if so, don't trigger DoS protection to
                        // avoid splitting the network between upgraded and
                        // non-upgraded nodes.
                        CScriptCheck check2(scriptPubKey, amount, tx, i,
                                flags & ~STANDARD_NOT_MANDATORY_VERIFY_FLAGS, cacheSigStore, &txdata);
                        if (check2())
                            return state.Invalid(false, REJECT_NONSTANDARD, strprintf("non-mandatory-script-verify-flag (%s)", ScriptErrorString(check.GetScriptError())));
                    }
                    // Failures of other flags indicate a transaction that is
                    // invalid in new blocks, e.g. an invalid P2SH. We DoS ban
                    // such nodes as they are not following the protocol. That
                    // said during an upgrade careful thought should be taken
                    // as to the correct behavior - we may want to continue
                    // peering with non-upgraded nodes even after soft-fork
                    // super-majority signaling has occurred.
                    return state.DoS(100,false, REJECT_INVALID, strprintf("mandatory-script-verify-flag-failed (%s)", ScriptErrorString(check.GetScriptError())));
                }
            }

            if (cacheFullScriptStore && !pvChecks) {
                // We executed all of the provided scripts, and were told to
                // cache the result. Do so now.
                scriptExecutionCache.insert(hashCacheEntry);
            }
        }
    }

    return true;
}

namespace {

bool UndoWriteToDisk(const CBlockUndo& blockundo, CDiskBlockPos& pos, const uint256& hashBlock, const CMessageHeader::MessageStartChars& messageStart)
{
    // Open history file to append
    CAutoFile fileout(OpenUndoFile(pos), SER_DISK, CLIENT_VERSION);
    if (fileout.IsNull())
        return error("%s: OpenUndoFile failed", __func__);

    // Write index header
    unsigned int nSize = GetSerializeSize(fileout, blockundo);
    fileout << FLATDATA(messageStart) << nSize;

    // Write undo data
    long fileOutPos = ftell(fileout.Get());
    if (fileOutPos < 0)
        return error("%s: ftell failed", __func__);
    pos.nPos = (unsigned int)fileOutPos;
    fileout << blockundo;

    // calculate & write checksum
    CHashWriter hasher(SER_GETHASH, PROTOCOL_VERSION);
    hasher << hashBlock;
    hasher << blockundo;
    fileout << hasher.GetHash();

    return true;
}

bool UndoReadFromDisk(CBlockUndo& blockundo, const CDiskBlockPos& pos, const uint256& hashBlock)
{
    // Open history file to read
    CAutoFile filein(OpenUndoFile(pos, true), SER_DISK, CLIENT_VERSION);
    if (filein.IsNull())
        return error("%s: OpenUndoFile failed", __func__);

    // Read block
    uint256 hashChecksum;
    CHashVerifier<CAutoFile> verifier(&filein); // We need a CHashVerifier as reserializing may lose data
    try {
        verifier << hashBlock;
        verifier >> blockundo;
        filein >> hashChecksum;
    }
    catch (const std::exception& e) {
        return error("%s: Deserialize or I/O error - %s", __func__, e.what());
    }

    // Verify checksum
    if (hashChecksum != verifier.GetHash())
        return error("%s: Checksum mismatch", __func__);

    return true;
}

/** Abort with a message */
bool AbortNode(const std::string& strMessage, const std::string& userMessage="")
{
    SetMiscWarning(strMessage);
    LogPrintf("*** %s\n", strMessage);
    uiInterface.ThreadSafeMessageBox(
        userMessage.empty() ? _("Error: A fatal internal error occurred, see debug.log for details") : userMessage,
        "", CClientUIInterface::MSG_ERROR);
    StartShutdown();
    return false;
}

bool AbortNode(CValidationState& state, const std::string& strMessage, const std::string& userMessage="")
{
    AbortNode(strMessage, userMessage);
    return state.Error(strMessage);
}

} // namespace

enum DisconnectResult
{
    DISCONNECT_OK,      // All good.
    DISCONNECT_UNCLEAN, // Rolled back, but UTXO set was inconsistent with block.
    DISCONNECT_FAILED   // Something else went wrong.
};

/**
 * Restore the UTXO in a Coin at a given COutPoint
 * @param undo The Coin to be restored.
 * @param view The coins view to which to apply the changes.
 * @param out The out point that corresponds to the tx input.
 * @return A DisconnectResult as an int
 */
int ApplyTxInUndo(Coin&& undo, CCoinsViewCache& view, const COutPoint& out)
{
    bool fClean = true;

    if (view.HaveCoin(out)) fClean = false; // overwriting transaction output

    if (undo.nHeight == 0) {
        // Missing undo metadata (height and coinbase). Older versions included this
        // information only in undo records for the last spend of a transactions'
        // outputs. This implies that it must be present for some other output of the same tx.
        const Coin& alternate = AccessByTxid(view, out.hash);
        if (!alternate.IsSpent()) {
            undo.nHeight = alternate.nHeight;
            undo.fCoinBase = alternate.fCoinBase;
        } else {
            return DISCONNECT_FAILED; // adding output for transaction without known metadata
        }
    }
    // The potential_overwrite parameter to AddCoin is only allowed to be false if we know for
    // sure that the coin did not already exist in the cache. As we have queried for that above
    // using HaveCoin, we don't need to guess. When fClean is false, a coin already existed and
    // it is an overwrite.
    view.AddCoin(out, std::move(undo), !fClean);

    return fClean ? DISCONNECT_OK : DISCONNECT_UNCLEAN;
}

/** Undo the effects of this block (with given index) on the UTXO set represented by coins.
 *  When FAILED is returned, view is left in an indeterminate state. */
static DisconnectResult DisconnectBlock(const CBlock& block, const CBlockIndex* pindex, CCoinsViewCache& view, bool* pfClean)
{
    assert(pindex->GetBlockHash() == view.GetBestBlock());

    if (pfClean)
        *pfClean = false;

    bool fClean = true;

    CBlockUndo blockUndo;
    CDiskBlockPos pos = pindex->GetUndoPos();
    if (pos.IsNull()) {
        error("DisconnectBlock(): no undo data available");
        return DISCONNECT_FAILED;
    }
    if (!UndoReadFromDisk(blockUndo, pos, pindex->pprev->GetBlockHash())) {
        error("DisconnectBlock(): failure reading undo data");
        return DISCONNECT_FAILED;
    }

    if (blockUndo.vtxundo.size() + 1 != block.vtx.size()) {
        error("DisconnectBlock(): block and undo data inconsistent");
        return DISCONNECT_FAILED;
    }

    // undo transactions in reverse order
    for (int i = block.vtx.size() - 1; i >= 0; i--) {
        const CTransaction &tx = *(block.vtx[i]);
        uint256 hash = tx.GetHash();
        bool is_coinbase = tx.IsCoinBase();
        bool is_coinstake = tx.IsCoinStake();

        // Check that all outputs are available and match the outputs in the block itself
        // exactly.
        for (size_t o = 0; o < tx.vout.size(); o++) {
            if (!tx.vout[o].scriptPubKey.IsUnspendable()) {
                COutPoint out(hash, o);
                Coin coin;
                bool is_spent = view.SpendCoin(out, &coin);
                if (!is_spent || tx.vout[o] != coin.out || pindex->nHeight != coin.nHeight || is_coinbase != coin.fCoinBase || is_coinstake != coin.fCoinStake) {
                    fClean = false; // transaction output mismatch
                }
            }
        }

        // restore inputs
        if (i > 0) { // not coinbases
            CTxUndo &txundo = blockUndo.vtxundo[i-1];
            if (txundo.vprevout.size() != tx.vin.size()) {
                error("DisconnectBlock(): transaction and undo data inconsistent");
                return DISCONNECT_FAILED;
            }
            for (unsigned int j = tx.vin.size(); j-- > 0;) {
                const COutPoint &out = tx.vin[j].prevout;
                int res = ApplyTxInUndo(std::move(txundo.vprevout[j]), view, out);
                if (res == DISCONNECT_FAILED) return DISCONNECT_FAILED;
                fClean = fClean && res != DISCONNECT_UNCLEAN;
            }
            // At this point, all of txundo.vprevout should have been moved out.
        }
    }

    // move best block pointer to prevout block
    view.SetBestBlock(pindex->pprev->GetBlockHash());

    globalState->setRoot(uintToh256(pindex->pprev->hashStateRoot)); // qtum
    globalState->setRootUTXO(uintToh256(pindex->pprev->hashUTXORoot)); // qtum

    if(pfClean == NULL && fLogEvents){
        pstorageresult->deleteResults(block.vtx);
        pblocktree->EraseHeightIndex(pindex->nHeight);
    }
    pblocktree->EraseStakeIndex(pindex->nHeight);

    return fClean ? DISCONNECT_OK : DISCONNECT_UNCLEAN;
}

void static FlushBlockFile(bool fFinalize = false)
{
    LOCK(cs_LastBlockFile);

    CDiskBlockPos posOld(nLastBlockFile, 0);

    FILE *fileOld = OpenBlockFile(posOld);
    if (fileOld) {
        if (fFinalize)
            TruncateFile(fileOld, vinfoBlockFile[nLastBlockFile].nSize);
        FileCommit(fileOld);
        fclose(fileOld);
    }

    fileOld = OpenUndoFile(posOld);
    if (fileOld) {
        if (fFinalize)
            TruncateFile(fileOld, vinfoBlockFile[nLastBlockFile].nUndoSize);
        FileCommit(fileOld);
        fclose(fileOld);
    }
}

static bool FindUndoPos(CValidationState &state, int nFile, CDiskBlockPos &pos, unsigned int nAddSize);

static CCheckQueue<CScriptCheck> scriptcheckqueue(128);

void ThreadScriptCheck() {
    RenameThread("bitcoin-scriptch");
    scriptcheckqueue.Thread();
}

// Protected by cs_main
VersionBitsCache versionbitscache;

int32_t ComputeBlockVersion(const CBlockIndex* pindexPrev, const Consensus::Params& params)
{
    LOCK(cs_main);
    int32_t nVersion = VERSIONBITS_TOP_BITS;

    for (int i = 0; i < (int)Consensus::MAX_VERSION_BITS_DEPLOYMENTS; i++) {
        ThresholdState state = VersionBitsState(pindexPrev, params, (Consensus::DeploymentPos)i, versionbitscache);
        if (state == THRESHOLD_LOCKED_IN || state == THRESHOLD_STARTED) {
            nVersion |= VersionBitsMask(params, (Consensus::DeploymentPos)i);
        }
    }

    return nVersion;
}

/**
 * Threshold condition checker that triggers when unknown versionbits are seen on the network.
 */
class WarningBitsConditionChecker : public AbstractThresholdConditionChecker
{
private:
    int bit;

public:
    WarningBitsConditionChecker(int bitIn) : bit(bitIn) {}

    int64_t BeginTime(const Consensus::Params& params) const override { return 0; }
    int64_t EndTime(const Consensus::Params& params) const override { return std::numeric_limits<int64_t>::max(); }
    int Period(const Consensus::Params& params) const override { return params.nMinerConfirmationWindow; }
    int Threshold(const Consensus::Params& params) const override { return params.nRuleChangeActivationThreshold; }

    bool Condition(const CBlockIndex* pindex, const Consensus::Params& params) const override
    {
        return ((pindex->nVersion & VERSIONBITS_TOP_MASK) == VERSIONBITS_TOP_BITS) &&
               ((pindex->nVersion >> bit) & 1) != 0 &&
               ((ComputeBlockVersion(pindex->pprev, params) >> bit) & 1) == 0;
    }
};

// Protected by cs_main
static ThresholdConditionCache warningcache[VERSIONBITS_NUM_BITS];

static unsigned int GetBlockScriptFlags(const CBlockIndex* pindex, const Consensus::Params& consensusparams) {
    AssertLockHeld(cs_main);

    // BIP16 didn't become active until Apr 1 2012
    int64_t nBIP16SwitchTime = 1333238400;
    bool fStrictPayToScriptHash = (pindex->GetBlockTime() >= nBIP16SwitchTime);

    unsigned int flags = fStrictPayToScriptHash ? SCRIPT_VERIFY_P2SH : SCRIPT_VERIFY_NONE;

    // Start enforcing the DERSIG (BIP66) rule
    if (pindex->nHeight >= consensusparams.BIP66Height) {
        flags |= SCRIPT_VERIFY_DERSIG;
    }

    // Start enforcing CHECKLOCKTIMEVERIFY (BIP65) rule
    if (pindex->nHeight >= consensusparams.BIP65Height) {
        flags |= SCRIPT_VERIFY_CHECKLOCKTIMEVERIFY;
    }

    // Start enforcing BIP68 (sequence locks) and BIP112 (CHECKSEQUENCEVERIFY) using versionbits logic.
    if (VersionBitsState(pindex->pprev, consensusparams, Consensus::DEPLOYMENT_CSV, versionbitscache) == THRESHOLD_ACTIVE) {
        flags |= SCRIPT_VERIFY_CHECKSEQUENCEVERIFY;
    }

    // Start enforcing WITNESS rules using versionbits logic.
    if (IsWitnessEnabled(pindex->pprev, consensusparams)) {
        flags |= SCRIPT_VERIFY_WITNESS;
        flags |= SCRIPT_VERIFY_NULLDUMMY;
    }

    return flags;
}



static int64_t nTimeCheck = 0;
static int64_t nTimeForks = 0;
static int64_t nTimeVerify = 0;
static int64_t nTimeConnect = 0;
static int64_t nTimeIndex = 0;
static int64_t nTimeCallbacks = 0;
static int64_t nTimeTotal = 0;

/////////////////////////////////////////////////////////////////////// qtum
bool CheckSenderScript(const CCoinsViewCache& view, const CTransaction& tx){
    CScript script = view.AccessCoin(tx.vin[0].prevout).out.scriptPubKey;
    if(!script.IsPayToPubkeyHash() && !script.IsPayToPubkey()){
        return false;
    }
    return true;
}

std::vector<ResultExecute> CallContract(const dev::Address& addrContract, std::vector<unsigned char> opcode, const dev::Address& sender, uint64_t gasLimit){
    CBlock block;
    CMutableTransaction tx;

    QtumDGP qtumDGP(globalState.get(), fGettingValuesDGP);
    uint64_t blockGasLimit = qtumDGP.getBlockGasLimit(chainActive.Tip()->nHeight + 1);

    if(gasLimit == 0){
        gasLimit = blockGasLimit - 1;
    }
    dev::Address senderAddress = sender == dev::Address() ? dev::Address("ffffffffffffffffffffffffffffffffffffffff") : sender;
    tx.vout.push_back(CTxOut(0, CScript() << OP_DUP << OP_HASH160 << senderAddress.asBytes() << OP_EQUALVERIFY << OP_CHECKSIG));
    block.vtx.push_back(MakeTransactionRef(CTransaction(tx)));
 
    QtumTransaction callTransaction(0, 1, dev::u256(gasLimit), addrContract, opcode, dev::u256(0));
    callTransaction.forceSender(senderAddress);
    callTransaction.setVersion(VersionVM::GetEVMDefault());

    
    ByteCodeExec exec(block, std::vector<QtumTransaction>(1, callTransaction), blockGasLimit);
    exec.performByteCode(dev::eth::Permanence::Reverted);
    return exec.getResult();
}

bool CheckMinGasPrice(std::vector<EthTransactionParams>& etps, const uint64_t& minGasPrice){
    for(EthTransactionParams& etp : etps){
        if(etp.gasPrice < dev::u256(minGasPrice))
            return false;
    }
    return true;
}

bool CheckReward(const CBlock& block, CValidationState& state, int nHeight, const Consensus::Params& consensusParams, CAmount nFees, CAmount gasRefunds, CAmount nActualStakeReward, const std::vector<CTxOut>& vouts)
{
    size_t offset = block.IsProofOfStake() ? 1 : 0;
    std::vector<CTxOut> vTempVouts=block.vtx[offset]->vout;
    std::vector<CTxOut>::iterator it;
    for(size_t i = 0; i < vouts.size(); i++){
        it=std::find(vTempVouts.begin(), vTempVouts.end(), vouts[i]);
        if(it==vTempVouts.end()){
            return state.DoS(100,error("CheckReward(): Gas refund missing"));
        }else{
            vTempVouts.erase(it);
        }
    }

    // Check block reward
    if (block.IsProofOfWork())
    {
        // Check proof-of-work reward
        CAmount blockReward = nFees + GetBlockSubsidy(nHeight, consensusParams);
        if (block.vtx[offset]->GetValueOut() > blockReward)
            return state.DoS(100,
                             error("CheckReward(): coinbase pays too much (actual=%d vs limit=%d)",
                                   block.vtx[offset]->GetValueOut(), blockReward),
                             REJECT_INVALID, "bad-cb-amount");
    }
    else
    {
        // Check full reward
        CAmount blockReward = nFees + GetBlockSubsidy(nHeight, consensusParams);
        if (nActualStakeReward > blockReward)
            return state.DoS(100,
                             error("CheckReward(): coinstake pays too much (actual=%d vs limit=%d)",
                                   nActualStakeReward, blockReward),
                             REJECT_INVALID, "bad-cs-amount");

        // The first proof-of-stake blocks get full reward, the rest of them are split between recipients
        int rewardRecipients = 1;
        int nPrevHeight = nHeight -1;
        if(nPrevHeight >= consensusParams.nFirstMPoSBlock)
            rewardRecipients = consensusParams.nMPoSRewardRecipients;

        // Check reward recipients number
        if(rewardRecipients < 1)
            return error("CheckReward(): invalid reward recipients");

        //if only 1 then no MPoS logic required
        if(rewardRecipients == 1){
            return true;
        }
        if(blockReward < gasRefunds){
            return state.DoS(100, error("CheckReward(): Block Reward is less than total gas refunds"),
                             REJECT_INVALID, "bad-cs-gas-greater-than-reward");

        }
        CAmount splitReward = (blockReward - gasRefunds) / rewardRecipients;

        // Generate the list of script recipients including all of their parameters
        std::vector<CScript> mposScriptList;
        if(!GetMPoSOutputScripts(mposScriptList, nPrevHeight, consensusParams))
            return error("CheckReward(): cannot create the list of MPoS output scripts");
      
        for(size_t i = 0; i < mposScriptList.size(); i++){
            it=std::find(vTempVouts.begin(), vTempVouts.end(), CTxOut(splitReward,mposScriptList[i]));
            if(it==vTempVouts.end()){
                return state.DoS(100,
                        error("CheckReward(): An MPoS participant was not properly paid"),
                        REJECT_INVALID, "bad-cs-mpos-missing");
            }else{
                vTempVouts.erase(it);
            }
        }

        vTempVouts.clear();
    }

    return true;
}

valtype GetSenderAddress(const CTransaction& tx, const CCoinsViewCache* coinsView, const std::vector<CTransactionRef>* blockTxs){
    CScript script;
    bool scriptFilled=false; //can't use script.empty() because an empty script is technically valid

    // First check the current (or in-progress) block for zero-confirmation change spending that won't yet be in txindex
    if(blockTxs){
        for(auto btx : *blockTxs){
            if(btx->GetHash() == tx.vin[0].prevout.hash){
                script = btx->vout[tx.vin[0].prevout.n].scriptPubKey;
                scriptFilled=true;
                break;
            }
        }
    }
    if(!scriptFilled && coinsView){
        script = coinsView->AccessCoin(tx.vin[0].prevout).out.scriptPubKey;
        scriptFilled = true;
    }
    if(!scriptFilled)
    {
        CTransactionRef txPrevout;
        uint256 hashBlock;
        if(GetTransaction(tx.vin[0].prevout.hash, txPrevout, Params().GetConsensus(), hashBlock, true)){
            script = txPrevout->vout[tx.vin[0].prevout.n].scriptPubKey;
        } else {
            LogPrintf("Error fetching transaction details of tx %s. This will probably cause more errors", tx.vin[0].prevout.hash.ToString());
            return valtype();
        }
    }

	CTxDestination addressBit;
    txnouttype txType=TX_NONSTANDARD;
	if(ExtractDestination(script, addressBit, &txType)){
		if ((txType == TX_PUBKEY || txType == TX_PUBKEYHASH) &&
                addressBit.type() == typeid(CKeyID)){
			CKeyID senderAddress(boost::get<CKeyID>(addressBit));
			return valtype(senderAddress.begin(), senderAddress.end());
		}
	}
    //prevout is not a standard transaction format, so just return 0
    return valtype();
}

UniValue vmLogToJSON(const ResultExecute& execRes, const CTransaction& tx, const CBlock& block){
    UniValue result(UniValue::VOBJ);
    if(tx != CTransaction())
        result.push_back(Pair("txid", tx.GetHash().GetHex()));
    result.push_back(Pair("address", execRes.execRes.newAddress.hex()));
    if(block.GetHash() != CBlock().GetHash()){
        result.push_back(Pair("time", block.GetBlockTime()));
        result.push_back(Pair("blockhash", block.GetHash().GetHex()));
        result.push_back(Pair("blockheight", chainActive.Tip()->nHeight + 1));
    } else {
        result.push_back(Pair("time", GetAdjustedTime()));
        result.push_back(Pair("blockheight", chainActive.Tip()->nHeight));
    }
    UniValue logEntries(UniValue::VARR);
    dev::eth::LogEntries logs = execRes.txRec.log();
    for(dev::eth::LogEntry log : logs){
        UniValue logEntrie(UniValue::VOBJ);
        logEntrie.push_back(Pair("address", log.address.hex()));
        UniValue topics(UniValue::VARR);
        for(dev::h256 l : log.topics){
            UniValue topicPair(UniValue::VOBJ);
            topicPair.push_back(Pair("raw", l.hex()));
            topics.push_back(topicPair);
            //TODO add "pretty" field for human readable data
        }
        UniValue dataPair(UniValue::VOBJ);
        dataPair.push_back(Pair("raw", HexStr(log.data)));
        logEntrie.push_back(Pair("data", dataPair));
        logEntrie.push_back(Pair("topics", topics));
        logEntries.push_back(logEntrie);
    }
    result.push_back(Pair("entries", logEntries));
    return result;
}

void writeVMlog(const std::vector<ResultExecute>& res, const CTransaction& tx, const CBlock& block){
    boost::filesystem::path qtumDir = GetDataDir() / "vmExecLogs.json";
    std::stringstream ss;
    if(fIsVMlogFile){
        ss << ",";
    } else {
        std::ofstream file(qtumDir.string(), std::ios::out | std::ios::app);
        file << "{\"logs\":[]}";
        file.close();
    }

    for(size_t i = 0; i < res.size(); i++){
        ss << vmLogToJSON(res[i], tx, block).write();
        if(i != res.size() - 1){
            ss << ",";
        } else {
            ss << "]}";
        }
    }
    
    std::ofstream file(qtumDir.string(), std::ios::in | std::ios::out);
    file.seekp(-2, std::ios::end);
    file << ss.str();
    file.close();
    fIsVMlogFile = true;
}

bool ByteCodeExec::performByteCode(dev::eth::Permanence type){
    for(QtumTransaction& tx : txs){
        //validate VM version
        if(tx.getVersion().toRaw() != VersionVM::GetEVMDefault().toRaw()){
            return false;
        }
        dev::eth::EnvInfo envInfo(BuildEVMEnvironment());
        if(!tx.isCreation() && !globalState->addressInUse(tx.receiveAddress())){
            dev::eth::ExecutionResult execRes;
            execRes.excepted = dev::eth::TransactionException::Unknown;
            result.push_back(ResultExecute{execRes, dev::eth::TransactionReceipt(dev::h256(), dev::u256(), dev::eth::LogEntries()), CTransaction()});
            continue;
        }
        result.push_back(globalState->execute(envInfo, *globalSealEngine.get(), tx, type, OnOpFunc()));
    }
    globalState->db().commit();
    globalState->dbUtxo().commit();
    globalSealEngine.get()->deleteAddresses.clear();
    return true;
}

bool ByteCodeExec::processingResults(ByteCodeExecResult& resultBCE){
    for(size_t i = 0; i < result.size(); i++){
        uint64_t gasUsed = (uint64_t) result[i].execRes.gasUsed;
        if(result[i].execRes.excepted != dev::eth::TransactionException::None){
            if(txs[i].value() > 0){
                CMutableTransaction tx;
                tx.vin.push_back(CTxIn(h256Touint(txs[i].getHashWith()), txs[i].getNVout(), CScript() << OP_SPEND));
                CScript script(CScript() << OP_DUP << OP_HASH160 << txs[i].sender().asBytes() << OP_EQUALVERIFY << OP_CHECKSIG);
                tx.vout.push_back(CTxOut(CAmount(txs[i].value()), script));
                resultBCE.valueTransfers.push_back(CTransaction(tx));
            }
            resultBCE.usedGas += gasUsed;
        } else {
            if(txs[i].gas() > UINT64_MAX ||
                    result[i].execRes.gasUsed > UINT64_MAX ||
                    txs[i].gasPrice() > UINT64_MAX){
                return false;
            }
            uint64_t gas = (uint64_t) txs[i].gas();
            uint64_t gasPrice = (uint64_t) txs[i].gasPrice();

            resultBCE.usedGas += gasUsed;
            int64_t amount = (gas - gasUsed) * gasPrice;
            if(amount < 0){
                return false;
            }
            if(amount > 0){
                CScript script(CScript() << OP_DUP << OP_HASH160 << txs[i].sender().asBytes() << OP_EQUALVERIFY << OP_CHECKSIG);
                resultBCE.refundOutputs.push_back(CTxOut(amount, script));
                resultBCE.refundSender += amount;
            }
        }
        if(result[i].tx != CTransaction()){
            resultBCE.valueTransfers.push_back(result[i].tx);
        }
    }
    return true;
}

dev::eth::EnvInfo ByteCodeExec::BuildEVMEnvironment(){
    dev::eth::EnvInfo env;
    CBlockIndex* tip = chainActive.Tip();
    env.setNumber(dev::u256(tip->nHeight + 1));
    env.setTimestamp(dev::u256(block.nTime));
    env.setDifficulty(dev::u256(block.nBits));

    dev::eth::LastHashes lh;
    lh.resize(256);
    for(int i=0;i<256;i++){
        if(!tip)
            break;
        lh[i]= uintToh256(*tip->phashBlock);
        tip = tip->pprev;
    }
    env.setLastHashes(std::move(lh));
    env.setGasLimit(blockGasLimit);
    if(block.IsProofOfStake()){
        env.setAuthor(EthAddrFromScript(block.vtx[1]->vout[1].scriptPubKey));
    }else {
        env.setAuthor(EthAddrFromScript(block.vtx[0]->vout[0].scriptPubKey));
    }
    return env;
}

dev::Address ByteCodeExec::EthAddrFromScript(const CScript& script){
    CTxDestination addressBit;
    txnouttype txType=TX_NONSTANDARD;
    if(ExtractDestination(script, addressBit, &txType)){
        if ((txType == TX_PUBKEY || txType == TX_PUBKEYHASH) &&
            addressBit.type() == typeid(CKeyID)){
            CKeyID addressKey(boost::get<CKeyID>(addressBit));
            std::vector<unsigned char> addr(addressKey.begin(), addressKey.end());
            return dev::Address(addr);
        }
    }
    //if not standard or not a pubkey or pubkeyhash output, then return 0
    return dev::Address();
}

bool QtumTxConverter::extractionQtumTransactions(ExtractQtumTX& qtumtx){
    std::vector<QtumTransaction> resultTX;
    std::vector<EthTransactionParams> resultETP;
    for(size_t i = 0; i < txBit.vout.size(); i++){
        if(txBit.vout[i].scriptPubKey.HasOpCreate() || txBit.vout[i].scriptPubKey.HasOpCall()){
            if(receiveStack(txBit.vout[i].scriptPubKey)){
                EthTransactionParams params;
                if(parseEthTXParams(params)){
                    resultTX.push_back(createEthTX(params, i));
                    resultETP.push_back(params);
                }else{
                    return false;
                }
            }else{
                return false;
            }
        }
    }
    qtumtx = std::make_pair(resultTX, resultETP);
    return true;
}

bool QtumTxConverter::receiveStack(const CScript& scriptPubKey){
    EvalScript(stack, scriptPubKey, SCRIPT_EXEC_BYTE_CODE, BaseSignatureChecker(), SIGVERSION_BASE, nullptr);
    if (stack.empty())
        return false;

    CScript scriptRest(stack.back().begin(), stack.back().end());
    stack.pop_back();

    opcode = (opcodetype)(*scriptRest.begin());
    if((opcode == OP_CREATE && stack.size() < 4) || (opcode == OP_CALL && stack.size() < 5)){
        stack.clear();
        return false;
    }

    return true;
}

bool QtumTxConverter::parseEthTXParams(EthTransactionParams& params){
    try{
        dev::Address receiveAddress;
        valtype vecAddr;
        if (opcode == OP_CALL)
        {
            vecAddr = stack.back();
            stack.pop_back();
            receiveAddress = dev::Address(vecAddr);
        }
        if(stack.size() < 4)
            return false;

        if(stack.back().size() < 1){
            return false;
        }
        valtype code(stack.back());
        stack.pop_back();
        uint64_t gasPrice = CScriptNum::vch_to_uint64(stack.back());
        stack.pop_back();
        uint64_t gasLimit = CScriptNum::vch_to_uint64(stack.back());
        stack.pop_back();
        if(gasPrice > INT64_MAX || gasLimit > INT64_MAX){
            return false;
        }
        //we track this as CAmount in some places, which is an int64_t, so constrain to INT64_MAX
        if(gasPrice !=0 && gasLimit > INT64_MAX / gasPrice){
            //overflows past 64bits, reject this tx
            return false;
        }
        if(stack.back().size() > 4){
            return false;
        }
        VersionVM version = VersionVM::fromRaw((uint32_t)CScriptNum::vch_to_uint64(stack.back()));
        stack.pop_back();
        params.version = version;
        params.gasPrice = dev::u256(gasPrice);
        params.receiveAddress = receiveAddress;
        params.code = code;
        params.gasLimit = dev::u256(gasLimit);
        return true;
    }
    catch(const scriptnum_error& err){
        LogPrintf("Incorrect parameters to VM.");
        return false;
    }
}

QtumTransaction QtumTxConverter::createEthTX(const EthTransactionParams& etp, uint32_t nOut){
    QtumTransaction txEth;
    if (etp.receiveAddress == dev::Address() && opcode != OP_CALL){
        txEth = QtumTransaction(txBit.vout[nOut].nValue, etp.gasPrice, etp.gasLimit, etp.code, dev::u256(0));
    }
    else{
        txEth = QtumTransaction(txBit.vout[nOut].nValue, etp.gasPrice, etp.gasLimit, etp.receiveAddress, etp.code, dev::u256(0));
    }
    dev::Address sender(GetSenderAddress(txBit, view, blockTransactions));
    txEth.forceSender(sender);
    txEth.setHashWith(uintToh256(txBit.GetHash()));
    txEth.setNVout(nOut);
    txEth.setVersion(etp.version);

    return txEth;
}
///////////////////////////////////////////////////////////////////////

/** Apply the effects of this block (with given index) on the UTXO set represented by coins.
 *  Validity checks that depend on the UTXO set are also done; ConnectBlock()
 *  can fail if those validity checks fail (among other reasons). */
static bool ConnectBlock(const CBlock& block, CValidationState& state, CBlockIndex* pindex,
                  CCoinsViewCache& view, const CChainParams& chainparams, bool fJustCheck = false)
{
    AssertLockHeld(cs_main);
    assert(pindex);
    // pindex->phashBlock can be null if called by CreateNewBlock/TestBlockValidity
    assert((pindex->phashBlock == nullptr) ||
           (*pindex->phashBlock == block.GetHash()));
    int64_t nTimeStart = GetTimeMicros();

    ///////////////////////////////////////////////// // qtum
    QtumDGP qtumDGP(globalState.get(), fGettingValuesDGP);
    globalSealEngine->setQtumSchedule(qtumDGP.getGasSchedule(pindex->nHeight + 1));
    uint32_t sizeBlockDGP = qtumDGP.getBlockSize(pindex->nHeight + 1);
    uint64_t minGasPrice = qtumDGP.getMinGasPrice(pindex->nHeight + 1);
    uint64_t blockGasLimit = qtumDGP.getBlockGasLimit(pindex->nHeight + 1);
    dgpMaxBlockSize = sizeBlockDGP ? sizeBlockDGP : dgpMaxBlockSize;
    updateBlockSizeParams(dgpMaxBlockSize);
    CBlock checkBlock(block.GetBlockHeader());
    std::vector<CTxOut> checkVouts;

    uint64_t countCumulativeGasUsed = 0;
    /////////////////////////////////////////////////

    // Move this check from CheckBlock to ConnectBlock as it depends on DGP values
    if (block.vtx.empty() || block.vtx.size() > dgpMaxBlockSize || ::GetSerializeSize(block, SER_NETWORK, PROTOCOL_VERSION | SERIALIZE_TRANSACTION_NO_WITNESS) > dgpMaxBlockSize) // qtum
        return state.DoS(100, false, REJECT_INVALID, "bad-blk-length", false, "size limits failed");

    // Move this check from ContextualCheckBlock to ConnectBlock as it depends on DGP values
    if (GetBlockWeight(block) > dgpMaxBlockWeight) {
        return state.DoS(100, false, REJECT_INVALID, "bad-blk-weight", false, strprintf("%s : weight limit failed", __func__));
    }

    // Check it again in case a previous version let a bad block in
    if (!CheckBlock(block, state, chainparams.GetConsensus(), !fJustCheck, !fJustCheck))
        return error("%s: Consensus::CheckBlock: %s", __func__, FormatStateMessage(state));

    // verify that the view's current state corresponds to the previous block
    uint256 hashPrevBlock = pindex->pprev == nullptr ? uint256() : pindex->pprev->GetBlockHash();
    assert(hashPrevBlock == view.GetBestBlock());

    // Special case for the genesis block, skipping connection of its transactions
    // (its coinbase is unspendable)
    if (block.GetHash() == chainparams.GetConsensus().hashGenesisBlock) {
        if (!fJustCheck)
            view.SetBestBlock(pindex->GetBlockHash());
        return true;
    }

    // State is filled in by UpdateHashProof
    if (!UpdateHashProof(block, state, chainparams.GetConsensus(), pindex, view)) {
        return error("%s: ConnectBlock(): %s", __func__, state.GetRejectReason().c_str());
    }

    bool fScriptChecks = true;
    if (!hashAssumeValid.IsNull()) {
        // We've been configured with the hash of a block which has been externally verified to have a valid history.
        // A suitable default value is included with the software and updated from time to time.  Because validity
        //  relative to a piece of software is an objective fact these defaults can be easily reviewed.
        // This setting doesn't force the selection of any particular chain but makes validating some faster by
        //  effectively caching the result of part of the verification.
        BlockMap::const_iterator  it = mapBlockIndex.find(hashAssumeValid);
        if (it != mapBlockIndex.end()) {
            if (it->second->GetAncestor(pindex->nHeight) == pindex &&
                pindexBestHeader->GetAncestor(pindex->nHeight) == pindex &&
                pindexBestHeader->nChainWork >= nMinimumChainWork) {
                // This block is a member of the assumed verified chain and an ancestor of the best header.
                // The equivalent time check discourages hash power from extorting the network via DOS attack
                //  into accepting an invalid block through telling users they must manually set assumevalid.
                //  Requiring a software change or burying the invalid block, regardless of the setting, makes
                //  it hard to hide the implication of the demand.  This also avoids having release candidates
                //  that are hardly doing any signature verification at all in testing without having to
                //  artificially set the default assumed verified block further back.
                // The test against nMinimumChainWork prevents the skipping when denied access to any chain at
                //  least as good as the expected chain.
                fScriptChecks = (GetBlockProofEquivalentTime(*pindexBestHeader, *pindex, *pindexBestHeader, chainparams.GetConsensus()) <= 60 * 60 * 24 * 7 * 2);
            }
        }
    }

    int64_t nTime1 = GetTimeMicros(); nTimeCheck += nTime1 - nTimeStart;
    LogPrint(BCLog::BENCH, "    - Sanity checks: %.2fms [%.2fs]\n", 0.001 * (nTime1 - nTimeStart), nTimeCheck * 0.000001);

    // Do not allow blocks that contain transactions which 'overwrite' older transactions,
    // unless those are already completely spent.
    // If such overwrites are allowed, coinbases and transactions depending upon those
    // can be duplicated to remove the ability to spend the first instance -- even after
    // being sent to another address.
    // See BIP30 and http://r6.ca/blog/20120206T005236Z.html for more information.
    // This logic is not necessary for memory pool transactions, as AcceptToMemoryPool
    // already refuses previously-known transaction ids entirely.
    // This rule was originally applied to all blocks with a timestamp after March 15, 2012, 0:00 UTC.
    // Now that the whole chain is irreversibly beyond that time it is applied to all blocks except the
    // two in the chain that violate it. This prevents exploiting the issue against nodes during their
    // initial block download.

    bool fEnforceBIP30 = (!pindex->phashBlock);

    //bool fEnforceBIP30 = (!pindex->phashBlock) || // Enforce on CreateNewBlock invocations which don't have a hash.
    //                      !((pindex->nHeight==91842 && pindex->GetBlockHash() == uint256S("0x00000000000a4d0a398161ffc163c503763b1f4360639393e0e4c8e300e0caec")) ||
    //                       (pindex->nHeight==91880 && pindex->GetBlockHash() == uint256S("0x00000000000743f190a18c5577a3c2d2a1f610ae9601ac046a38084ccb7cd721")));

    // Once BIP34 activated it was not possible to create new duplicate coinbases and thus other than starting
    // with the 2 existing duplicate coinbase pairs, not possible to create overwriting txs.  But by the
    // time BIP34 activated, in each of the existing pairs the duplicate coinbase had overwritten the first
    // before the first had been spent.  Since those coinbases are sufficiently buried its no longer possible to create further
    // duplicate transactions descending from the known pairs either.
    // If we're on the known chain at height greater than where BIP34 activated, we can save the db accesses needed for the BIP30 check.
    CBlockIndex *pindexBIP34height = pindex->pprev->GetAncestor(chainparams.GetConsensus().BIP34Height);
    //Only continue to enforce if we're below BIP34 activation height or the block hash at that height doesn't correspond.
    fEnforceBIP30 = fEnforceBIP30 && (!pindexBIP34height || !(pindexBIP34height->GetBlockHash() == chainparams.GetConsensus().BIP34Hash));

    if (fEnforceBIP30) {
        for (const auto& tx : block.vtx) {
            for (size_t o = 0; o < tx->vout.size(); o++) {
                if (view.HaveCoin(COutPoint(tx->GetHash(), o))) {
                    return state.DoS(100, error("ConnectBlock(): tried to overwrite transaction"),
                                     REJECT_INVALID, "bad-txns-BIP30");
                }
            }
        }
    }

    // Start enforcing BIP68 (sequence locks) and BIP112 (CHECKSEQUENCEVERIFY) using versionbits logic.
    int nLockTimeFlags = 0;
    if (VersionBitsState(pindex->pprev, chainparams.GetConsensus(), Consensus::DEPLOYMENT_CSV, versionbitscache) == THRESHOLD_ACTIVE) {
        nLockTimeFlags |= LOCKTIME_VERIFY_SEQUENCE;
    }

    // Get the script flags for this block
    unsigned int flags = GetBlockScriptFlags(pindex, chainparams.GetConsensus());

    int64_t nTime2 = GetTimeMicros(); nTimeForks += nTime2 - nTime1;
    LogPrint(BCLog::BENCH, "    - Fork checks: %.2fms [%.2fs]\n", 0.001 * (nTime2 - nTime1), nTimeForks * 0.000001);

    CBlockUndo blockundo;

    CCheckQueueControl<CScriptCheck> control(fScriptChecks && nScriptCheckThreads ? &scriptcheckqueue : nullptr);

    std::vector<int> prevheights;
    CAmount nFees = 0;
    CAmount nActualStakeReward = 0;
    int nInputs = 0;
    int64_t nSigOpsCost = 0;
    CDiskTxPos pos(pindex->GetBlockPos(), GetSizeOfCompactSize(block.vtx.size()));
    std::vector<std::pair<uint256, CDiskTxPos> > vPos;
    vPos.reserve(block.vtx.size());
    blockundo.vtxundo.reserve(block.vtx.size() - 1);

    ///////////////////////////////////////////////////////// // qtum
    std::map<dev::Address, std::pair<CHeightTxIndexKey, std::vector<uint256>>> heightIndexes;
    /////////////////////////////////////////////////////////

    std::vector<PrecomputedTransactionData> txdata;
    txdata.reserve(block.vtx.size()); // Required so that pointers to individual PrecomputedTransactionData don't get invalidated
    uint64_t blockGasUsed = 0;
    CAmount gasRefunds=0;

    uint64_t nValueOut=0;
    uint64_t nValueIn=0;

    for (unsigned int i = 0; i < block.vtx.size(); i++)
    {
        const CTransaction &tx = *(block.vtx[i]);

        nInputs += tx.vin.size();

        if (!tx.IsCoinBase())
        {
            if (!view.HaveInputs(tx))
                return state.DoS(100, error("ConnectBlock(): inputs missing/spent"),
                                 REJECT_INVALID, "bad-txns-inputs-missingorspent");

            // Check that transaction is BIP68 final
            // BIP68 lock checks (as opposed to nLockTime checks) must
            // be in ConnectBlock because they require the UTXO set
            prevheights.resize(tx.vin.size());
            for (size_t j = 0; j < tx.vin.size(); j++) {
                prevheights[j] = view.AccessCoin(tx.vin[j].prevout).nHeight;
            }

            if (!SequenceLocks(tx, nLockTimeFlags, &prevheights, *pindex)) {
                return state.DoS(100, error("%s: contains a non-BIP68-final transaction", __func__),
                                 REJECT_INVALID, "bad-txns-nonfinal");
            }
        }

        // GetTransactionSigOpCost counts 3 types of sigops:
        // * legacy (always)
        // * p2sh (when P2SH enabled in flags and excludes coinbase)
        // * witness (when witness enabled in flags and excludes coinbase)
        nSigOpsCost += GetTransactionSigOpCost(tx, view, flags);
        if (nSigOpsCost > dgpMaxBlockSigOps)
            return state.DoS(100, error("ConnectBlock(): too many sigops"),
                             REJECT_INVALID, "bad-blk-sigops");

        txdata.emplace_back(tx);

        bool hasOpSpend = tx.HasOpSpend();

        if (!tx.IsCoinBase())
        {
            if (tx.IsCoinStake())
                nActualStakeReward = tx.GetValueOut()-view.GetValueIn(tx);
            else
                nFees += view.GetValueIn(tx)-tx.GetValueOut();
                    
            std::vector<CScriptCheck> vChecks;
            bool fCacheResults = fJustCheck; /* Don't cache results if we're actually connecting blocks (still consult the cache, though) */
            //note that coinbase and coinstake can not contain any contract opcodes, this is checked in CheckBlock
            if (!CheckInputs(tx, state, view, fScriptChecks, flags, fCacheResults, false, txdata[i], (hasOpSpend || tx.HasCreateOrCall()) ? nullptr : (nScriptCheckThreads ? &vChecks : nullptr)))//nScriptCheckThreads ? &vChecks : nullptr))
                return error("ConnectBlock(): CheckInputs on %s failed with %s",
                    tx.GetHash().ToString(), FormatStateMessage(state));
            control.Add(vChecks);

            for(const CTxIn& j : tx.vin){
                if(!j.scriptSig.HasOpSpend()){
                    const CTxOut& prevout = view.AccessCoin(j.prevout).out;
                    if((prevout.scriptPubKey.HasOpCreate() || prevout.scriptPubKey.HasOpCall())){
                        return state.DoS(100, error("ConnectBlock(): Contract spend without OP_SPEND in scriptSig"),
                                REJECT_INVALID, "bad-txns-invalid-contract-spend");
                    }
                }
            }
        }

        if(tx.IsCoinBase()){
            nValueOut += tx.GetValueOut();
        }else{
            int64_t nTxValueIn = view.GetValueIn(tx);
            int64_t nTxValueOut = tx.GetValueOut();
            nValueIn += nTxValueIn;
            nValueOut += nTxValueOut;
        }

///////////////////////////////////////////////////////////////////////////////////////// qtum
        if(!tx.HasOpSpend()){
            checkBlock.vtx.push_back(block.vtx[i]);
        }
        if(tx.HasCreateOrCall() && !hasOpSpend){

            if(!CheckSenderScript(view, tx)){
                return state.DoS(100, false, REJECT_INVALID, "bad-txns-invalid-sender-script");
            }

            QtumTxConverter convert(tx, &view, &block.vtx);

            ExtractQtumTX resultConvertQtumTX;
            if(!convert.extractionQtumTransactions(resultConvertQtumTX)){
                return state.DoS(100, error("ConnectBlock(): Contract transaction of the wrong format"), REJECT_INVALID, "bad-tx-bad-contract-format");
            }
            if(!CheckMinGasPrice(resultConvertQtumTX.second, minGasPrice))
                return state.DoS(100, error("ConnectBlock(): Contract execution has lower gas price than allowed"), REJECT_INVALID, "bad-tx-low-gas-price");


            dev::u256 gasAllTxs = dev::u256(0);
            ByteCodeExec exec(block, resultConvertQtumTX.first, blockGasLimit);
            //validate VM version and other ETH params before execution
            //Reject anything unknown (could be changed later by DGP)
            //TODO evaluate if this should be relaxed for soft-fork purposes
            bool nonZeroVersion=false;
            dev::u256 sumGas = dev::u256(0);
            CAmount nTxFee = view.GetValueIn(tx)-tx.GetValueOut();
            for(QtumTransaction& qtx : resultConvertQtumTX.first){
                sumGas += qtx.gas() * qtx.gasPrice();

                if(sumGas > dev::u256(INT64_MAX)) {
                    return state.DoS(100, error("ConnectBlock(): Transaction's gas stipend overflows"), REJECT_INVALID, "bad-tx-gas-stipend-overflow");
                }

                if(sumGas > dev::u256(nTxFee)) {
                    return state.DoS(100, error("ConnectBlock(): Transaction fee does not cover the gas stipend"), REJECT_INVALID, "bad-txns-fee-notenough");
                }

                VersionVM v = qtx.getVersion();
                if(v.format!=0)
                    return state.DoS(100, error("ConnectBlock(): Contract execution uses unknown version format"), REJECT_INVALID, "bad-tx-version-format");
                if(v.rootVM != 0){
                    nonZeroVersion=true;
                }else{
                    if(nonZeroVersion){
                        //If an output is version 0, then do not allow any other versions in the same tx
                        return state.DoS(100, error("ConnectBlock(): Contract tx has mixed version 0 and non-0 VM executions"), REJECT_INVALID, "bad-tx-mixed-zero-versions");
                    }
                }
                if(!(v.rootVM == 0 || v.rootVM == 1))
                    return state.DoS(100, error("ConnectBlock(): Contract execution uses unknown root VM"), REJECT_INVALID, "bad-tx-version-rootvm");
                if(v.vmVersion != 0)
                    return state.DoS(100, error("ConnectBlock(): Contract execution uses unknown VM version"), REJECT_INVALID, "bad-tx-version-vmversion");
                if(v.flagOptions != 0)
                    return state.DoS(100, error("ConnectBlock(): Contract execution uses unknown flag options"), REJECT_INVALID, "bad-tx-version-flags");

                //check gas limit is not less than minimum gas limit (unless it is a no-exec tx)
                if(qtx.gas() < MINIMUM_GAS_LIMIT && v.rootVM != 0)
                    return state.DoS(100, error("ConnectBlock(): Contract execution has lower gas limit than allowed"), REJECT_INVALID, "bad-tx-too-little-gas");

                if(qtx.gas() > UINT32_MAX)
                    return state.DoS(100, error("ConnectBlock(): Contract execution can not specify greater gas limit than can fit in 32-bits"), REJECT_INVALID, "bad-tx-too-much-gas");

                gasAllTxs += qtx.gas();
                if(gasAllTxs > dev::u256(blockGasLimit))
                    return state.DoS(1, false, REJECT_INVALID, "bad-txns-gas-exceeds-blockgaslimit");

                //don't allow less than DGP set minimum gas price to prevent MPoS greedy mining/spammers
                if(v.rootVM!=0 && (uint64_t)qtx.gasPrice() < minGasPrice)
                    return state.DoS(100, error("ConnectBlock(): Contract execution has lower gas price than allowed"), REJECT_INVALID, "bad-tx-low-gas-price");
            }

            if(!nonZeroVersion){
                //if tx is 0 version, then the tx must already have been added by a previous contract execution
                if(!tx.HasOpSpend()){
                    return state.DoS(100, error("ConnectBlock(): Version 0 contract executions are not allowed unless created by the AAL "), REJECT_INVALID, "bad-tx-improper-version-0");
                }
            }

            if(!exec.performByteCode()){
                return state.DoS(100, error("ConnectBlock(): Unknown error during contract execution"), REJECT_INVALID, "bad-tx-unknown-error");
            }

            std::vector<ResultExecute> resultExec(exec.getResult());
            ByteCodeExecResult bcer;
            if(!exec.processingResults(bcer)){
                return state.DoS(100, error("ConnectBlock(): Error processing VM execution results"), REJECT_INVALID, "bad-vm-exec-processing");
            }

            countCumulativeGasUsed += bcer.usedGas;
            std::vector<TransactionReceiptInfo> tri;
            if (fLogEvents)
            {
                for(size_t k = 0; k < resultConvertQtumTX.first.size(); k ++){
                    dev::Address key = resultExec[k].execRes.newAddress;
                    if(!heightIndexes.count(key)){
                        heightIndexes[key].first = CHeightTxIndexKey(pindex->nHeight, resultExec[k].execRes.newAddress);
                    }
                    heightIndexes[key].second.push_back(tx.GetHash());
                    tri.push_back(TransactionReceiptInfo{block.GetHash(), uint32_t(pindex->nHeight), tx.GetHash(), uint32_t(i), resultConvertQtumTX.first[k].from(), resultConvertQtumTX.first[k].to(),
                                countCumulativeGasUsed, uint64_t(resultExec[k].execRes.gasUsed), resultExec[k].execRes.newAddress, resultExec[k].txRec.log(), resultExec[k].execRes.excepted});
                }

                pstorageresult->addResult(uintToh256(tx.GetHash()), tri);
            }

            blockGasUsed += bcer.usedGas;
            if(blockGasUsed > blockGasLimit){
                return state.DoS(1000, error("ConnectBlock(): Block exceeds gas limit"), REJECT_INVALID, "bad-blk-gaslimit");
            }
            for(CTxOut refundVout : bcer.refundOutputs){
                gasRefunds += refundVout.nValue;
            }
            checkVouts.insert(checkVouts.end(), bcer.refundOutputs.begin(), bcer.refundOutputs.end());
            for(CTransaction& t : bcer.valueTransfers){
                checkBlock.vtx.push_back(MakeTransactionRef(std::move(t)));
            }
            if(fRecordLogOpcodes && !fJustCheck){
                writeVMlog(resultExec, tx, block);
            }

            for(ResultExecute& re: resultExec){
                if(re.execRes.newAddress != dev::Address() && !fJustCheck)
                    dev::g_logPost(std::string("Address : " + re.execRes.newAddress.hex()), NULL);
            }
        }
/////////////////////////////////////////////////////////////////////////////////////////

        CTxUndo undoDummy;
        if (i > 0) {
            blockundo.vtxundo.push_back(CTxUndo());
        }
        UpdateCoins(tx, view, i == 0 ? undoDummy : blockundo.vtxundo.back(), pindex->nHeight);

        vPos.push_back(std::make_pair(tx.GetHash(), pos));
        pos.nTxOffset += ::GetSerializeSize(tx, SER_DISK, CLIENT_VERSION);
    }
    int64_t nTime3 = GetTimeMicros(); nTimeConnect += nTime3 - nTime2;
    LogPrint(BCLog::BENCH, "      - Connect %u transactions: %.2fms (%.3fms/tx, %.3fms/txin) [%.2fs]\n", (unsigned)block.vtx.size(), 0.001 * (nTime3 - nTime2), 0.001 * (nTime3 - nTime2) / block.vtx.size(), nInputs <= 1 ? 0 : 0.001 * (nTime3 - nTime2) / (nInputs-1), nTimeConnect * 0.000001);

    if(nFees < gasRefunds) { //make sure it won't overflow
        return state.DoS(1000, error("ConnectBlock(): Less total fees than gas refund fees"), REJECT_INVALID, "bad-blk-fees-greater-gasrefund");
    }
    if(!CheckReward(block, state, pindex->nHeight, chainparams.GetConsensus(), nFees, gasRefunds, nActualStakeReward, checkVouts))
        return state.DoS(100,error("ConnectBlock(): Reward check failed"));

    if (!control.Wait())
        return state.DoS(100, error("%s: CheckQueue failed", __func__), REJECT_INVALID, "block-validation-failed");
    int64_t nTime4 = GetTimeMicros(); nTimeVerify += nTime4 - nTime2;
    LogPrint(BCLog::BENCH, "    - Verify %u txins: %.2fms (%.3fms/txin) [%.2fs]\n", nInputs - 1, 0.001 * (nTime4 - nTime2), nInputs <= 1 ? 0 : 0.001 * (nTime4 - nTime2) / (nInputs-1), nTimeVerify * 0.000001);

////////////////////////////////////////////////////////////////// // qtum
    checkBlock.hashMerkleRoot = BlockMerkleRoot(checkBlock);
    checkBlock.hashStateRoot = h256Touint(globalState->rootHash());
    checkBlock.hashUTXORoot = h256Touint(globalState->rootHashUTXO());

    //If this error happens, it probably means that something with AAL created transactions didn't match up to what is expected
    if((checkBlock.GetHash() != block.GetHash()) && !fJustCheck)
    {
        LogPrintf("Actual block data does not match block expected by AAL\n");
        //Something went wrong with AAL, compare different elements and determine what the problem is
        if(checkBlock.hashMerkleRoot != block.hashMerkleRoot){
            //there is a mismatched tx, so go through and determine which txs
            if(block.vtx.size() > checkBlock.vtx.size()){
                LogPrintf("Unexpected AAL transactions in block. Actual txs: %i, expected txs: %i\n", block.vtx.size(), checkBlock.vtx.size());
                for(size_t i=0;i<block.vtx.size();i++){
                    if(i > checkBlock.vtx.size()){
                        LogPrintf("Unexpected transaction: %s\n", block.vtx[i]->ToString());
                    }else {
                        if (block.vtx[i]->GetHash() != block.vtx[i]->GetHash()) {
                            LogPrintf("Mismatched transaction at entry %i\n", i);
                            LogPrintf("Actual: %s\n", block.vtx[i]->ToString());
                            LogPrintf("Expected: %s\n", checkBlock.vtx[i]->ToString());
                        }
                    }
                }
            }else if(block.vtx.size() < checkBlock.vtx.size()){
                LogPrintf("Actual block is missing AAL transactions. Actual txs: %i, expected txs: %i\n", block.vtx.size(), checkBlock.vtx.size());
                for(size_t i=0;i<checkBlock.vtx.size();i++){
                    if(i > block.vtx.size()){
                        LogPrintf("Missing transaction: %s\n", checkBlock.vtx[i]->ToString());
                    }else {
                        if (block.vtx[i]->GetHash() != block.vtx[i]->GetHash()) {
                            LogPrintf("Mismatched transaction at entry %i\n", i);
                            LogPrintf("Actual: %s\n", block.vtx[i]->ToString());
                            LogPrintf("Expected: %s\n", checkBlock.vtx[i]->ToString());
                        }
                    }
                }
            }else{
                //count is correct, but a tx is wrong
                for(size_t i=0;i<checkBlock.vtx.size();i++){
                    if (block.vtx[i]->GetHash() != block.vtx[i]->GetHash()) {
                        LogPrintf("Mismatched transaction at entry %i\n", i);
                        LogPrintf("Actual: %s\n", block.vtx[i]->ToString());
                        LogPrintf("Expected: %s\n", checkBlock.vtx[i]->ToString());
                    }
                }
            }
        }
        if(checkBlock.hashUTXORoot != block.hashUTXORoot){
            LogPrintf("Actual block data does not match hashUTXORoot expected by AAL block\n");
        }
        if(checkBlock.hashStateRoot != block.hashStateRoot){
            LogPrintf("Actual block data does not match hashStateRoot expected by AAL block\n");
        }

        return state.DoS(100, error("ConnectBlock(): Incorrect AAL transactions or hashes (hashStateRoot, hashUTXORoot)"),
                         REJECT_INVALID, "incorrect-transactions-or-hashes-block");
    }

    if (fJustCheck)
    {
        dev::h256 prevHashStateRoot(dev::sha3(dev::rlp("")));
        dev::h256 prevHashUTXORoot(dev::sha3(dev::rlp("")));
        if(pindex->pprev->hashStateRoot != uint256() && pindex->pprev->hashUTXORoot != uint256()){
            prevHashStateRoot = uintToh256(pindex->pprev->hashStateRoot);
            prevHashUTXORoot = uintToh256(pindex->pprev->hashUTXORoot);
        }
        globalState->setRoot(prevHashStateRoot);
        globalState->setRootUTXO(prevHashUTXORoot);
        return true;
    }
//////////////////////////////////////////////////////////////////

    pindex->nMoneySupply = (pindex->pprev? pindex->pprev->nMoneySupply : 0) + nValueOut - nValueIn;
    //only start checking this error after block 5000 and only on testnet and mainnet, not regtest
    if(pindex->nHeight > 5000 && !Params().GetConsensus().fPoSNoRetargeting) {
        //sanity check in case an exploit happens that allows new coins to be minted
        if(pindex->nMoneySupply > (uint64_t)(100000000 + ((pindex->nHeight - 5000) * 4)) * COIN){
            return state.DoS(100, error("ConnectBlock(): Unknown error caused actual money supply to exceed expected money supply"),
                             REJECT_INVALID, "incorrect-money-supply");
        }
    }

    // Write undo information to disk
    if (pindex->GetUndoPos().IsNull() || !pindex->IsValid(BLOCK_VALID_SCRIPTS))
    {
        if (pindex->GetUndoPos().IsNull()) {
            CDiskBlockPos _pos;
            if (!FindUndoPos(state, pindex->nFile, _pos, ::GetSerializeSize(blockundo, SER_DISK, CLIENT_VERSION) + 40))
                return error("ConnectBlock(): FindUndoPos failed");
            if (!UndoWriteToDisk(blockundo, _pos, pindex->pprev->GetBlockHash(), chainparams.MessageStart()))
                return AbortNode(state, "Failed to write undo data");

            // update nUndoPos in block index
            pindex->nUndoPos = _pos.nPos;
            pindex->nStatus |= BLOCK_HAVE_UNDO;
        }

        pindex->RaiseValidity(BLOCK_VALID_SCRIPTS);
        setDirtyBlockIndex.insert(pindex);
    }

    if (fLogEvents)
    {
        for (const auto& e: heightIndexes)
        {
            if (!pblocktree->WriteHeightIndex(e.second.first, e.second.second))
                return AbortNode(state, "Failed to write height index");
        }
    }    
    if(block.IsProofOfStake()){
        // Read the public key from the second output
        std::vector<unsigned char> vchPubKey;
        if(GetBlockPublicKey(block, vchPubKey))
        {
            uint160 pkh = uint160(ToByteVector(CPubKey(vchPubKey).GetID()));
            pblocktree->WriteStakeIndex(pindex->nHeight, pkh);
        }else{
            pblocktree->WriteStakeIndex(pindex->nHeight, uint160());
        }
    }else{
        pblocktree->WriteStakeIndex(pindex->nHeight, uint160());
    }

    if (fTxIndex)
        if (!pblocktree->WriteTxIndex(vPos))
            return AbortNode(state, "Failed to write transaction index");

    // add this block to the view's block chain
    view.SetBestBlock(pindex->GetBlockHash());

    int64_t nTime5 = GetTimeMicros(); nTimeIndex += nTime5 - nTime4;
    LogPrint(BCLog::BENCH, "    - Index writing: %.2fms [%.2fs]\n", 0.001 * (nTime5 - nTime4), nTimeIndex * 0.000001);

    int64_t nTime6 = GetTimeMicros(); nTimeCallbacks += nTime6 - nTime5;
    LogPrint(BCLog::BENCH, "    - Callbacks: %.2fms [%.2fs]\n", 0.001 * (nTime6 - nTime5), nTimeCallbacks * 0.000001);

    if (fLogEvents)
        pstorageresult->commitResults();

    return true;
}

/**
 * Update the on-disk chain state.
 * The caches and indexes are flushed depending on the mode we're called with
 * if they're too large, if it's been a while since the last write,
 * or always and in all cases if we're in prune mode and are deleting files.
 */
bool static FlushStateToDisk(const CChainParams& chainparams, CValidationState &state, FlushStateMode mode, int nManualPruneHeight) {
    int64_t nMempoolUsage = mempool.DynamicMemoryUsage();
    LOCK(cs_main);
    static int64_t nLastWrite = 0;
    static int64_t nLastFlush = 0;
    static int64_t nLastSetChain = 0;
    std::set<int> setFilesToPrune;
    bool fFlushForPrune = false;
    bool fDoFullFlush = false;
    int64_t nNow = 0;
    try {
    {
        LOCK(cs_LastBlockFile);
        if (fPruneMode && (fCheckForPruning || nManualPruneHeight > 0) && !fReindex) {
            if (nManualPruneHeight > 0) {
                FindFilesToPruneManual(setFilesToPrune, nManualPruneHeight);
            } else {
                FindFilesToPrune(setFilesToPrune, chainparams.PruneAfterHeight());
                fCheckForPruning = false;
            }
            if (!setFilesToPrune.empty()) {
                fFlushForPrune = true;
                if (!fHavePruned) {
                    pblocktree->WriteFlag("prunedblockfiles", true);
                    fHavePruned = true;
                }
            }
        }
        nNow = GetTimeMicros();
        // Avoid writing/flushing immediately after startup.
        if (nLastWrite == 0) {
            nLastWrite = nNow;
        }
        if (nLastFlush == 0) {
            nLastFlush = nNow;
        }
        if (nLastSetChain == 0) {
            nLastSetChain = nNow;
        }
        int64_t nMempoolSizeMax = gArgs.GetArg("-maxmempool", DEFAULT_MAX_MEMPOOL_SIZE) * 1000000;
        int64_t cacheSize = pcoinsTip->DynamicMemoryUsage() * DB_PEAK_USAGE_FACTOR;
        int64_t nTotalSpace = nCoinCacheUsage + std::max<int64_t>(nMempoolSizeMax - nMempoolUsage, 0);
        // The cache is large and we're within 10% and 10 MiB of the limit, but we have time now (not in the middle of a block processing).
        bool fCacheLarge = mode == FLUSH_STATE_PERIODIC && cacheSize > std::max((9 * nTotalSpace) / 10, nTotalSpace - MAX_BLOCK_COINSDB_USAGE * 1024 * 1024);
        // The cache is over the limit, we have to write now.
        bool fCacheCritical = mode == FLUSH_STATE_IF_NEEDED && cacheSize > nTotalSpace;
        // It's been a while since we wrote the block index to disk. Do this frequently, so we don't need to redownload after a crash.
        bool fPeriodicWrite = mode == FLUSH_STATE_PERIODIC && nNow > nLastWrite + (int64_t)DATABASE_WRITE_INTERVAL * 1000000;
        // It's been very long since we flushed the cache. Do this infrequently, to optimize cache usage.
        bool fPeriodicFlush = mode == FLUSH_STATE_PERIODIC && nNow > nLastFlush + (int64_t)DATABASE_FLUSH_INTERVAL * 1000000;
        // Combine all conditions that result in a full cache flush.
        fDoFullFlush = (mode == FLUSH_STATE_ALWAYS) || fCacheLarge || fCacheCritical || fPeriodicFlush || fFlushForPrune;
        // Write blocks and block index to disk.
        if (fDoFullFlush || fPeriodicWrite) {
            // Depend on nMinDiskSpace to ensure we can write block index
            if (!CheckDiskSpace(0))
                return state.Error("out of disk space");
            // First make sure all block and undo data is flushed to disk.
            FlushBlockFile();
            // Then update all block file information (which may refer to block and undo files).
            {
                std::vector<std::pair<int, const CBlockFileInfo*> > vFiles;
                vFiles.reserve(setDirtyFileInfo.size());
                for (std::set<int>::iterator it = setDirtyFileInfo.begin(); it != setDirtyFileInfo.end(); ) {
                    vFiles.push_back(std::make_pair(*it, &vinfoBlockFile[*it]));
                    setDirtyFileInfo.erase(it++);
                }
                std::vector<const CBlockIndex*> vBlocks;
                vBlocks.reserve(setDirtyBlockIndex.size());
                for (std::set<CBlockIndex*>::iterator it = setDirtyBlockIndex.begin(); it != setDirtyBlockIndex.end(); ) {
                    vBlocks.push_back(*it);
                    setDirtyBlockIndex.erase(it++);
                }
                if (!pblocktree->WriteBatchSync(vFiles, nLastBlockFile, vBlocks)) {
                    return AbortNode(state, "Failed to write to block index database");
                }
            }
            // Finally remove any pruned files
            if (fFlushForPrune)
                UnlinkPrunedFiles(setFilesToPrune);
            nLastWrite = nNow;
        }
        // Flush best chain related state. This can only be done if the blocks / block index write was also done.
        if (fDoFullFlush) {
            // Typical Coin structures on disk are around 48 bytes in size.
            // Pushing a new one to the database can cause it to be written
            // twice (once in the log, and once in the tables). This is already
            // an overestimation, as most will delete an existing entry or
            // overwrite one. Still, use a conservative safety factor of 2.
            if (!CheckDiskSpace(48 * 2 * 2 * pcoinsTip->GetCacheSize()))
                return state.Error("out of disk space");
            // Flush the chainstate (which may refer to block index entries).
            if (!pcoinsTip->Flush())
                return AbortNode(state, "Failed to write to coin database");
            nLastFlush = nNow;
        }
    }
    if (fDoFullFlush || ((mode == FLUSH_STATE_ALWAYS || mode == FLUSH_STATE_PERIODIC) && nNow > nLastSetChain + (int64_t)DATABASE_WRITE_INTERVAL * 1000000)) {
        // Update best block in wallet (so we can detect restored wallets).
        GetMainSignals().SetBestChain(chainActive.GetLocator());
        nLastSetChain = nNow;
    }
    } catch (const std::runtime_error& e) {
        return AbortNode(state, std::string("System error while flushing: ") + e.what());
    }
    return true;
}

void FlushStateToDisk() {
    CValidationState state;
    const CChainParams& chainparams = Params();
    FlushStateToDisk(chainparams, state, FLUSH_STATE_ALWAYS);
}

void PruneAndFlush() {
    CValidationState state;
    fCheckForPruning = true;
    const CChainParams& chainparams = Params();
    FlushStateToDisk(chainparams, state, FLUSH_STATE_NONE);
}

static void DoWarning(const std::string& strWarning)
{
    static bool fWarned = false;
    SetMiscWarning(strWarning);
    if (!fWarned) {
        AlertNotify(strWarning);
        fWarned = true;
    }
}

/** Update chainActive and related internal data structures. */
void static UpdateTip(CBlockIndex *pindexNew, const CChainParams& chainParams) {
    chainActive.SetTip(pindexNew);

    // New best block
    mempool.AddTransactionsUpdated(1);

    cvBlockChange.notify_all();

    std::vector<std::string> warningMessages;
    if (!IsInitialBlockDownload())
    {
        int nUpgraded = 0;
        const CBlockIndex* pindex = chainActive.Tip();
        for (int bit = 0; bit < VERSIONBITS_NUM_BITS; bit++) {
            WarningBitsConditionChecker checker(bit);
            ThresholdState state = checker.GetStateFor(pindex, chainParams.GetConsensus(), warningcache[bit]);
            if (state == THRESHOLD_ACTIVE || state == THRESHOLD_LOCKED_IN) {
                const std::string strWarning = strprintf(_("Warning: unknown new rules activated (versionbit %i)"), bit);
                if (state == THRESHOLD_ACTIVE) {
                    DoWarning(strWarning);
                } else {
                    warningMessages.push_back(strWarning);
                }
            }
        }
        // Check the version of the last 100 blocks to see if we need to upgrade:
        for (int i = 0; i < 100 && pindex != nullptr; i++)
        {
            int32_t nExpectedVersion = ComputeBlockVersion(pindex->pprev, chainParams.GetConsensus());
            if (pindex->nVersion > VERSIONBITS_LAST_OLD_BLOCK_VERSION && (pindex->nVersion & ~nExpectedVersion) != 0)
                ++nUpgraded;
            pindex = pindex->pprev;
        }
        if (nUpgraded > 0)
            warningMessages.push_back(strprintf(_("%d of last 100 blocks have unexpected version"), nUpgraded));
        if (nUpgraded > 100/2)
        {
            std::string strWarning = _("Warning: Unknown block versions being mined! It's possible unknown rules are in effect");
            // notify GetWarnings(), called by Qt and the JSON-RPC code to warn the user:
            DoWarning(strWarning);
        }
    }
    LogPrintf("%s: new best=%s height=%d version=0x%08x log2_work=%.8g tx=%lu date='%s' progress=%f cache=%.1fMiB(%utxo)", __func__,
      chainActive.Tip()->GetBlockHash().ToString(), chainActive.Height(), chainActive.Tip()->nVersion,
      log(chainActive.Tip()->nChainWork.getdouble())/log(2.0), (unsigned long)chainActive.Tip()->nChainTx,
      DateTimeStrFormat("%Y-%m-%d %H:%M:%S", chainActive.Tip()->GetBlockTime()),
      GuessVerificationProgress(chainParams.TxData(), chainActive.Tip()), pcoinsTip->DynamicMemoryUsage() * (1.0 / (1<<20)), pcoinsTip->GetCacheSize());
    if (!warningMessages.empty())
        LogPrintf(" warning='%s'", boost::algorithm::join(warningMessages, ", "));
    LogPrintf("\n");

}

/** Disconnect chainActive's tip.
  * After calling, the mempool will be in an inconsistent state, with
  * transactions from disconnected blocks being added to disconnectpool.  You
  * should make the mempool consistent again by calling UpdateMempoolForReorg.
  * with cs_main held.
  *
  * If disconnectpool is nullptr, then no disconnected transactions are added to
  * disconnectpool (note that the caller is responsible for mempool consistency
  * in any case).
  */
bool static DisconnectTip(CValidationState& state, const CChainParams& chainparams, DisconnectedBlockTransactions *disconnectpool)
{
    CBlockIndex *pindexDelete = chainActive.Tip();
    assert(pindexDelete);
    // Read block from disk.
    std::shared_ptr<CBlock> pblock = std::make_shared<CBlock>();
    CBlock& block = *pblock;
    if (!ReadBlockFromDisk(block, pindexDelete, chainparams.GetConsensus()))
        return AbortNode(state, "Failed to read block");
    // Apply the block atomically to the chain state.
    int64_t nStart = GetTimeMicros();
    {
        CCoinsViewCache view(pcoinsTip);
        assert(view.GetBestBlock() == pindexDelete->GetBlockHash());
        if (DisconnectBlock(block, pindexDelete, view, nullptr) != DISCONNECT_OK)
            return error("DisconnectTip(): DisconnectBlock %s failed", pindexDelete->GetBlockHash().ToString());
        bool flushed = view.Flush();
        assert(flushed);
    }
    LogPrint(BCLog::BENCH, "- Disconnect block: %.2fms\n", (GetTimeMicros() - nStart) * 0.001);
    // Write the chain state to disk, if necessary.
    if (!FlushStateToDisk(chainparams, state, FLUSH_STATE_IF_NEEDED))
        return false;

    if (disconnectpool) {
        // Save transactions to re-add to mempool at end of reorg
        for (auto it = block.vtx.rbegin(); it != block.vtx.rend(); ++it) {
            disconnectpool->addTransaction(*it);
        }
        while (disconnectpool->DynamicMemoryUsage() > MAX_DISCONNECTED_TX_POOL_SIZE * 1000) {
            // Drop the earliest entry, and remove its children from the mempool.
            auto it = disconnectpool->queuedTx.get<insertion_order>().begin();
            mempool.removeRecursive(**it, MemPoolRemovalReason::REORG);
            disconnectpool->removeEntry(it);
        }
    }

    // Update chainActive and related variables.
    UpdateTip(pindexDelete->pprev, chainparams);
    // Let wallets know transactions went from 1-confirmed to
    // 0-confirmed or conflicted:
    GetMainSignals().BlockDisconnected(pblock);
    return true;
}

static int64_t nTimeReadFromDisk = 0;
static int64_t nTimeConnectTotal = 0;
static int64_t nTimeFlush = 0;
static int64_t nTimeChainState = 0;
static int64_t nTimePostConnect = 0;

struct PerBlockConnectTrace {
    CBlockIndex* pindex = nullptr;
    std::shared_ptr<const CBlock> pblock;
    std::shared_ptr<std::vector<CTransactionRef>> conflictedTxs;
    PerBlockConnectTrace() : conflictedTxs(std::make_shared<std::vector<CTransactionRef>>()) {}
};
/**
 * Used to track blocks whose transactions were applied to the UTXO state as a
 * part of a single ActivateBestChainStep call.
 *
 * This class also tracks transactions that are removed from the mempool as
 * conflicts (per block) and can be used to pass all those transactions
 * through SyncTransaction.
 *
 * This class assumes (and asserts) that the conflicted transactions for a given
 * block are added via mempool callbacks prior to the BlockConnected() associated
 * with those transactions. If any transactions are marked conflicted, it is
 * assumed that an associated block will always be added.
 *
 * This class is single-use, once you call GetBlocksConnected() you have to throw
 * it away and make a new one.
 */
class ConnectTrace {
private:
    std::vector<PerBlockConnectTrace> blocksConnected;
    CTxMemPool &pool;

public:
    ConnectTrace(CTxMemPool &_pool) : blocksConnected(1), pool(_pool) {
        pool.NotifyEntryRemoved.connect(boost::bind(&ConnectTrace::NotifyEntryRemoved, this, _1, _2));
    }

    ~ConnectTrace() {
        pool.NotifyEntryRemoved.disconnect(boost::bind(&ConnectTrace::NotifyEntryRemoved, this, _1, _2));
    }

    void BlockConnected(CBlockIndex* pindex, std::shared_ptr<const CBlock> pblock) {
        assert(!blocksConnected.back().pindex);
        assert(pindex);
        assert(pblock);
        blocksConnected.back().pindex = pindex;
        blocksConnected.back().pblock = std::move(pblock);
        blocksConnected.emplace_back();
    }

    std::vector<PerBlockConnectTrace>& GetBlocksConnected() {
        // We always keep one extra block at the end of our list because
        // blocks are added after all the conflicted transactions have
        // been filled in. Thus, the last entry should always be an empty
        // one waiting for the transactions from the next block. We pop
        // the last entry here to make sure the list we return is sane.
        assert(!blocksConnected.back().pindex);
        assert(blocksConnected.back().conflictedTxs->empty());
        blocksConnected.pop_back();
        return blocksConnected;
    }

    void NotifyEntryRemoved(CTransactionRef txRemoved, MemPoolRemovalReason reason) {
        assert(!blocksConnected.back().pindex);
        if (reason == MemPoolRemovalReason::CONFLICT) {
            blocksConnected.back().conflictedTxs->emplace_back(std::move(txRemoved));
        }
    }
};

/**
 * Connect a new block to chainActive. pblock is either nullptr or a pointer to a CBlock
 * corresponding to pindexNew, to bypass loading it again from disk.
 *
 * The block is added to connectTrace if connection succeeds.
 */
bool static ConnectTip(CValidationState& state, const CChainParams& chainparams, CBlockIndex* pindexNew, const std::shared_ptr<const CBlock>& pblock, ConnectTrace& connectTrace, DisconnectedBlockTransactions &disconnectpool)
{
    assert(pindexNew->pprev == chainActive.Tip());
    // Read block from disk.
    int64_t nTime1 = GetTimeMicros();
    std::shared_ptr<const CBlock> pthisBlock;
    if (!pblock) {
        std::shared_ptr<CBlock> pblockNew = std::make_shared<CBlock>();
        if (!ReadBlockFromDisk(*pblockNew, pindexNew, chainparams.GetConsensus()))
            return AbortNode(state, "Failed to read block");
        pthisBlock = pblockNew;
    } else {
        pthisBlock = pblock;
    }
    const CBlock& blockConnecting = *pthisBlock;
    // Apply the block atomically to the chain state.
    int64_t nTime2 = GetTimeMicros(); nTimeReadFromDisk += nTime2 - nTime1;
    int64_t nTime3;
    LogPrint(BCLog::BENCH, "  - Load block from disk: %.2fms [%.2fs]\n", (nTime2 - nTime1) * 0.001, nTimeReadFromDisk * 0.000001);
    {
        CCoinsViewCache view(pcoinsTip);

        dev::h256 oldHashStateRoot(globalState->rootHash()); // qtum
        dev::h256 oldHashUTXORoot(globalState->rootHashUTXO()); // qtum

        bool rv = ConnectBlock(blockConnecting, state, pindexNew, view, chainparams);
        GetMainSignals().BlockChecked(blockConnecting, state);
        if (!rv) {
            if (state.IsInvalid())
                InvalidBlockFound(pindexNew, state);

            globalState->setRoot(oldHashStateRoot); // qtum
            globalState->setRootUTXO(oldHashUTXORoot); // qtum
            pstorageresult->clearCacheResult();
            return error("ConnectTip(): ConnectBlock %s failed", pindexNew->GetBlockHash().ToString());
        }
        nTime3 = GetTimeMicros(); nTimeConnectTotal += nTime3 - nTime2;
        LogPrint(BCLog::BENCH, "  - Connect total: %.2fms [%.2fs]\n", (nTime3 - nTime2) * 0.001, nTimeConnectTotal * 0.000001);
        bool flushed = view.Flush();
        assert(flushed);
    }
    int64_t nTime4 = GetTimeMicros(); nTimeFlush += nTime4 - nTime3;
    LogPrint(BCLog::BENCH, "  - Flush: %.2fms [%.2fs]\n", (nTime4 - nTime3) * 0.001, nTimeFlush * 0.000001);
    // Write the chain state to disk, if necessary.
    if (!FlushStateToDisk(chainparams, state, FLUSH_STATE_IF_NEEDED))
        return false;
    int64_t nTime5 = GetTimeMicros(); nTimeChainState += nTime5 - nTime4;
    LogPrint(BCLog::BENCH, "  - Writing chainstate: %.2fms [%.2fs]\n", (nTime5 - nTime4) * 0.001, nTimeChainState * 0.000001);
    // Remove conflicting transactions from the mempool.;
    mempool.removeForBlock(blockConnecting.vtx, pindexNew->nHeight);
    disconnectpool.removeForBlock(blockConnecting.vtx);
    // Update chainActive & related variables.
    UpdateTip(pindexNew, chainparams);

    int64_t nTime6 = GetTimeMicros(); nTimePostConnect += nTime6 - nTime5; nTimeTotal += nTime6 - nTime1;
    LogPrint(BCLog::BENCH, "  - Connect postprocess: %.2fms [%.2fs]\n", (nTime6 - nTime5) * 0.001, nTimePostConnect * 0.000001);
    LogPrint(BCLog::BENCH, "- Connect block: %.2fms [%.2fs]\n", (nTime6 - nTime1) * 0.001, nTimeTotal * 0.000001);

    connectTrace.BlockConnected(pindexNew, std::move(pthisBlock));
    return true;
}

/**
 * Return the tip of the chain with the most work in it, that isn't
 * known to be invalid (it's however far from certain to be valid).
 */
static CBlockIndex* FindMostWorkChain() {
    do {
        CBlockIndex *pindexNew = nullptr;

        // Find the best candidate header.
        {
            std::set<CBlockIndex*, CBlockIndexWorkComparator>::reverse_iterator it = setBlockIndexCandidates.rbegin();
            if (it == setBlockIndexCandidates.rend())
                return nullptr;
            pindexNew = *it;
        }

        // Check whether all blocks on the path between the currently active chain and the candidate are valid.
        // Just going until the active chain is an optimization, as we know all blocks in it are valid already.
        CBlockIndex *pindexTest = pindexNew;
        bool fInvalidAncestor = false;
        while (pindexTest && !chainActive.Contains(pindexTest)) {
            assert(pindexTest->nChainTx || pindexTest->nHeight == 0);

            // Pruned nodes may have entries in setBlockIndexCandidates for
            // which block files have been deleted.  Remove those as candidates
            // for the most work chain if we come across them; we can't switch
            // to a chain unless we have all the non-active-chain parent blocks.
            bool fFailedChain = pindexTest->nStatus & BLOCK_FAILED_MASK;
            bool fMissingData = !(pindexTest->nStatus & BLOCK_HAVE_DATA);
            if (fFailedChain || fMissingData) {
                // Candidate chain is not usable (either invalid or missing data)
                if (fFailedChain && (pindexBestInvalid == nullptr || pindexNew->nChainWork > pindexBestInvalid->nChainWork))
                    pindexBestInvalid = pindexNew;
                CBlockIndex *pindexFailed = pindexNew;
                // Remove the entire chain from the set.
                while (pindexTest != pindexFailed) {
                    if (fFailedChain) {
                        pindexFailed->nStatus |= BLOCK_FAILED_CHILD;
                    } else if (fMissingData) {
                        // If we're missing data, then add back to mapBlocksUnlinked,
                        // so that if the block arrives in the future we can try adding
                        // to setBlockIndexCandidates again.
                        mapBlocksUnlinked.insert(std::make_pair(pindexFailed->pprev, pindexFailed));
                    }
                    setBlockIndexCandidates.erase(pindexFailed);
                    pindexFailed = pindexFailed->pprev;
                }
                setBlockIndexCandidates.erase(pindexTest);
                fInvalidAncestor = true;
                break;
            }
            pindexTest = pindexTest->pprev;
        }
        if (!fInvalidAncestor)
            return pindexNew;
    } while(true);
}

/** Delete all entries in setBlockIndexCandidates that are worse than the current tip. */
static void PruneBlockIndexCandidates() {
    // Note that we can't delete the current block itself, as we may need to return to it later in case a
    // reorganization to a better block fails.
    std::set<CBlockIndex*, CBlockIndexWorkComparator>::iterator it = setBlockIndexCandidates.begin();
    while (it != setBlockIndexCandidates.end() && setBlockIndexCandidates.value_comp()(*it, chainActive.Tip())) {
        setBlockIndexCandidates.erase(it++);
    }
    // Either the current tip or a successor of it we're working towards is left in setBlockIndexCandidates.
    assert(!setBlockIndexCandidates.empty());
}

/**
 * Try to make some progress towards making pindexMostWork the active block.
 * pblock is either nullptr or a pointer to a CBlock corresponding to pindexMostWork.
 */
static bool ActivateBestChainStep(CValidationState& state, const CChainParams& chainparams, CBlockIndex* pindexMostWork, const std::shared_ptr<const CBlock>& pblock, bool& fInvalidFound, ConnectTrace& connectTrace)
{
    AssertLockHeld(cs_main);
    const CBlockIndex *pindexOldTip = chainActive.Tip();
    const CBlockIndex *pindexFork = chainActive.FindFork(pindexMostWork);

    // Disconnect active blocks which are no longer in the best chain.
    bool fBlocksDisconnected = false;
    DisconnectedBlockTransactions disconnectpool;
    while (chainActive.Tip() && chainActive.Tip() != pindexFork) {
        if (!DisconnectTip(state, chainparams, &disconnectpool)) {
            // This is likely a fatal error, but keep the mempool consistent,
            // just in case. Only remove from the mempool in this case.
            UpdateMempoolForReorg(disconnectpool, false);
            return false;
        }
        fBlocksDisconnected = true;
    }

    // Build list of new blocks to connect.
    std::vector<CBlockIndex*> vpindexToConnect;
    bool fContinue = true;
    int nHeight = pindexFork ? pindexFork->nHeight : -1;
    while (fContinue && nHeight != pindexMostWork->nHeight) {
        // Don't iterate the entire list of potential improvements toward the best tip, as we likely only need
        // a few blocks along the way.
        int nTargetHeight = std::min(nHeight + 32, pindexMostWork->nHeight);
        vpindexToConnect.clear();
        vpindexToConnect.reserve(nTargetHeight - nHeight);
        CBlockIndex *pindexIter = pindexMostWork->GetAncestor(nTargetHeight);
        while (pindexIter && pindexIter->nHeight != nHeight) {
            vpindexToConnect.push_back(pindexIter);
            pindexIter = pindexIter->pprev;
        }
        nHeight = nTargetHeight;

        // Connect new blocks.
        for (CBlockIndex *pindexConnect : reverse_iterate(vpindexToConnect)) {
            if (!ConnectTip(state, chainparams, pindexConnect, pindexConnect == pindexMostWork ? pblock : std::shared_ptr<const CBlock>(), connectTrace, disconnectpool)) {
                if (state.IsInvalid()) {
                    // The block violates a consensus rule.
                    if (!state.CorruptionPossible())
                        InvalidChainFound(vpindexToConnect.back());
                    state = CValidationState();
                    fInvalidFound = true;
                    fContinue = false;
                    break;
                } else {
                    // A system error occurred (disk space, database error, ...).
                    // Make the mempool consistent with the current tip, just in case
                    // any observers try to use it before shutdown.
                    UpdateMempoolForReorg(disconnectpool, false);
                    return false;
                }
            } else {
                PruneBlockIndexCandidates();
                if (!pindexOldTip || chainActive.Tip()->nChainWork > pindexOldTip->nChainWork) {
                    // We're in a better position than we were. Return temporarily to release the lock.
                    fContinue = false;
                    break;
                }
            }
        }
    }

    if (fBlocksDisconnected) {
        // If any blocks were disconnected, disconnectpool may be non empty.  Add
        // any disconnected transactions back to the mempool.
        UpdateMempoolForReorg(disconnectpool, true);
    }
    mempool.check(pcoinsTip);

    // Callbacks/notifications for a new best chain.
    if (fInvalidFound)
        CheckForkWarningConditionsOnNewFork(vpindexToConnect.back());
    else
        CheckForkWarningConditions();

    return true;
}

static void NotifyHeaderTip() {
    bool fNotify = false;
    bool fInitialBlockDownload = false;
    static CBlockIndex* pindexHeaderOld = nullptr;
    CBlockIndex* pindexHeader = nullptr;
    {
        LOCK(cs_main);
        pindexHeader = pindexBestHeader;

        if (pindexHeader != pindexHeaderOld) {
            fNotify = true;
            fInitialBlockDownload = IsInitialBlockDownload();
            pindexHeaderOld = pindexHeader;
        }
    }
    // Send block tip changed notifications without cs_main
    if (fNotify) {
        uiInterface.NotifyHeaderTip(fInitialBlockDownload, pindexHeader);
    }
}

/**
 * Make the best chain active, in multiple steps. The result is either failure
 * or an activated best chain. pblock is either nullptr or a pointer to a block
 * that is already loaded (to avoid loading it again from disk).
 */
bool ActivateBestChain(CValidationState &state, const CChainParams& chainparams, std::shared_ptr<const CBlock> pblock) {
    // Note that while we're often called here from ProcessNewBlock, this is
    // far from a guarantee. Things in the P2P/RPC will often end up calling
    // us in the middle of ProcessNewBlock - do not assume pblock is set
    // sanely for performance or correctness!

    CBlockIndex *pindexMostWork = nullptr;
    CBlockIndex *pindexNewTip = nullptr;
    int nStopAtHeight = gArgs.GetArg("-stopatheight", DEFAULT_STOPATHEIGHT);
    do {
        boost::this_thread::interruption_point();
        if (ShutdownRequested())
            break;

        const CBlockIndex *pindexFork;
        bool fInitialDownload;
        {
            LOCK(cs_main);
            ConnectTrace connectTrace(mempool); // Destructed before cs_main is unlocked

            CBlockIndex *pindexOldTip = chainActive.Tip();
            if (pindexMostWork == nullptr) {
                pindexMostWork = FindMostWorkChain();
            }

            // Whether we have anything to do at all.
            if (pindexMostWork == nullptr || pindexMostWork == chainActive.Tip())
                return true;

            bool fInvalidFound = false;
            std::shared_ptr<const CBlock> nullBlockPtr;
            if (!ActivateBestChainStep(state, chainparams, pindexMostWork, pblock && pblock->GetHash() == pindexMostWork->GetBlockHash() ? pblock : nullBlockPtr, fInvalidFound, connectTrace))
                return false;

            if (fInvalidFound) {
                // Wipe cache, we may need another branch now.
                pindexMostWork = nullptr;
            }
            pindexNewTip = chainActive.Tip();
            pindexFork = chainActive.FindFork(pindexOldTip);
            fInitialDownload = IsInitialBlockDownload();

            for (const PerBlockConnectTrace& trace : connectTrace.GetBlocksConnected()) {
                assert(trace.pblock && trace.pindex);
                GetMainSignals().BlockConnected(trace.pblock, trace.pindex, *trace.conflictedTxs);
            }
        }
        // When we reach this point, we switched to a new tip (stored in pindexNewTip).

        // Notifications/callbacks that can run without cs_main

        // Notify external listeners about the new tip.
        GetMainSignals().UpdatedBlockTip(pindexNewTip, pindexFork, fInitialDownload);

        // Always notify the UI if a new block tip was connected
        if (pindexFork != pindexNewTip) {
            uiInterface.NotifyBlockTip(fInitialDownload, pindexNewTip);
        }

        if (nStopAtHeight && pindexNewTip && pindexNewTip->nHeight >= nStopAtHeight) StartShutdown();
    } while (pindexNewTip != pindexMostWork);
    CheckBlockIndex(chainparams.GetConsensus());

    // Write changes periodically to disk, after relay.
    if (!FlushStateToDisk(chainparams, state, FLUSH_STATE_PERIODIC)) {
        return false;
    }

    return true;
}


bool PreciousBlock(CValidationState& state, const CChainParams& params, CBlockIndex *pindex)
{
    {
        LOCK(cs_main);
        if (pindex->nChainWork < chainActive.Tip()->nChainWork) {
            // Nothing to do, this block is not at the tip.
            return true;
        }
        if (chainActive.Tip()->nChainWork > nLastPreciousChainwork) {
            // The chain has been extended since the last call, reset the counter.
            nBlockReverseSequenceId = -1;
        }
        nLastPreciousChainwork = chainActive.Tip()->nChainWork;
        setBlockIndexCandidates.erase(pindex);
        pindex->nSequenceId = nBlockReverseSequenceId;
        if (nBlockReverseSequenceId > std::numeric_limits<int32_t>::min()) {
            // We can't keep reducing the counter if somebody really wants to
            // call preciousblock 2**31-1 times on the same set of tips...
            nBlockReverseSequenceId--;
        }
        if (pindex->IsValid(BLOCK_VALID_TRANSACTIONS) && pindex->nChainTx) {
            setBlockIndexCandidates.insert(pindex);
            PruneBlockIndexCandidates();
        }
    }

    return ActivateBestChain(state, params);
}

bool InvalidateBlock(CValidationState& state, const CChainParams& chainparams, CBlockIndex *pindex)
{
    AssertLockHeld(cs_main);

    // We first disconnect backwards and then mark the blocks as invalid.
    // This prevents a case where pruned nodes may fail to invalidateblock
    // and be left unable to start as they have no tip candidates (as there
    // are no blocks that meet the "have data and are not invalid per
    // nStatus" criteria for inclusion in setBlockIndexCandidates).

    bool pindex_was_in_chain = false;
    CBlockIndex *invalid_walk_tip = chainActive.Tip();

    DisconnectedBlockTransactions disconnectpool;
    while (chainActive.Contains(pindex)) {
        pindex_was_in_chain = true;
        // ActivateBestChain considers blocks already in chainActive
        // unconditionally valid already, so force disconnect away from it.
        if (!DisconnectTip(state, chainparams, &disconnectpool)) {
            // It's probably hopeless to try to make the mempool consistent
            // here if DisconnectTip failed, but we can try.
            UpdateMempoolForReorg(disconnectpool, false);
            return false;
        }
    }

    // Now mark the blocks we just disconnected as descendants invalid
    // (note this may not be all descendants).
    while (pindex_was_in_chain && invalid_walk_tip != pindex) {
        invalid_walk_tip->nStatus |= BLOCK_FAILED_CHILD;
        setDirtyBlockIndex.insert(invalid_walk_tip);
        setBlockIndexCandidates.erase(invalid_walk_tip);
        invalid_walk_tip = invalid_walk_tip->pprev;
    }

    // Mark the block itself as invalid.
    pindex->nStatus |= BLOCK_FAILED_VALID;
    setDirtyBlockIndex.insert(pindex);
    setBlockIndexCandidates.erase(pindex);
    g_failed_blocks.insert(pindex);

    // DisconnectTip will add transactions to disconnectpool; try to add these
    // back to the mempool.
    UpdateMempoolForReorg(disconnectpool, true);

    // The resulting new best tip may not be in setBlockIndexCandidates anymore, so
    // add it again.
    BlockMap::iterator it = mapBlockIndex.begin();
    while (it != mapBlockIndex.end()) {
        if (it->second->IsValid(BLOCK_VALID_TRANSACTIONS) && it->second->nChainTx && !setBlockIndexCandidates.value_comp()(it->second, chainActive.Tip())) {
            setBlockIndexCandidates.insert(it->second);
        }
        it++;
    }

    InvalidChainFound(pindex);
    uiInterface.NotifyBlockTip(IsInitialBlockDownload(), pindex->pprev);
    return true;
}

bool ResetBlockFailureFlags(CBlockIndex *pindex) {
    AssertLockHeld(cs_main);

    int nHeight = pindex->nHeight;

    // Remove the invalidity flag from this block and all its descendants.
    BlockMap::iterator it = mapBlockIndex.begin();
    while (it != mapBlockIndex.end()) {
        if (!it->second->IsValid() && it->second->GetAncestor(nHeight) == pindex) {
            it->second->nStatus &= ~BLOCK_FAILED_MASK;
            setDirtyBlockIndex.insert(it->second);
            if (it->second->IsValid(BLOCK_VALID_TRANSACTIONS) && it->second->nChainTx && setBlockIndexCandidates.value_comp()(chainActive.Tip(), it->second)) {
                setBlockIndexCandidates.insert(it->second);
            }
            if (it->second == pindexBestInvalid) {
                // Reset invalid block marker if it was pointing to one of those.
                pindexBestInvalid = nullptr;
            }
            g_failed_blocks.erase(it->second);
        }
        it++;
    }

    // Remove the invalidity flag from all ancestors too.
    while (pindex != nullptr) {
        if (pindex->nStatus & BLOCK_FAILED_MASK) {
            pindex->nStatus &= ~BLOCK_FAILED_MASK;
            setDirtyBlockIndex.insert(pindex);
        }
        pindex = pindex->pprev;
    }
    return true;
}

static CBlockIndex* AddToBlockIndex(const CBlockHeader& block)
{
    // Check for duplicate
    uint256 hash = block.GetHash();
    BlockMap::iterator it = mapBlockIndex.find(hash);
    if (it != mapBlockIndex.end())
        return it->second;

    // Construct new block index object
    CBlockIndex* pindexNew = new CBlockIndex(block);
    assert(pindexNew);
    // We assign the sequence id to blocks only when the full data is available,
    // to avoid miners withholding blocks but broadcasting headers, to get a
    // competitive advantage.
    pindexNew->nSequenceId = 0;
    BlockMap::iterator mi = mapBlockIndex.insert(std::make_pair(hash, pindexNew)).first;
    if (pindexNew->IsProofOfStake())
        setStakeSeen.insert(std::make_pair(pindexNew->prevoutStake, pindexNew->nTime));
    pindexNew->phashBlock = &((*mi).first);
    BlockMap::iterator miPrev = mapBlockIndex.find(block.hashPrevBlock);
    if (miPrev != mapBlockIndex.end())
    {
        pindexNew->pprev = (*miPrev).second;
        pindexNew->nHeight = pindexNew->pprev->nHeight + 1;
        pindexNew->BuildSkip();
    }
    pindexNew->nTimeMax = (pindexNew->pprev ? std::max(pindexNew->pprev->nTimeMax, pindexNew->nTime) : pindexNew->nTime);
    pindexNew->nChainWork = (pindexNew->pprev ? pindexNew->pprev->nChainWork : 0) + GetBlockProof(*pindexNew);
    pindexNew->nStakeModifier = ComputeStakeModifier(pindexNew->pprev, block.IsProofOfWork() ? hash : block.prevoutStake.hash);
    pindexNew->RaiseValidity(BLOCK_VALID_TREE);
    if (pindexBestHeader == nullptr || pindexBestHeader->nChainWork < pindexNew->nChainWork)
        pindexBestHeader = pindexNew;

    setDirtyBlockIndex.insert(pindexNew);

    return pindexNew;
}

/** Mark a block as having its data received and checked (up to BLOCK_VALID_TRANSACTIONS). */
static bool ReceivedBlockTransactions(const CBlock &block, CValidationState& state, CBlockIndex *pindexNew, const CDiskBlockPos& pos, const Consensus::Params& consensusParams)
{
    pindexNew->nTx = block.vtx.size();
    pindexNew->nChainTx = 0;
    pindexNew->nFile = pos.nFile;
    pindexNew->nDataPos = pos.nPos;
    pindexNew->nUndoPos = 0;
    pindexNew->nStatus |= BLOCK_HAVE_DATA;
    if (IsWitnessEnabled(pindexNew->pprev, consensusParams)) {
        pindexNew->nStatus |= BLOCK_OPT_WITNESS;
    }
    pindexNew->RaiseValidity(BLOCK_VALID_TRANSACTIONS);
    setDirtyBlockIndex.insert(pindexNew);

    if (pindexNew->pprev == nullptr || pindexNew->pprev->nChainTx) {
        // If pindexNew is the genesis block or all parents are BLOCK_VALID_TRANSACTIONS.
        std::deque<CBlockIndex*> queue;
        queue.push_back(pindexNew);

        // Recursively process any descendant blocks that now may be eligible to be connected.
        while (!queue.empty()) {
            CBlockIndex *pindex = queue.front();
            queue.pop_front();
            pindex->nChainTx = (pindex->pprev ? pindex->pprev->nChainTx : 0) + pindex->nTx;
            {
                LOCK(cs_nBlockSequenceId);
                pindex->nSequenceId = nBlockSequenceId++;
            }
            if (chainActive.Tip() == nullptr || !setBlockIndexCandidates.value_comp()(pindex, chainActive.Tip())) {
                setBlockIndexCandidates.insert(pindex);
            }
            std::pair<std::multimap<CBlockIndex*, CBlockIndex*>::iterator, std::multimap<CBlockIndex*, CBlockIndex*>::iterator> range = mapBlocksUnlinked.equal_range(pindex);
            while (range.first != range.second) {
                std::multimap<CBlockIndex*, CBlockIndex*>::iterator it = range.first;
                queue.push_back(it->second);
                range.first++;
                mapBlocksUnlinked.erase(it);
            }
        }
    } else {
        if (pindexNew->pprev && pindexNew->pprev->IsValid(BLOCK_VALID_TREE)) {
            mapBlocksUnlinked.insert(std::make_pair(pindexNew->pprev, pindexNew));
        }
    }

    return true;
}

static bool FindBlockPos(CValidationState &state, CDiskBlockPos &pos, unsigned int nAddSize, unsigned int nHeight, uint64_t nTime, bool fKnown = false)
{
    LOCK(cs_LastBlockFile);

    unsigned int nFile = fKnown ? pos.nFile : nLastBlockFile;
    if (vinfoBlockFile.size() <= nFile) {
        vinfoBlockFile.resize(nFile + 1);
    }

    if (!fKnown) {
        while (vinfoBlockFile[nFile].nSize + nAddSize >= MAX_BLOCKFILE_SIZE) {
            nFile++;
            if (vinfoBlockFile.size() <= nFile) {
                vinfoBlockFile.resize(nFile + 1);
            }
        }
        pos.nFile = nFile;
        pos.nPos = vinfoBlockFile[nFile].nSize;
    }

    if ((int)nFile != nLastBlockFile) {
        if (!fKnown) {
            LogPrintf("Leaving block file %i: %s\n", nLastBlockFile, vinfoBlockFile[nLastBlockFile].ToString());
        }
        FlushBlockFile(!fKnown);
        nLastBlockFile = nFile;
    }

    vinfoBlockFile[nFile].AddBlock(nHeight, nTime);
    if (fKnown)
        vinfoBlockFile[nFile].nSize = std::max(pos.nPos + nAddSize, vinfoBlockFile[nFile].nSize);
    else
        vinfoBlockFile[nFile].nSize += nAddSize;

    if (!fKnown) {
        unsigned int nOldChunks = (pos.nPos + BLOCKFILE_CHUNK_SIZE - 1) / BLOCKFILE_CHUNK_SIZE;
        unsigned int nNewChunks = (vinfoBlockFile[nFile].nSize + BLOCKFILE_CHUNK_SIZE - 1) / BLOCKFILE_CHUNK_SIZE;
        if (nNewChunks > nOldChunks) {
            if (fPruneMode)
                fCheckForPruning = true;
            if (CheckDiskSpace(nNewChunks * BLOCKFILE_CHUNK_SIZE - pos.nPos)) {
                FILE *file = OpenBlockFile(pos);
                if (file) {
                    LogPrintf("Pre-allocating up to position 0x%x in blk%05u.dat\n", nNewChunks * BLOCKFILE_CHUNK_SIZE, pos.nFile);
                    AllocateFileRange(file, pos.nPos, nNewChunks * BLOCKFILE_CHUNK_SIZE - pos.nPos);
                    fclose(file);
                }
            }
            else
                return state.Error("out of disk space");
        }
    }

    setDirtyFileInfo.insert(nFile);
    return true;
}

static bool FindUndoPos(CValidationState &state, int nFile, CDiskBlockPos &pos, unsigned int nAddSize)
{
    pos.nFile = nFile;

    LOCK(cs_LastBlockFile);

    unsigned int nNewSize;
    pos.nPos = vinfoBlockFile[nFile].nUndoSize;
    nNewSize = vinfoBlockFile[nFile].nUndoSize += nAddSize;
    setDirtyFileInfo.insert(nFile);

    unsigned int nOldChunks = (pos.nPos + UNDOFILE_CHUNK_SIZE - 1) / UNDOFILE_CHUNK_SIZE;
    unsigned int nNewChunks = (nNewSize + UNDOFILE_CHUNK_SIZE - 1) / UNDOFILE_CHUNK_SIZE;
    if (nNewChunks > nOldChunks) {
        if (fPruneMode)
            fCheckForPruning = true;
        if (CheckDiskSpace(nNewChunks * UNDOFILE_CHUNK_SIZE - pos.nPos)) {
            FILE *file = OpenUndoFile(pos);
            if (file) {
                LogPrintf("Pre-allocating up to position 0x%x in rev%05u.dat\n", nNewChunks * UNDOFILE_CHUNK_SIZE, pos.nFile);
                AllocateFileRange(file, pos.nPos, nNewChunks * UNDOFILE_CHUNK_SIZE - pos.nPos);
                fclose(file);
            }
        }
        else
            return state.Error("out of disk space");
    }

    return true;
}

bool CheckFirstCoinstakeOutput(const CBlock& block)
{
    // Coinbase output should be empty if proof-of-stake block
    int commitpos = GetWitnessCommitmentIndex(block);
    if(commitpos < 0)
    {
        if (block.vtx[0]->vout.size() != 1 || !block.vtx[0]->vout[0].IsEmpty())
            return false;
    }
    else
    {
        if (block.vtx[0]->vout.size() != 2 || !block.vtx[0]->vout[0].IsEmpty() || block.vtx[0]->vout[1].nValue)
            return false;
    }

    return true;
}

#ifdef ENABLE_WALLET
// novacoin: attempt to generate suitable proof-of-stake
bool SignBlock(std::shared_ptr<CBlock> pblock, CWallet& wallet, const CAmount& nTotalFees, uint32_t nTime)
{
    // if we are trying to sign
    //    something except proof-of-stake block template
    if (!CheckFirstCoinstakeOutput(*pblock))
        return false;

    // if we are trying to sign
    //    a complete proof-of-stake block
    if (pblock->IsProofOfStake() && !pblock->vchBlockSig.empty())
        return true;

    CKey key;
    CMutableTransaction txCoinStake(*pblock->vtx[1]);
    uint32_t nTimeBlock = nTime;
    nTimeBlock &= ~STAKE_TIMESTAMP_MASK;
    //original line:
    //int64_t nSearchInterval = IsProtocolV2(nBestHeight+1) ? 1 : nSearchTime - nLastCoinStakeSearchTime;
    //IsProtocolV2 mean POS 2 or higher, so the modified line is:
    if (wallet.CreateCoinStake(wallet, pblock->nBits, nTotalFees, nTimeBlock, txCoinStake, key))
    {
        if (nTimeBlock >= pindexBestHeader->GetMedianTimePast()+1)
        {
            // make sure coinstake would meet timestamp protocol
            //    as it would be the same as the block timestamp
            pblock->nTime = nTimeBlock;
            pblock->vtx[1] = MakeTransactionRef(std::move(txCoinStake));
            pblock->hashMerkleRoot = BlockMerkleRoot(*pblock);
            pblock->prevoutStake = pblock->vtx[1]->vin[0].prevout;

            // Check timestamp against prev
            if(pblock->GetBlockTime() <= pindexBestHeader->GetBlockTime() || FutureDrift(pblock->GetBlockTime()) < pindexBestHeader->GetBlockTime())
            {
                return false;
            }

            // append a signature to our block and ensure that is LowS
            return key.Sign(pblock->GetHashWithoutSign(), pblock->vchBlockSig) &&
                       EnsureLowS(pblock->vchBlockSig) &&
                       CheckHeaderPoS(*pblock, Params().GetConsensus());
        }
    }

    return false;
}
#endif

bool GetBlockPublicKey(const CBlock& block, std::vector<unsigned char>& vchPubKey)
{
    if (block.IsProofOfWork())
        return false;

    if (block.vchBlockSig.empty())
        return false;

    std::vector<valtype> vSolutions;
    txnouttype whichType;

    const CTxOut& txout = block.vtx[1]->vout[1];

    if (!Solver(txout.scriptPubKey, whichType, vSolutions))
        return false;

    if (whichType == TX_PUBKEY)
    {
        vchPubKey = vSolutions[0];
        return true;
    }
    else
    {
        // Block signing key also can be encoded in the nonspendable output
        // This allows to not pollute UTXO set with useless outputs e.g. in case of multisig staking

        const CScript& script = txout.scriptPubKey;
        CScript::const_iterator pc = script.begin();
        opcodetype opcode;
        valtype vchPushValue;

        if (!script.GetOp(pc, opcode, vchPubKey))
            return false;
        if (opcode != OP_RETURN)
            return false;
        if (!script.GetOp(pc, opcode, vchPubKey))
            return false;
        if (!IsCompressedOrUncompressedPubKey(vchPubKey))
            return false;
        return true;
    }

    return false;
}

bool CheckBlockSignature(const CBlock& block)
{
    if (block.IsProofOfWork())
        return block.vchBlockSig.empty();

    std::vector<unsigned char> vchPubKey;
    if(!GetBlockPublicKey(block, vchPubKey))
    {
        return false;
    }

    return CPubKey(vchPubKey).Verify(block.GetHashWithoutSign(), block.vchBlockSig);
}

static bool CheckBlockHeader(const CBlockHeader& block, CValidationState& state, const Consensus::Params& consensusParams, bool fCheckPOW = true)
{
    // Check proof of work matches claimed amount
    if (fCheckPOW && block.IsProofOfWork() && !CheckHeaderPoW(block, consensusParams))
        return state.DoS(50, false, REJECT_INVALID, "high-hash", false, "proof of work failed");
    // PoS header proofs are not validated and always return true
    return true;
}

bool CheckBlock(const CBlock& block, CValidationState& state, const Consensus::Params& consensusParams, bool fCheckPOW, bool fCheckMerkleRoot, bool fCheckSig)
{
    // These are checks that are independent of context.

    if (block.fChecked)
        return true;

    // Check that the header is valid (particularly PoW).  This is mostly
    // redundant with the call in AcceptBlockHeader.
    if (!CheckBlockHeader(block, state, consensusParams, fCheckPOW))
        return false;

    if (block.IsProofOfStake() &&  block.GetBlockTime() > FutureDrift(GetAdjustedTime()))
        return error("CheckBlock() : block timestamp too far in the future");

    // Check the merkle root.
    if (fCheckMerkleRoot) {
        bool mutated;
        uint256 hashMerkleRoot2 = BlockMerkleRoot(block, &mutated);
        if (block.hashMerkleRoot != hashMerkleRoot2)
            return state.DoS(100, false, REJECT_INVALID, "bad-txnmrklroot", true, "hashMerkleRoot mismatch");

        // Check for merkle tree malleability (CVE-2012-2459): repeating sequences
        // of transactions in a block without affecting the merkle root of a block,
        // while still invalidating it.
        if (mutated)
            return state.DoS(100, false, REJECT_INVALID, "bad-txns-duplicate", true, "duplicate transaction");
    }

    // All potential-corruption validation must be done before we do any
    // transaction validation, as otherwise we may mark the header as invalid
    // because we receive the wrong transactions for it.
    // Note that witness malleability is checked in ContextualCheckBlock, so no
    // checks that use witness data may be performed here.

    // First transaction must be coinbase in case of PoW block, the rest must not be
    if (block.vtx.empty() || !block.vtx[0]->IsCoinBase())
        return state.DoS(100, false, REJECT_INVALID, "bad-cb-missing", false, "first tx is not coinbase");
    for (unsigned int i = 1; i < block.vtx.size(); i++)
        if (block.vtx[i]->IsCoinBase())
            return state.DoS(100, false, REJECT_INVALID, "bad-cb-multiple", false, "more than one coinbase");

    //Don't allow contract opcodes in coinbase
    if(block.vtx[0]->HasOpSpend() || block.vtx[0]->HasCreateOrCall()){
        return state.DoS(100, false, REJECT_INVALID, "bad-cb-contract", false, "coinbase must not contain OP_SPEND, OP_CALL, or OP_CREATE");
    }

    // Second transaction must be coinbase in case of PoS block, the rest must not be
    if (block.IsProofOfStake())
    {
        // Coinbase output should be empty if proof-of-stake block
        if (!CheckFirstCoinstakeOutput(block))
            return state.DoS(100, false, REJECT_INVALID, "bad-cb-missing", false, "coinbase output not empty for proof-of-stake block");

        // Second transaction must be coinstake
        if (block.vtx.empty() || block.vtx.size() < 2 || !block.vtx[1]->IsCoinStake())
            return state.DoS(100, false, REJECT_INVALID, "bad-cs-missing", false, "second tx is not coinstake");

        //prevoutStake must exactly match the coinstake in the block body
        if(block.vtx[1]->vin.empty() || block.prevoutStake != block.vtx[1]->vin[0].prevout){
            return state.DoS(100, false, REJECT_INVALID, "bad-cs-invalid", false, "prevoutStake in block header does not match coinstake in block body");
        }
        //the rest of the transactions must not be coinstake
        for (unsigned int i = 2; i < block.vtx.size(); i++)
            if (block.vtx[i]->IsCoinStake())
               return state.DoS(100, false, REJECT_INVALID, "bad-cs-multiple", false, "more than one coinstake");

        //Don't allow contract opcodes in coinstake
        //We might allow this later, but it hasn't been tested enough to determine if safe
        if(block.vtx[1]->HasOpSpend() || block.vtx[1]->HasCreateOrCall()){
            return state.DoS(100, false, REJECT_INVALID, "bad-cs-contract", false, "coinstake must not contain OP_SPEND, OP_CALL, or OP_CREATE");
        }
    }

    // Check proof-of-stake block signature
    if (fCheckSig && !CheckBlockSignature(block))
        return state.DoS(100, false, REJECT_INVALID, "bad-blk-signature", false, "bad proof-of-stake block signature");

    bool lastWasContract=false;
    // Check transactions
    for (const auto& tx : block.vtx) {
        if (!CheckTransaction(*tx, state, false))
            return state.Invalid(false, state.GetRejectCode(), state.GetRejectReason(),
                                 strprintf("Transaction check failed (tx hash %s) %s", tx->GetHash().ToString(), state.GetDebugMessage()));
        //OP_SPEND can only exist immediately after a contract tx in a block, or after another OP_SPEND
        //So, if the previous tx was not a contract tx, fail it.
        if(tx->HasOpSpend()){
            if(!lastWasContract){
                return state.DoS(100, false, REJECT_INVALID, "bad-opspend-tx", false, "OP_SPEND transaction without corresponding contract transaction");
            }
        }
        lastWasContract = tx->HasCreateOrCall() || tx->HasOpSpend();
    }

    unsigned int nSigOps = 0;
    for (const auto& tx : block.vtx)
    {
        nSigOps += GetLegacySigOpCount(*tx);
    }
    if (nSigOps * WITNESS_SCALE_FACTOR > dgpMaxBlockSigOps)
        return state.DoS(100, false, REJECT_INVALID, "bad-blk-sigops", false, "out-of-bounds SigOpCount");

    if (fCheckPOW && fCheckMerkleRoot)
        block.fChecked = true;

    return true;
}

bool IsWitnessEnabled(const CBlockIndex* pindexPrev, const Consensus::Params& params)
{
    LOCK(cs_main);
    return (VersionBitsState(pindexPrev, params, Consensus::DEPLOYMENT_SEGWIT, versionbitscache) == THRESHOLD_ACTIVE);
}

// Compute at which vout of the block's coinbase transaction the witness
// commitment occurs, or -1 if not found.
static int GetWitnessCommitmentIndex(const CBlock& block)
{
    int commitpos = -1;
    if (!block.vtx.empty()) {
        for (size_t o = 0; o < block.vtx[0]->vout.size(); o++) {
            if (block.vtx[0]->vout[o].scriptPubKey.size() >= 38 && block.vtx[0]->vout[o].scriptPubKey[0] == OP_RETURN && block.vtx[0]->vout[o].scriptPubKey[1] == 0x24 && block.vtx[0]->vout[o].scriptPubKey[2] == 0xaa && block.vtx[0]->vout[o].scriptPubKey[3] == 0x21 && block.vtx[0]->vout[o].scriptPubKey[4] == 0xa9 && block.vtx[0]->vout[o].scriptPubKey[5] == 0xed) {
                commitpos = o;
            }
        }
    }
    return commitpos;
}

void UpdateUncommittedBlockStructures(CBlock& block, const CBlockIndex* pindexPrev, const Consensus::Params& consensusParams)
{
    int commitpos = GetWitnessCommitmentIndex(block);
    static const std::vector<unsigned char> nonce(32, 0x00);
    if (commitpos != -1 && IsWitnessEnabled(pindexPrev, consensusParams) && !block.vtx[0]->HasWitness()) {
        CMutableTransaction tx(*block.vtx[0]);
        tx.vin[0].scriptWitness.stack.resize(1);
        tx.vin[0].scriptWitness.stack[0] = nonce;
        block.vtx[0] = MakeTransactionRef(std::move(tx));
    }
}

std::vector<unsigned char> GenerateCoinbaseCommitment(CBlock& block, const CBlockIndex* pindexPrev, const Consensus::Params& consensusParams, bool fProofOfStake)
{
    std::vector<unsigned char> commitment;
    int commitpos = GetWitnessCommitmentIndex(block);
    std::vector<unsigned char> ret(32, 0x00);
    if (consensusParams.vDeployments[Consensus::DEPLOYMENT_SEGWIT].nTimeout != 0) {
        if (commitpos == -1) {
            uint256 witnessroot = BlockWitnessMerkleRoot(block, nullptr, &fProofOfStake);
            CHash256().Write(witnessroot.begin(), 32).Write(ret.data(), 32).Finalize(witnessroot.begin());
            CTxOut out;
            out.nValue = 0;
            out.scriptPubKey.resize(38);
            out.scriptPubKey[0] = OP_RETURN;
            out.scriptPubKey[1] = 0x24;
            out.scriptPubKey[2] = 0xaa;
            out.scriptPubKey[3] = 0x21;
            out.scriptPubKey[4] = 0xa9;
            out.scriptPubKey[5] = 0xed;
            memcpy(&out.scriptPubKey[6], witnessroot.begin(), 32);
            commitment = std::vector<unsigned char>(out.scriptPubKey.begin(), out.scriptPubKey.end());
            CMutableTransaction tx(*block.vtx[0]);
            tx.vout.push_back(out);
            block.vtx[0] = MakeTransactionRef(std::move(tx));
        }
    }
    UpdateUncommittedBlockStructures(block, pindexPrev, consensusParams);
    return commitment;
}

/** Context-dependent validity checks.
 *  By "context", we mean only the previous block headers, but not the UTXO
 *  set; UTXO-related validity checks are done in ConnectBlock(). */
static bool ContextualCheckBlockHeader(const CBlockHeader& block, CValidationState& state, const CChainParams& params, const CBlockIndex* pindexPrev, int64_t nAdjustedTime)
{
    assert(pindexPrev != nullptr);
    const int nHeight = pindexPrev->nHeight + 1;

    // Check proof of work
    const Consensus::Params& consensusParams = params.GetConsensus();
    if (block.nBits != GetNextWorkRequired(pindexPrev, &block, consensusParams,block.IsProofOfStake()))
        return state.DoS(100, false, REJECT_INVALID, "bad-diffbits", false, "incorrect difficulty value");

    // Check against checkpoints
    if (fCheckpointsEnabled) {
        // Don't accept any forks from the main chain prior to last checkpoint.
        // GetLastCheckpoint finds the last checkpoint in MapCheckpoints that's in our
        // MapBlockIndex.
        CBlockIndex* pcheckpoint = Checkpoints::GetLastCheckpoint(params.Checkpoints());
        if (pcheckpoint && nHeight < pcheckpoint->nHeight)
            return state.DoS(100, error("%s: forked chain older than last checkpoint (height %d)", __func__, nHeight), REJECT_CHECKPOINT, "bad-fork-prior-to-checkpoint");
    }

    // Check timestamp against prev
    if (pindexPrev && block.IsProofOfStake() && block.GetBlockTime() <= pindexPrev->GetMedianTimePast())
        return state.Invalid(false, REJECT_INVALID, "time-too-old", "block's timestamp is too early");

    // Check timestamp
    if (block.IsProofOfStake() && block.GetBlockTime() > FutureDrift(nAdjustedTime))
        return state.Invalid(false, REJECT_INVALID, "time-too-new", "block timestamp too far in the future");

    // Reject outdated version blocks when 95% (75% on testnet) of the network has upgraded:
    // check for version 2, 3 and 4 upgrades
    if((block.nVersion < 2 && nHeight >= consensusParams.BIP34Height) ||
       (block.nVersion < 3 && nHeight >= consensusParams.BIP66Height) ||
       (block.nVersion < 4 && nHeight >= consensusParams.BIP65Height))
            return state.Invalid(false, REJECT_OBSOLETE, strprintf("bad-version(0x%08x)", block.nVersion),
                                 strprintf("rejected nVersion=0x%08x block", block.nVersion));

    return true;
}

static bool ContextualCheckBlock(const CBlock& block, CValidationState& state, const Consensus::Params& consensusParams, const CBlockIndex* pindexPrev)
{
    const int nHeight = pindexPrev == nullptr ? 0 : pindexPrev->nHeight + 1;

    // Start enforcing BIP113 (Median Time Past) using versionbits logic.
    int nLockTimeFlags = 0;
    if (VersionBitsState(pindexPrev, consensusParams, Consensus::DEPLOYMENT_CSV, versionbitscache) == THRESHOLD_ACTIVE) {
        nLockTimeFlags |= LOCKTIME_MEDIAN_TIME_PAST;
    }

    int64_t nLockTimeCutoff = (nLockTimeFlags & LOCKTIME_MEDIAN_TIME_PAST)
                              ? pindexPrev->GetMedianTimePast()
                              : block.GetBlockTime();

    // Check that all transactions are finalized
    for (const auto& tx : block.vtx) {
        if (!IsFinalTx(*tx, nHeight, nLockTimeCutoff)) {
            return state.DoS(10, false, REJECT_INVALID, "bad-txns-nonfinal", false, "non-final transaction");
        }
    }

    // Enforce rule that the coinbase starts with serialized block height
    if (nHeight >= consensusParams.BIP34Height)
    {
        CScript expect = CScript() << nHeight;
        if (block.vtx[0]->vin[0].scriptSig.size() < expect.size() ||
            !std::equal(expect.begin(), expect.end(), block.vtx[0]->vin[0].scriptSig.begin())) {
            return state.DoS(100, false, REJECT_INVALID, "bad-cb-height", false, "block height mismatch in coinbase");
        }
    }

    // Validation for witness commitments.
    // * We compute the witness hash (which is the hash including witnesses) of all the block's transactions, except the
    //   coinbase (where 0x0000....0000 is used instead).
    // * The coinbase scriptWitness is a stack of a single 32-byte vector, containing a witness nonce (unconstrained).
    // * We build a merkle tree with all those witness hashes as leaves (similar to the hashMerkleRoot in the block header).
    // * There must be at least one output whose scriptPubKey is a single 36-byte push, the first 4 bytes of which are
    //   {0xaa, 0x21, 0xa9, 0xed}, and the following 32 bytes are SHA256^2(witness root, witness nonce). In case there are
    //   multiple, the last one is used.
    bool fHaveWitness = false;
    if (VersionBitsState(pindexPrev, consensusParams, Consensus::DEPLOYMENT_SEGWIT, versionbitscache) == THRESHOLD_ACTIVE) {
        int commitpos = GetWitnessCommitmentIndex(block);
        if (commitpos != -1) {
            bool malleated = false;
            uint256 hashWitness = BlockWitnessMerkleRoot(block, &malleated);
            // The malleation check is ignored; as the transaction tree itself
            // already does not permit it, it is impossible to trigger in the
            // witness tree.
            if (block.vtx[0]->vin[0].scriptWitness.stack.size() != 1 || block.vtx[0]->vin[0].scriptWitness.stack[0].size() != 32) {
                return state.DoS(100, false, REJECT_INVALID, "bad-witness-nonce-size", true, strprintf("%s : invalid witness nonce size", __func__));
            }
            CHash256().Write(hashWitness.begin(), 32).Write(&block.vtx[0]->vin[0].scriptWitness.stack[0][0], 32).Finalize(hashWitness.begin());
            if (memcmp(hashWitness.begin(), &block.vtx[0]->vout[commitpos].scriptPubKey[6], 32)) {
                return state.DoS(100, false, REJECT_INVALID, "bad-witness-merkle-match", true, strprintf("%s : witness merkle commitment mismatch", __func__));
            }
            fHaveWitness = true;
        }
    }

    // No witness data is allowed in blocks that don't commit to witness data, as this would otherwise leave room for spam
    if (!fHaveWitness) {
      for (const auto& tx : block.vtx) {
            if (tx->HasWitness()) {
                return state.DoS(100, false, REJECT_INVALID, "unexpected-witness", true, strprintf("%s : unexpected witness data found", __func__));
            }
        }
    }

    return true;
}

static bool UpdateHashProof(const CBlock& block, CValidationState& state, const Consensus::Params& consensusParams, CBlockIndex* pindex, CCoinsViewCache& view)
{
    int nHeight = pindex->nHeight;
    uint256 hash = block.GetHash();

    //reject proof of work at height consensusParams.nLastPOWBlock
    if (block.IsProofOfWork() && nHeight > consensusParams.nLastPOWBlock)
        return state.DoS(100, error("UpdateHashProof() : reject proof-of-work at height %d", nHeight));
    
    // Check coinstake timestamp
    if (block.IsProofOfStake() && !CheckCoinStakeTimestamp(block.GetBlockTime()))
        return state.DoS(50, error("UpdateHashProof() : coinstake timestamp violation nTimeBlock=%d", block.GetBlockTime()));

    // Check proof-of-work or proof-of-stake
    if (block.nBits != GetNextWorkRequired(pindex->pprev, &block, consensusParams,block.IsProofOfStake()))
        return state.DoS(100, error("UpdateHashProof() : incorrect %s", block.IsProofOfWork() ? "proof-of-work" : "proof-of-stake"));

    uint256 hashProof;
    // Verify hash target and signature of coinstake tx
    if (block.IsProofOfStake())
    {
        uint256 targetProofOfStake;
        if (!CheckProofOfStake(pindex->pprev, state, *block.vtx[1], block.nBits, block.nTime, hashProof, targetProofOfStake, view))
        {
            return error("UpdateHashProof() : check proof-of-stake failed for block %s", hash.ToString());
        }
    }
    
    // PoW is checked in CheckBlock()
    if (block.IsProofOfWork())
    {
        hashProof = block.GetHash();
    }
    
    // Record proof hash value
    pindex->hashProof = hashProof;
    return true;
}


static bool AcceptBlockHeader(const CBlockHeader& block, CValidationState& state, const CChainParams& chainparams, CBlockIndex** ppindex)
{
    AssertLockHeld(cs_main);
    // Check for duplicate
    uint256 hash = block.GetHash();
    BlockMap::iterator miSelf = mapBlockIndex.find(hash);
    CBlockIndex *pindex = nullptr;
    if (hash != chainparams.GetConsensus().hashGenesisBlock) {

        if (miSelf != mapBlockIndex.end()) {
            // Block header is already known.
            pindex = miSelf->second;
            if (ppindex)
                *ppindex = pindex;
            if (pindex->nStatus & BLOCK_FAILED_MASK)
                return state.Invalid(error("%s: block %s is marked invalid", __func__, hash.ToString()), 0, "duplicate");
            return true;
        }

        if (!CheckBlockHeader(block, state, chainparams.GetConsensus()))
            return error("%s: Consensus::CheckBlockHeader: %s, %s", __func__, hash.ToString(), FormatStateMessage(state));

        // Get prev block index
        CBlockIndex* pindexPrev = nullptr;
        BlockMap::iterator mi = mapBlockIndex.find(block.hashPrevBlock);
        if (mi == mapBlockIndex.end())
            return state.DoS(10, error("%s: prev block not found", __func__), 0, "prev-blk-not-found");
        pindexPrev = (*mi).second;
        if (pindexPrev->nStatus & BLOCK_FAILED_MASK)
            return state.DoS(100, error("%s: prev block invalid", __func__), REJECT_INVALID, "bad-prevblk");
        if (!ContextualCheckBlockHeader(block, state, chainparams, pindexPrev, GetAdjustedTime()))
            return error("%s: Consensus::ContextualCheckBlockHeader: %s, %s", __func__, hash.ToString(), FormatStateMessage(state));

        if (!pindexPrev->IsValid(BLOCK_VALID_SCRIPTS)) {
            for (const CBlockIndex* failedit : g_failed_blocks) {
                if (pindexPrev->GetAncestor(failedit->nHeight) == failedit) {
                    assert(failedit->nStatus & BLOCK_FAILED_VALID);
                    CBlockIndex* invalid_walk = pindexPrev;
                    while (invalid_walk != failedit) {
                        invalid_walk->nStatus |= BLOCK_FAILED_CHILD;
                        setDirtyBlockIndex.insert(invalid_walk);
                        invalid_walk = invalid_walk->pprev;
                    }
                    return state.DoS(100, error("%s: prev block invalid", __func__), REJECT_INVALID, "bad-prevblk");
                }
            }
        }
    }
    if (pindex == nullptr)
        pindex = AddToBlockIndex(block);

    if (ppindex)
        *ppindex = pindex;

    CheckBlockIndex(chainparams.GetConsensus());

    return true;
}

// Exposed wrapper for AcceptBlockHeader
bool ProcessNewBlockHeaders(const std::vector<CBlockHeader>& headers, CValidationState& state, const CChainParams& chainparams, const CBlockIndex** ppindex, CBlockHeader *first_invalid)
{
    if (first_invalid != nullptr) first_invalid->SetNull();
    {
        LOCK(cs_main);
        for (const CBlockHeader& header : headers) {
            CBlockIndex *pindex = nullptr; // Use a temp pindex instead of ppindex to avoid a const_cast
            if (!AcceptBlockHeader(header, state, chainparams, &pindex)) {
                if (first_invalid) *first_invalid = header;
                return false;
            }
            if (ppindex) {
                *ppindex = pindex;
            }
        }
    }
    NotifyHeaderTip();
    return true;
}

/** Store block on disk. If dbp is non-nullptr, the file is known to already reside on disk */
static bool AcceptBlock(const std::shared_ptr<const CBlock>& pblock, CValidationState& state, const CChainParams& chainparams, CBlockIndex** ppindex, bool fRequested, const CDiskBlockPos* dbp, bool* fNewBlock)
{
    const CBlock& block = *pblock;

    if (fNewBlock) *fNewBlock = false;
    AssertLockHeld(cs_main);

    CBlockIndex *pindexDummy = nullptr;
    CBlockIndex *&pindex = ppindex ? *ppindex : pindexDummy;

    if (!AcceptBlockHeader(block, state, chainparams, &pindex))
        return false;

    if(block.IsProofOfWork()) {
        if (!UpdateHashProof(block, state, chainparams.GetConsensus(), pindex, *pcoinsTip))
        {
            return error("%s: AcceptBlock(): %s", __func__, state.GetRejectReason().c_str());
        }
    }

    // Get prev block index
    CBlockIndex* pindexPrev = nullptr;
    if(pindex->nHeight > 0){
        BlockMap::iterator mi = mapBlockIndex.find(block.hashPrevBlock);
        if (mi == mapBlockIndex.end())
            return state.DoS(10, error("AcceptBlock() : prev block not found"));
        pindexPrev = (*mi).second;
    }

    // Get block height
    int nHeight = pindex->nHeight;

    // Check for the last proof of work block
    if (block.IsProofOfWork() && nHeight > chainparams.GetConsensus().nLastPOWBlock)
        return state.DoS(100, error("AcceptBlock() : reject proof-of-work at height %d", nHeight));

    // Check that the block satisfies synchronized checkpoint
    if (!Checkpoints::CheckSync(nHeight))
        return error("AcceptBlock() : rejected by synchronized checkpoint");

    // Check timestamp against prev
    if (pindexPrev && block.IsProofOfStake() && (block.GetBlockTime() <= pindexPrev->GetBlockTime() || FutureDrift(block.GetBlockTime()) < pindexPrev->GetBlockTime()))
        return error("AcceptBlock() : block's timestamp is too early");

    // Check timestamp
    if (block.IsProofOfStake() &&  block.GetBlockTime() > FutureDrift(GetAdjustedTime()))
        return error("AcceptBlock() : block timestamp too far in the future");

    // Enforce rule that the coinbase starts with serialized block height
    CScript expect = CScript() << nHeight;
    if (block.vtx[0]->vin[0].scriptSig.size() < expect.size() ||
        !std::equal(expect.begin(), expect.end(), block.vtx[0]->vin[0].scriptSig.begin()))
        return state.DoS(100, error("AcceptBlock() : block height mismatch in coinbase"));

    // Try to process all requested blocks that we don't have, but only
    // process an unrequested block if it's new and has enough work to
    // advance our tip, and isn't too many blocks ahead.
    bool fAlreadyHave = pindex->nStatus & BLOCK_HAVE_DATA;
    bool fHasMoreOrSameWork = (chainActive.Tip() ? pindex->nChainWork >= chainActive.Tip()->nChainWork : true);
    // Blocks that are too out-of-order needlessly limit the effectiveness of
    // pruning, because pruning will not delete block files that contain any
    // blocks which are too close in height to the tip.  Apply this test
    // regardless of whether pruning is enabled; it should generally be safe to
    // not process unrequested blocks.
    bool fTooFarAhead = (pindex->nHeight > int(chainActive.Height() + MIN_BLOCKS_TO_KEEP));

    // TODO: Decouple this function from the block download logic by removing fRequested
    // This requires some new chain data structure to efficiently look up if a
    // block is in a chain leading to a candidate for best tip, despite not
    // being such a candidate itself.

    // TODO: deal better with return value and error conditions for duplicate
    // and unrequested blocks.
    if (fAlreadyHave) return true;
    if (!fRequested) {  // If we didn't ask for it:
        if (pindex->nTx != 0) return true;    // This is a previously-processed block that was pruned
        if (!fHasMoreOrSameWork) return true; // Don't process less-work chains
        if (fTooFarAhead) return true;        // Block height is too high

        // Protect against DoS attacks from low-work chains.
        // If our tip is behind, a peer could try to send us
        // low-work blocks on a fake chain that we would never
        // request; don't process these.
        if (pindex->nChainWork < nMinimumChainWork) return true;
    }
    if (fNewBlock) *fNewBlock = true;

    if (!CheckBlock(block, state, chainparams.GetConsensus()) ||
        !ContextualCheckBlock(block, state, chainparams.GetConsensus(), pindex->pprev)) {
        if (state.IsInvalid() && !state.CorruptionPossible()) {
            pindex->nStatus |= BLOCK_FAILED_VALID;
            setDirtyBlockIndex.insert(pindex);
        }
        return error("%s: %s", __func__, FormatStateMessage(state));
    }

    // Header is valid/has work, merkle tree and segwit merkle tree are good...RELAY NOW
    // (but if it does not build on our best tip, let the SendMessages loop relay it)
    if (!IsInitialBlockDownload() && chainActive.Tip() == pindex->pprev)
        GetMainSignals().NewPoWValidBlock(pindex, pblock);

    // Write block to history file
    try {
        unsigned int nBlockSize = ::GetSerializeSize(block, SER_DISK, CLIENT_VERSION);
        CDiskBlockPos blockPos;
        if (dbp != nullptr)
            blockPos = *dbp;
        if (!FindBlockPos(state, blockPos, nBlockSize+8, nHeight, block.GetBlockTime(), dbp != nullptr))
            return error("AcceptBlock(): FindBlockPos failed");
        if (dbp == nullptr)
            if (!WriteBlockToDisk(block, blockPos, chainparams.MessageStart()))
                AbortNode(state, "Failed to write block");
        if (!ReceivedBlockTransactions(block, state, pindex, blockPos, chainparams.GetConsensus()))
            return error("AcceptBlock(): ReceivedBlockTransactions failed");
    } catch (const std::runtime_error& e) {
        return AbortNode(state, std::string("System error: ") + e.what());
    }

    if (fCheckForPruning)
        FlushStateToDisk(chainparams, state, FLUSH_STATE_NONE); // we just allocated more disk space for block files

    return true;
}

bool static IsCanonicalBlockSignature(const std::shared_ptr<const CBlock> pblock, bool checkLowS)
{
    if (pblock->IsProofOfWork()) {
        return pblock->vchBlockSig.empty();
    }

    return checkLowS ? IsLowDERSignature(pblock->vchBlockSig, NULL, false) : IsDERSignature(pblock->vchBlockSig, NULL, false);
}

bool CheckCanonicalBlockSignature(const std::shared_ptr<const CBlock> pblock)
{
    //block signature encoding
    bool ret = IsCanonicalBlockSignature(pblock, false);

    //block signature encoding (low-s)
    if(ret) ret = IsCanonicalBlockSignature(pblock, true);

    return ret;
}

bool ProcessNewBlock(const CChainParams& chainparams, const std::shared_ptr<const CBlock> pblock, bool fForceProcessing, bool *fNewBlock)
{
    {
        CBlockIndex *pindex = nullptr;
        if (fNewBlock) *fNewBlock = false;
        CValidationState state;
        // Ensure that CheckBlock() passes before calling AcceptBlock, as
        // belt-and-suspenders.
        bool ret = CheckBlock(*pblock, state, chainparams.GetConsensus());

        LOCK(cs_main);

        if (ret) {
            // Store to disk
            ret = AcceptBlock(pblock, state, chainparams, &pindex, fForceProcessing, nullptr, fNewBlock);
        }
        CheckBlockIndex(chainparams.GetConsensus());
        if (!ret) {
            GetMainSignals().BlockChecked(*pblock, state);
            return error("%s: AcceptBlock FAILED", __func__);
        }
    }

    NotifyHeaderTip();

    CValidationState state; // Only used to report errors, not invalidity - ignore it
    if (!ActivateBestChain(state, chainparams, pblock))
        return error("%s: ActivateBestChain failed", __func__);

    return true;
}

bool TestBlockValidity(CValidationState& state, const CChainParams& chainparams, const CBlock& block, CBlockIndex* pindexPrev, bool fCheckPOW, bool fCheckMerkleRoot)
{
    AssertLockHeld(cs_main);
    assert(pindexPrev && pindexPrev == chainActive.Tip());
    CCoinsViewCache viewNew(pcoinsTip);
    CBlockIndex indexDummy(block);
    indexDummy.pprev = pindexPrev;
    indexDummy.nHeight = pindexPrev->nHeight + 1;

    // NOTE: CheckBlockHeader is called by CheckBlock
    if (!ContextualCheckBlockHeader(block, state, chainparams, pindexPrev, GetAdjustedTime()))
        return error("%s: Consensus::ContextualCheckBlockHeader: %s", __func__, FormatStateMessage(state));
    if (!CheckBlock(block, state, chainparams.GetConsensus(), fCheckPOW, fCheckMerkleRoot))
        return error("%s: Consensus::CheckBlock: %s", __func__, FormatStateMessage(state));
    if (!ContextualCheckBlock(block, state, chainparams.GetConsensus(), pindexPrev))
        return error("%s: Consensus::ContextualCheckBlock: %s", __func__, FormatStateMessage(state));

    dev::h256 oldHashStateRoot(globalState->rootHash()); // qtum
    dev::h256 oldHashUTXORoot(globalState->rootHashUTXO()); // qtum
    
    if (!ConnectBlock(block, state, &indexDummy, viewNew, chainparams, true)){
        
        globalState->setRoot(oldHashStateRoot); // qtum
        globalState->setRootUTXO(oldHashUTXORoot); // qtum
        pstorageresult->clearCacheResult();
        return false;
    }
    assert(state.IsValid());

    return true;
}

/**
 * BLOCK PRUNING CODE
 */

/* Calculate the amount of disk space the block & undo files currently use */
static uint64_t CalculateCurrentUsage()
{
    uint64_t retval = 0;
    for (const CBlockFileInfo &file : vinfoBlockFile) {
        retval += file.nSize + file.nUndoSize;
    }
    return retval;
}

/* Prune a block file (modify associated database entries)*/
void PruneOneBlockFile(const int fileNumber)
{
    for (BlockMap::iterator it = mapBlockIndex.begin(); it != mapBlockIndex.end(); ++it) {
        CBlockIndex* pindex = it->second;
        if (pindex->nFile == fileNumber) {
            pindex->nStatus &= ~BLOCK_HAVE_DATA;
            pindex->nStatus &= ~BLOCK_HAVE_UNDO;
            pindex->nFile = 0;
            pindex->nDataPos = 0;
            pindex->nUndoPos = 0;
            setDirtyBlockIndex.insert(pindex);

            // Prune from mapBlocksUnlinked -- any block we prune would have
            // to be downloaded again in order to consider its chain, at which
            // point it would be considered as a candidate for
            // mapBlocksUnlinked or setBlockIndexCandidates.
            std::pair<std::multimap<CBlockIndex*, CBlockIndex*>::iterator, std::multimap<CBlockIndex*, CBlockIndex*>::iterator> range = mapBlocksUnlinked.equal_range(pindex->pprev);
            while (range.first != range.second) {
                std::multimap<CBlockIndex *, CBlockIndex *>::iterator _it = range.first;
                range.first++;
                if (_it->second == pindex) {
                    mapBlocksUnlinked.erase(_it);
                }
            }
        }
    }

    vinfoBlockFile[fileNumber].SetNull();
    setDirtyFileInfo.insert(fileNumber);
}


void UnlinkPrunedFiles(const std::set<int>& setFilesToPrune)
{
    for (std::set<int>::iterator it = setFilesToPrune.begin(); it != setFilesToPrune.end(); ++it) {
        CDiskBlockPos pos(*it, 0);
        fs::remove(GetBlockPosFilename(pos, "blk"));
        fs::remove(GetBlockPosFilename(pos, "rev"));
        LogPrintf("Prune: %s deleted blk/rev (%05u)\n", __func__, *it);
    }
}

/* Calculate the block/rev files to delete based on height specified by user with RPC command pruneblockchain */
static void FindFilesToPruneManual(std::set<int>& setFilesToPrune, int nManualPruneHeight)
{
    assert(fPruneMode && nManualPruneHeight > 0);

    LOCK2(cs_main, cs_LastBlockFile);
    if (chainActive.Tip() == nullptr)
        return;

    // last block to prune is the lesser of (user-specified height, MIN_BLOCKS_TO_KEEP from the tip)
    unsigned int nLastBlockWeCanPrune = std::min((unsigned)nManualPruneHeight, chainActive.Tip()->nHeight - MIN_BLOCKS_TO_KEEP);
    int count=0;
    for (int fileNumber = 0; fileNumber < nLastBlockFile; fileNumber++) {
        if (vinfoBlockFile[fileNumber].nSize == 0 || vinfoBlockFile[fileNumber].nHeightLast > nLastBlockWeCanPrune)
            continue;
        PruneOneBlockFile(fileNumber);
        setFilesToPrune.insert(fileNumber);
        count++;
    }
    LogPrintf("Prune (Manual): prune_height=%d removed %d blk/rev pairs\n", nLastBlockWeCanPrune, count);
}

/* This function is called from the RPC code for pruneblockchain */
void PruneBlockFilesManual(int nManualPruneHeight)
{
    CValidationState state;
    const CChainParams& chainparams = Params();
    FlushStateToDisk(chainparams, state, FLUSH_STATE_NONE, nManualPruneHeight);
}

/**
 * Prune block and undo files (blk???.dat and undo???.dat) so that the disk space used is less than a user-defined target.
 * The user sets the target (in MB) on the command line or in config file.  This will be run on startup and whenever new
 * space is allocated in a block or undo file, staying below the target. Changing back to unpruned requires a reindex
 * (which in this case means the blockchain must be re-downloaded.)
 *
 * Pruning functions are called from FlushStateToDisk when the global fCheckForPruning flag has been set.
 * Block and undo files are deleted in lock-step (when blk00003.dat is deleted, so is rev00003.dat.)
 * Pruning cannot take place until the longest chain is at least a certain length (100000 on mainnet, 1000 on testnet, 1000 on regtest).
 * Pruning will never delete a block within a defined distance (currently 288) from the active chain's tip.
 * The block index is updated by unsetting HAVE_DATA and HAVE_UNDO for any blocks that were stored in the deleted files.
 * A db flag records the fact that at least some block files have been pruned.
 *
 * @param[out]   setFilesToPrune   The set of file indices that can be unlinked will be returned
 */
static void FindFilesToPrune(std::set<int>& setFilesToPrune, uint64_t nPruneAfterHeight)
{
    LOCK2(cs_main, cs_LastBlockFile);
    if (chainActive.Tip() == nullptr || nPruneTarget == 0) {
        return;
    }
    if ((uint64_t)chainActive.Tip()->nHeight <= nPruneAfterHeight) {
        return;
    }

    unsigned int nLastBlockWeCanPrune = chainActive.Tip()->nHeight - MIN_BLOCKS_TO_KEEP;
    uint64_t nCurrentUsage = CalculateCurrentUsage();
    // We don't check to prune until after we've allocated new space for files
    // So we should leave a buffer under our target to account for another allocation
    // before the next pruning.
    uint64_t nBuffer = BLOCKFILE_CHUNK_SIZE + UNDOFILE_CHUNK_SIZE;
    uint64_t nBytesToPrune;
    int count=0;

    if (nCurrentUsage + nBuffer >= nPruneTarget) {
        for (int fileNumber = 0; fileNumber < nLastBlockFile; fileNumber++) {
            nBytesToPrune = vinfoBlockFile[fileNumber].nSize + vinfoBlockFile[fileNumber].nUndoSize;

            if (vinfoBlockFile[fileNumber].nSize == 0)
                continue;

            if (nCurrentUsage + nBuffer < nPruneTarget)  // are we below our target?
                break;

            // don't prune files that could have a block within MIN_BLOCKS_TO_KEEP of the main chain's tip but keep scanning
            if (vinfoBlockFile[fileNumber].nHeightLast > nLastBlockWeCanPrune)
                continue;

            PruneOneBlockFile(fileNumber);
            // Queue up the files for removal
            setFilesToPrune.insert(fileNumber);
            nCurrentUsage -= nBytesToPrune;
            count++;
        }
    }

    LogPrint(BCLog::PRUNE, "Prune: target=%dMiB actual=%dMiB diff=%dMiB max_prune_height=%d removed %d blk/rev pairs\n",
           nPruneTarget/1024/1024, nCurrentUsage/1024/1024,
           ((int64_t)nPruneTarget - (int64_t)nCurrentUsage)/1024/1024,
           nLastBlockWeCanPrune, count);
}

bool CheckDiskSpace(uint64_t nAdditionalBytes)
{
    uint64_t nFreeBytesAvailable = fs::space(GetDataDir()).available;

    // Check for nMinDiskSpace bytes (currently 50MB)
    if (nFreeBytesAvailable < nMinDiskSpace + nAdditionalBytes)
        return AbortNode("Disk space is low!", _("Error: Disk space is low!"));

    return true;
}

static FILE* OpenDiskFile(const CDiskBlockPos &pos, const char *prefix, bool fReadOnly)
{
    if (pos.IsNull())
        return nullptr;
    fs::path path = GetBlockPosFilename(pos, prefix);
    fs::create_directories(path.parent_path());
    FILE* file = fsbridge::fopen(path, "rb+");
    if (!file && !fReadOnly)
        file = fsbridge::fopen(path, "wb+");
    if (!file) {
        LogPrintf("Unable to open file %s\n", path.string());
        return nullptr;
    }
    if (pos.nPos) {
        if (fseek(file, pos.nPos, SEEK_SET)) {
            LogPrintf("Unable to seek to position %u of %s\n", pos.nPos, path.string());
            fclose(file);
            return nullptr;
        }
    }
    return file;
}

FILE* OpenBlockFile(const CDiskBlockPos &pos, bool fReadOnly) {
    return OpenDiskFile(pos, "blk", fReadOnly);
}

/** Open an undo file (rev?????.dat) */
static FILE* OpenUndoFile(const CDiskBlockPos &pos, bool fReadOnly) {
    return OpenDiskFile(pos, "rev", fReadOnly);
}

fs::path GetBlockPosFilename(const CDiskBlockPos &pos, const char *prefix)
{
    return GetDataDir() / "blocks" / strprintf("%s%05u.dat", prefix, pos.nFile);
}

CBlockIndex * InsertBlockIndex(uint256 hash)
{
    if (hash.IsNull())
        return nullptr;

    // Return existing
    BlockMap::iterator mi = mapBlockIndex.find(hash);
    if (mi != mapBlockIndex.end())
        return (*mi).second;

    // Create new
    CBlockIndex* pindexNew = new CBlockIndex();
    if (!pindexNew)
        throw std::runtime_error(std::string(__func__) + ": new CBlockIndex failed");
    mi = mapBlockIndex.insert(std::make_pair(hash, pindexNew)).first;
    pindexNew->phashBlock = &((*mi).first);

    return pindexNew;
}

bool static LoadBlockIndexDB(const CChainParams& chainparams)
{
    if (!pblocktree->LoadBlockIndexGuts(chainparams.GetConsensus(), InsertBlockIndex))
        return false;

    boost::this_thread::interruption_point();

    // Calculate nChainWork
    std::vector<std::pair<int, CBlockIndex*> > vSortedByHeight;
    vSortedByHeight.reserve(mapBlockIndex.size());
    for (const std::pair<uint256, CBlockIndex*>& item : mapBlockIndex)
    {
        CBlockIndex* pindex = item.second;
        vSortedByHeight.push_back(std::make_pair(pindex->nHeight, pindex));
    }
    sort(vSortedByHeight.begin(), vSortedByHeight.end());
    for (const std::pair<int, CBlockIndex*>& item : vSortedByHeight)
    {
        CBlockIndex* pindex = item.second;
        pindex->nChainWork = (pindex->pprev ? pindex->pprev->nChainWork : 0) + GetBlockProof(*pindex);
        pindex->nTimeMax = (pindex->pprev ? std::max(pindex->pprev->nTimeMax, pindex->nTime) : pindex->nTime);
        // We can link the chain of blocks for which we've received transactions at some point.
        // Pruned nodes may have deleted the block.
        if (pindex->nTx > 0) {
            if (pindex->pprev) {
                if (pindex->pprev->nChainTx) {
                    pindex->nChainTx = pindex->pprev->nChainTx + pindex->nTx;
                } else {
                    pindex->nChainTx = 0;
                    mapBlocksUnlinked.insert(std::make_pair(pindex->pprev, pindex));
                }
            } else {
                pindex->nChainTx = pindex->nTx;
            }
        }
        if (!(pindex->nStatus & BLOCK_FAILED_MASK) && pindex->pprev && (pindex->pprev->nStatus & BLOCK_FAILED_MASK)) {
            pindex->nStatus |= BLOCK_FAILED_CHILD;
            setDirtyBlockIndex.insert(pindex);
        }
        if (pindex->IsValid(BLOCK_VALID_TRANSACTIONS) && (pindex->nChainTx || pindex->pprev == nullptr))
            setBlockIndexCandidates.insert(pindex);
        if (pindex->nStatus & BLOCK_FAILED_MASK && (!pindexBestInvalid || pindex->nChainWork > pindexBestInvalid->nChainWork))
            pindexBestInvalid = pindex;
        if (pindex->pprev)
            pindex->BuildSkip();
        if (pindex->IsValid(BLOCK_VALID_TREE) && (pindexBestHeader == nullptr || CBlockIndexWorkComparator()(pindexBestHeader, pindex)))
            pindexBestHeader = pindex;
    }

    // Load block file info
    pblocktree->ReadLastBlockFile(nLastBlockFile);
    vinfoBlockFile.resize(nLastBlockFile + 1);
    LogPrintf("%s: last block file = %i\n", __func__, nLastBlockFile);
    for (int nFile = 0; nFile <= nLastBlockFile; nFile++) {
        pblocktree->ReadBlockFileInfo(nFile, vinfoBlockFile[nFile]);
    }
    LogPrintf("%s: last block file info: %s\n", __func__, vinfoBlockFile[nLastBlockFile].ToString());
    for (int nFile = nLastBlockFile + 1; true; nFile++) {
        CBlockFileInfo info;
        if (pblocktree->ReadBlockFileInfo(nFile, info)) {
            vinfoBlockFile.push_back(info);
        } else {
            break;
        }
    }

    // Check presence of blk files
    LogPrintf("Checking all blk files are present...\n");
    std::set<int> setBlkDataFiles;
    for (const std::pair<uint256, CBlockIndex*>& item : mapBlockIndex)
    {
        CBlockIndex* pindex = item.second;
        if (pindex->nStatus & BLOCK_HAVE_DATA) {
            setBlkDataFiles.insert(pindex->nFile);
        }
    }
    for (std::set<int>::iterator it = setBlkDataFiles.begin(); it != setBlkDataFiles.end(); it++)
    {
        CDiskBlockPos pos(*it, 0);
        if (CAutoFile(OpenBlockFile(pos, true), SER_DISK, CLIENT_VERSION).IsNull()) {
            return false;
        }
    }

    // Check whether we have ever pruned block & undo files
    pblocktree->ReadFlag("prunedblockfiles", fHavePruned);
    if (fHavePruned)
        LogPrintf("LoadBlockIndexDB(): Block files have previously been pruned\n");

    // Check whether we need to continue reindexing
    bool fReindexing = false;
    pblocktree->ReadReindexing(fReindexing);
    fReindex |= fReindexing;

    // Check whether we have a transaction index
    pblocktree->ReadFlag("txindex", fTxIndex);
    LogPrintf("%s: transaction index %s\n", __func__, fTxIndex ? "enabled" : "disabled");

    // Check whether we have a transaction index
    pblocktree->ReadFlag("logevents", fLogEvents);
    LogPrintf("%s: log events index %s\n", __func__, fLogEvents ? "enabled" : "disabled");

    return true;
}

bool LoadChainTip(const CChainParams& chainparams)
{
    if (chainActive.Tip() && chainActive.Tip()->GetBlockHash() == pcoinsTip->GetBestBlock()) return true;

    if (pcoinsTip->GetBestBlock().IsNull() && mapBlockIndex.size() == 1) {
        // In case we just added the genesis block, connect it now, so
        // that we always have a chainActive.Tip() when we return.
        LogPrintf("%s: Connecting genesis block...\n", __func__);
        CValidationState state;
        if (!ActivateBestChain(state, chainparams)) {
            return false;
        }
    }

    // Load pointer to end of best chain
    BlockMap::iterator it = mapBlockIndex.find(pcoinsTip->GetBestBlock());
    if (it == mapBlockIndex.end())
        return false;
    chainActive.SetTip(it->second);

    PruneBlockIndexCandidates();

    LogPrintf("Loaded best chain: hashBestChain=%s height=%d date=%s progress=%f\n",
        chainActive.Tip()->GetBlockHash().ToString(), chainActive.Height(),
        DateTimeStrFormat("%Y-%m-%d %H:%M:%S", chainActive.Tip()->GetBlockTime()),
        GuessVerificationProgress(chainparams.TxData(), chainActive.Tip()));
    return true;
}

CVerifyDB::CVerifyDB()
{
    uiInterface.ShowProgress(_("Verifying blocks..."), 0);
}

CVerifyDB::~CVerifyDB()
{
    uiInterface.ShowProgress("", 100);
}

bool CVerifyDB::VerifyDB(const CChainParams& chainparams, CCoinsView *coinsview, int nCheckLevel, int nCheckDepth)
{
    LOCK(cs_main);
    if (chainActive.Tip() == nullptr || chainActive.Tip()->pprev == nullptr)
        return true;

    // Verify blocks in the best chain
    if (nCheckDepth <= 0 || nCheckDepth > chainActive.Height())
        nCheckDepth = chainActive.Height();
    nCheckLevel = std::max(0, std::min(4, nCheckLevel));
    LogPrintf("Verifying last %i blocks at level %i\n", nCheckDepth, nCheckLevel);
    CCoinsViewCache coins(coinsview);
    CBlockIndex* pindexState = chainActive.Tip();
    CBlockIndex* pindexFailure = nullptr;
    int nGoodTransactions = 0;
    CValidationState state;
    int reportDone = 0;

////////////////////////////////////////////////////////////////////////// // qtum
    dev::h256 oldHashStateRoot(globalState->rootHash());
    dev::h256 oldHashUTXORoot(globalState->rootHashUTXO());
    QtumDGP qtumDGP(globalState.get(), fGettingValuesDGP);
//////////////////////////////////////////////////////////////////////////

    LogPrintf("[0%%]...");
    for (CBlockIndex* pindex = chainActive.Tip(); pindex && pindex->pprev; pindex = pindex->pprev)
    {
        boost::this_thread::interruption_point();
        int percentageDone = std::max(1, std::min(99, (int)(((double)(chainActive.Height() - pindex->nHeight)) / (double)nCheckDepth * (nCheckLevel >= 4 ? 50 : 100))));
        if (reportDone < percentageDone/10) {
            // report every 10% step
            LogPrintf("[%d%%]...", percentageDone);
            reportDone = percentageDone/10;
        }
        uiInterface.ShowProgress(_("Verifying blocks..."), percentageDone);
        if (pindex->nHeight < chainActive.Height()-nCheckDepth)
            break;
        if (fPruneMode && !(pindex->nStatus & BLOCK_HAVE_DATA)) {
            // If pruning, only go back as far as we have data.
            LogPrintf("VerifyDB(): block verification stopping at height %d (pruning, no data)\n", pindex->nHeight);
            break;
        }

        ///////////////////////////////////////////////////////////////////// // qtum
        uint32_t sizeBlockDGP = qtumDGP.getBlockSize(pindex->nHeight);
        dgpMaxBlockSize = sizeBlockDGP ? sizeBlockDGP : dgpMaxBlockSize;
        updateBlockSizeParams(dgpMaxBlockSize);
        /////////////////////////////////////////////////////////////////////

        CBlock block;
        // check level 0: read from disk
        if (!ReadBlockFromDisk(block, pindex, chainparams.GetConsensus()))
            return error("VerifyDB(): *** ReadBlockFromDisk failed at %d, hash=%s", pindex->nHeight, pindex->GetBlockHash().ToString());
        // check level 1: verify block validity
        if (nCheckLevel >= 1 && !CheckBlock(block, state, chainparams.GetConsensus()))
            return error("%s: *** found bad block at %d, hash=%s (%s)\n", __func__,
                         pindex->nHeight, pindex->GetBlockHash().ToString(), FormatStateMessage(state));
        // check level 2: verify undo validity
        if (nCheckLevel >= 2 && pindex) {
            CBlockUndo undo;
            CDiskBlockPos pos = pindex->GetUndoPos();
            if (!pos.IsNull()) {
                if (!UndoReadFromDisk(undo, pos, pindex->pprev->GetBlockHash()))
                    return error("VerifyDB(): *** found bad undo data at %d, hash=%s\n", pindex->nHeight, pindex->GetBlockHash().ToString());
            }
        }
        // check level 3: check for inconsistencies during memory-only disconnect of tip blocks
        if (nCheckLevel >= 3 && pindex == pindexState && (coins.DynamicMemoryUsage() + pcoinsTip->DynamicMemoryUsage()) <= nCoinCacheUsage) {
            assert(coins.GetBestBlock() == pindex->GetBlockHash());
            bool fClean=true;
            DisconnectResult res = DisconnectBlock(block, pindex, coins, &fClean);
            if (res == DISCONNECT_FAILED) {
                return error("VerifyDB(): *** irrecoverable inconsistency in block data at %d, hash=%s", pindex->nHeight, pindex->GetBlockHash().ToString());
            }
            pindexState = pindex->pprev;
            if (res == DISCONNECT_UNCLEAN) {
                nGoodTransactions = 0;
                pindexFailure = pindex;
            } else {
                nGoodTransactions += block.vtx.size();
            }
        }
        if (ShutdownRequested())
            return true;
    }
    if (pindexFailure)
        return error("VerifyDB(): *** coin database inconsistencies found (last %i blocks, %i good transactions before that)\n", chainActive.Height() - pindexFailure->nHeight + 1, nGoodTransactions);

    // check level 4: try reconnecting blocks
    if (nCheckLevel >= 4) {
        CBlockIndex *pindex = pindexState;
        while (pindex != chainActive.Tip()) {
            boost::this_thread::interruption_point();
            uiInterface.ShowProgress(_("Verifying blocks..."), std::max(1, std::min(99, 100 - (int)(((double)(chainActive.Height() - pindex->nHeight)) / (double)nCheckDepth * 50))));
            pindex = chainActive.Next(pindex);
            CBlock block;
            if (!ReadBlockFromDisk(block, pindex, chainparams.GetConsensus()))
                return error("VerifyDB(): *** ReadBlockFromDisk failed at %d, hash=%s", pindex->nHeight, pindex->GetBlockHash().ToString());

            dev::h256 oldHashStateRoot(globalState->rootHash()); // qtum
            dev::h256 oldHashUTXORoot(globalState->rootHashUTXO()); // qtum

            if (!ConnectBlock(block, state, pindex, coins, chainparams)){

                globalState->setRoot(oldHashStateRoot); // qtum
                globalState->setRootUTXO(oldHashUTXORoot); // qtum
                pstorageresult->clearCacheResult();
                return error("VerifyDB(): *** found unconnectable block at %d, hash=%s", pindex->nHeight, pindex->GetBlockHash().ToString());
            }
        }
    } else {
        globalState->setRoot(oldHashStateRoot); // qtum
        globalState->setRootUTXO(oldHashUTXORoot); // qtum
    }

    LogPrintf("[DONE].\n");
    LogPrintf("No coin database inconsistencies in last %i blocks (%i transactions)\n", chainActive.Height() - pindexState->nHeight, nGoodTransactions);

    return true;
}

/** Apply the effects of a block on the utxo cache, ignoring that it may already have been applied. */
static bool RollforwardBlock(const CBlockIndex* pindex, CCoinsViewCache& inputs, const CChainParams& params)
{
    // TODO: merge with ConnectBlock
    CBlock block;
    if (!ReadBlockFromDisk(block, pindex, params.GetConsensus())) {
        return error("ReplayBlock(): ReadBlockFromDisk failed at %d, hash=%s", pindex->nHeight, pindex->GetBlockHash().ToString());
    }

    for (const CTransactionRef& tx : block.vtx) {
        if (!tx->IsCoinBase()) {
            for (const CTxIn &txin : tx->vin) {
                inputs.SpendCoin(txin.prevout);
            }
        }
        // Pass check = true as every addition may be an overwrite.
        AddCoins(inputs, *tx, pindex->nHeight, true);
    }
    return true;
}

bool ReplayBlocks(const CChainParams& params, CCoinsView* view)
{
    LOCK(cs_main);

    CCoinsViewCache cache(view);

    std::vector<uint256> hashHeads = view->GetHeadBlocks();
    if (hashHeads.empty()) return true; // We're already in a consistent state.
    if (hashHeads.size() != 2) return error("ReplayBlocks(): unknown inconsistent state");

    uiInterface.ShowProgress(_("Replaying blocks..."), 0);
    LogPrintf("Replaying blocks\n");

    const CBlockIndex* pindexOld = nullptr;  // Old tip during the interrupted flush.
    const CBlockIndex* pindexNew;            // New tip during the interrupted flush.
    const CBlockIndex* pindexFork = nullptr; // Latest block common to both the old and the new tip.

    if (mapBlockIndex.count(hashHeads[0]) == 0) {
        return error("ReplayBlocks(): reorganization to unknown block requested");
    }
    pindexNew = mapBlockIndex[hashHeads[0]];

    if (!hashHeads[1].IsNull()) { // The old tip is allowed to be 0, indicating it's the first flush.
        if (mapBlockIndex.count(hashHeads[1]) == 0) {
            return error("ReplayBlocks(): reorganization from unknown block requested");
        }
        pindexOld = mapBlockIndex[hashHeads[1]];
        pindexFork = LastCommonAncestor(pindexOld, pindexNew);
        assert(pindexFork != nullptr);
    }

    // Rollback along the old branch.
    while (pindexOld != pindexFork) {
        if (pindexOld->nHeight > 0) { // Never disconnect the genesis block.
            CBlock block;
            if (!ReadBlockFromDisk(block, pindexOld, params.GetConsensus())) {
                return error("RollbackBlock(): ReadBlockFromDisk() failed at %d, hash=%s", pindexOld->nHeight, pindexOld->GetBlockHash().ToString());
            }
            LogPrintf("Rolling back %s (%i)\n", pindexOld->GetBlockHash().ToString(), pindexOld->nHeight);
            bool fClean=true;
            DisconnectResult res = DisconnectBlock(block, pindexOld, cache, &fClean);
            if (res == DISCONNECT_FAILED) {
                return error("RollbackBlock(): DisconnectBlock failed at %d, hash=%s", pindexOld->nHeight, pindexOld->GetBlockHash().ToString());
            }
            // If DISCONNECT_UNCLEAN is returned, it means a non-existing UTXO was deleted, or an existing UTXO was
            // overwritten. It corresponds to cases where the block-to-be-disconnect never had all its operations
            // applied to the UTXO set. However, as both writing a UTXO and deleting a UTXO are idempotent operations,
            // the result is still a version of the UTXO set with the effects of that block undone.
        }
        pindexOld = pindexOld->pprev;
    }

    // Roll forward from the forking point to the new tip.
    int nForkHeight = pindexFork ? pindexFork->nHeight : 0;
    for (int nHeight = nForkHeight + 1; nHeight <= pindexNew->nHeight; ++nHeight) {
        const CBlockIndex* pindex = pindexNew->GetAncestor(nHeight);
        LogPrintf("Rolling forward %s (%i)\n", pindex->GetBlockHash().ToString(), nHeight);
        if (!RollforwardBlock(pindex, cache, params)) return false;
    }

    cache.SetBestBlock(pindexNew->GetBlockHash());
    cache.Flush();
    uiInterface.ShowProgress("", 100);
    return true;
}

bool RewindBlockIndex(const CChainParams& params)
{
    LOCK(cs_main);

    // Note that during -reindex-chainstate we are called with an empty chainActive!

    int nHeight = 1;
    while (nHeight <= chainActive.Height()) {
        if (IsWitnessEnabled(chainActive[nHeight - 1], params.GetConsensus()) && !(chainActive[nHeight]->nStatus & BLOCK_OPT_WITNESS)) {
            break;
        }
        nHeight++;
    }

    // nHeight is now the height of the first insufficiently-validated block, or tipheight + 1
    CValidationState state;
    CBlockIndex* pindex = chainActive.Tip();
    while (chainActive.Height() >= nHeight) {
        if (fPruneMode && !(chainActive.Tip()->nStatus & BLOCK_HAVE_DATA)) {
            // If pruning, don't try rewinding past the HAVE_DATA point;
            // since older blocks can't be served anyway, there's
            // no need to walk further, and trying to DisconnectTip()
            // will fail (and require a needless reindex/redownload
            // of the blockchain).
            break;
        }
        if (!DisconnectTip(state, params, nullptr)) {
            return error("RewindBlockIndex: unable to disconnect block at height %i", pindex->nHeight);
        }
        // Occasionally flush state to disk.
        if (!FlushStateToDisk(params, state, FLUSH_STATE_PERIODIC))
            return false;
    }

    // Reduce validity flag and have-data flags.
    // We do this after actual disconnecting, otherwise we'll end up writing the lack of data
    // to disk before writing the chainstate, resulting in a failure to continue if interrupted.
    for (BlockMap::iterator it = mapBlockIndex.begin(); it != mapBlockIndex.end(); it++) {
        CBlockIndex* pindexIter = it->second;

        // Note: If we encounter an insufficiently validated block that
        // is on chainActive, it must be because we are a pruning node, and
        // this block or some successor doesn't HAVE_DATA, so we were unable to
        // rewind all the way.  Blocks remaining on chainActive at this point
        // must not have their validity reduced.
        if (IsWitnessEnabled(pindexIter->pprev, params.GetConsensus()) && !(pindexIter->nStatus & BLOCK_OPT_WITNESS) && !chainActive.Contains(pindexIter)) {
            // Reduce validity
            pindexIter->nStatus = std::min<unsigned int>(pindexIter->nStatus & BLOCK_VALID_MASK, BLOCK_VALID_TREE) | (pindexIter->nStatus & ~BLOCK_VALID_MASK);
            // Remove have-data flags.
            pindexIter->nStatus &= ~(BLOCK_HAVE_DATA | BLOCK_HAVE_UNDO);
            // Remove storage location.
            pindexIter->nFile = 0;
            pindexIter->nDataPos = 0;
            pindexIter->nUndoPos = 0;
            // Remove various other things
            pindexIter->nTx = 0;
            pindexIter->nChainTx = 0;
            pindexIter->nSequenceId = 0;
            // Make sure it gets written.
            setDirtyBlockIndex.insert(pindexIter);
            // Update indexes
            setBlockIndexCandidates.erase(pindexIter);
            std::pair<std::multimap<CBlockIndex*, CBlockIndex*>::iterator, std::multimap<CBlockIndex*, CBlockIndex*>::iterator> ret = mapBlocksUnlinked.equal_range(pindexIter->pprev);
            while (ret.first != ret.second) {
                if (ret.first->second == pindexIter) {
                    mapBlocksUnlinked.erase(ret.first++);
                } else {
                    ++ret.first;
                }
            }
        } else if (pindexIter->IsValid(BLOCK_VALID_TRANSACTIONS) && pindexIter->nChainTx) {
            setBlockIndexCandidates.insert(pindexIter);
        }
    }

    if (chainActive.Tip() != nullptr) {
        // We can't prune block index candidates based on our tip if we have
        // no tip due to chainActive being empty!
        PruneBlockIndexCandidates();

        CheckBlockIndex(params.GetConsensus());

        // FlushStateToDisk can possibly read chainActive. Be conservative
        // and skip it here, we're about to -reindex-chainstate anyway, so
        // it'll get called a bunch real soon.
        if (!FlushStateToDisk(params, state, FLUSH_STATE_ALWAYS)) {
            return false;
        }
    }

    return true;
}

// May NOT be used after any connections are up as much
// of the peer-processing logic assumes a consistent
// block index state
void UnloadBlockIndex()
{
    LOCK(cs_main);
    setBlockIndexCandidates.clear();
    chainActive.SetTip(nullptr);
    pindexBestInvalid = nullptr;
    pindexBestHeader = nullptr;
    mempool.clear();
    mapBlocksUnlinked.clear();
    vinfoBlockFile.clear();
    nLastBlockFile = 0;
    nBlockSequenceId = 1;
    setDirtyBlockIndex.clear();
    g_failed_blocks.clear();
    setDirtyFileInfo.clear();
    versionbitscache.Clear();
    for (int b = 0; b < VERSIONBITS_NUM_BITS; b++) {
        warningcache[b].clear();
    }

    for (BlockMap::value_type& entry : mapBlockIndex) {
        delete entry.second;
    }
    mapBlockIndex.clear();
    fHavePruned = false;
}

bool LoadBlockIndex(const CChainParams& chainparams)
{
    // Load block index from databases
    bool needs_init = fReindex;
    if (!fReindex) {
        bool ret = LoadBlockIndexDB(chainparams);
        if (!ret) return false;
        needs_init = mapBlockIndex.empty();
    }

    if (needs_init) {
        // Everything here is for *new* reindex/DBs. Thus, though
        // LoadBlockIndexDB may have set fReindex if we shut down
        // mid-reindex previously, we don't check fReindex and
        // instead only check it prior to LoadBlockIndexDB to set
        // needs_init.

        LogPrintf("Initializing databases...\n");
        // Use the provided setting for -txindex in the new database
        fTxIndex = gArgs.GetBoolArg("-txindex", DEFAULT_TXINDEX);
        pblocktree->WriteFlag("txindex", fTxIndex);
        // Use the provided setting for -logevents in the new database
        fLogEvents = gArgs.GetBoolArg("-logevents", DEFAULT_LOGEVENTS);
        pblocktree->WriteFlag("logevents", fLogEvents);
    }
    return true;
}

bool LoadGenesisBlock(const CChainParams& chainparams)
{
    LOCK(cs_main);

    // Check whether we're already initialized by checking for genesis in
    // mapBlockIndex. Note that we can't use chainActive here, since it is
    // set based on the coins db, not the block index db, which is the only
    // thing loaded at this point.
    if (mapBlockIndex.count(chainparams.GenesisBlock().GetHash()))
        return true;

    try {
        CBlock &block = const_cast<CBlock&>(chainparams.GenesisBlock());
        // Start new block file
        unsigned int nBlockSize = ::GetSerializeSize(block, SER_DISK, CLIENT_VERSION);
        CDiskBlockPos blockPos;
        CValidationState state;
        if (!FindBlockPos(state, blockPos, nBlockSize+8, 0, block.GetBlockTime()))
            return error("%s: FindBlockPos failed", __func__);
        if (!WriteBlockToDisk(block, blockPos, chainparams.MessageStart()))
            return error("%s: writing genesis block to disk failed", __func__);
        CBlockIndex *pindex = AddToBlockIndex(block);
        pindex->hashProof = chainparams.GetConsensus().hashGenesisBlock;
        if (!ReceivedBlockTransactions(block, state, pindex, blockPos, chainparams.GetConsensus()))
            return error("%s: genesis block not accepted", __func__);
    } catch (const std::runtime_error& e) {
        return error("%s: failed to write genesis block: %s", __func__, e.what());
    }

    return true;
}

bool LoadExternalBlockFile(const CChainParams& chainparams, FILE* fileIn, CDiskBlockPos *dbp)
{
    // Map of disk positions for blocks with unknown parent (only used for reindex)
    static std::multimap<uint256, CDiskBlockPos> mapBlocksUnknownParent;
    int64_t nStart = GetTimeMillis();

    int nLoaded = 0;
    try {
        // This takes over fileIn and calls fclose() on it in the CBufferedFile destructor
        CBufferedFile blkdat(fileIn, 2*dgpMaxBlockSerSize, dgpMaxBlockSerSize+8, SER_DISK, CLIENT_VERSION);
        uint64_t nRewind = blkdat.GetPos();
        while (!blkdat.eof()) {
            boost::this_thread::interruption_point();

            blkdat.SetPos(nRewind);
            nRewind++; // start one byte further next time, in case of failure
            blkdat.SetLimit(); // remove former limit
            unsigned int nSize = 0;
            try {
                // locate a header
                unsigned char buf[CMessageHeader::MESSAGE_START_SIZE];
                blkdat.FindByte(chainparams.MessageStart()[0]);
                nRewind = blkdat.GetPos()+1;
                blkdat >> FLATDATA(buf);
                if (memcmp(buf, chainparams.MessageStart(), CMessageHeader::MESSAGE_START_SIZE))
                    continue;
                // read size
                blkdat >> nSize;
                if (nSize < 80 || nSize > dgpMaxBlockSerSize)
                    continue;
            } catch (const std::exception&) {
                // no valid block header found; don't complain
                break;
            }
            try {
                // read block
                uint64_t nBlockPos = blkdat.GetPos();
                if (dbp)
                    dbp->nPos = nBlockPos;
                blkdat.SetLimit(nBlockPos + nSize);
                blkdat.SetPos(nBlockPos);
                std::shared_ptr<CBlock> pblock = std::make_shared<CBlock>();
                CBlock& block = *pblock;
                blkdat >> block;
                nRewind = blkdat.GetPos();

                // detect out of order blocks, and store them for later
                uint256 hash = block.GetHash();
                if (hash != chainparams.GetConsensus().hashGenesisBlock && mapBlockIndex.find(block.hashPrevBlock) == mapBlockIndex.end()) {
                    LogPrint(BCLog::REINDEX, "%s: Out of order block %s, parent %s not known\n", __func__, hash.ToString(),
                            block.hashPrevBlock.ToString());
                    if (dbp)
                        mapBlocksUnknownParent.insert(std::make_pair(block.hashPrevBlock, *dbp));
                    continue;
                }

                // process in case the block isn't known yet
                if (mapBlockIndex.count(hash) == 0 || (mapBlockIndex[hash]->nStatus & BLOCK_HAVE_DATA) == 0) {
                    LOCK(cs_main);
                    CValidationState state;
                    if (AcceptBlock(pblock, state, chainparams, nullptr, true, dbp, nullptr))
                        nLoaded++;
                    if (state.IsError())
                        break;
                } else if (hash != chainparams.GetConsensus().hashGenesisBlock && mapBlockIndex[hash]->nHeight % 1000 == 0) {
                    LogPrint(BCLog::REINDEX, "Block Import: already had block %s at height %d\n", hash.ToString(), mapBlockIndex[hash]->nHeight);
                }

                // In Bitcoin this only needed to be done for genesis and at the end of block indexing
                // But for Qtum PoS we need to sync this after every block to ensure txdb is populated for
                // validating PoS proofs
                {
                    CValidationState state;
                    if (!ActivateBestChain(state, chainparams)) {
                        break;
                    }
                }

                NotifyHeaderTip();

                // Recursively process earlier encountered successors of this block
                std::deque<uint256> queue;
                queue.push_back(hash);
                while (!queue.empty()) {
                    uint256 head = queue.front();
                    queue.pop_front();
                    std::pair<std::multimap<uint256, CDiskBlockPos>::iterator, std::multimap<uint256, CDiskBlockPos>::iterator> range = mapBlocksUnknownParent.equal_range(head);
                    while (range.first != range.second) {
                        std::multimap<uint256, CDiskBlockPos>::iterator it = range.first;
                        std::shared_ptr<CBlock> pblockrecursive = std::make_shared<CBlock>();
                        if (ReadBlockFromDisk(*pblockrecursive, it->second, chainparams.GetConsensus()))
                        {
                            LogPrint(BCLog::REINDEX, "%s: Processing out of order child %s of %s\n", __func__, pblockrecursive->GetHash().ToString(),
                                    head.ToString());
                            LOCK(cs_main);
                            CValidationState dummy;
                            if (AcceptBlock(pblockrecursive, dummy, chainparams, nullptr, true, &it->second, nullptr))
                            {
                                nLoaded++;
                                queue.push_back(pblockrecursive->GetHash());
                            }
                        }
                        range.first++;
                        mapBlocksUnknownParent.erase(it);
                        NotifyHeaderTip();
                    }
                }
            } catch (const std::exception& e) {
                LogPrintf("%s: Deserialize or I/O error - %s\n", __func__, e.what());
            }
        }
    } catch (const std::runtime_error& e) {
        AbortNode(std::string("System error: ") + e.what());
    }
    if (nLoaded > 0)
        LogPrintf("Loaded %i blocks from external file in %dms\n", nLoaded, GetTimeMillis() - nStart);
    return nLoaded > 0;
}

void static CheckBlockIndex(const Consensus::Params& consensusParams)
{
    if (!fCheckBlockIndex) {
        return;
    }

    LOCK(cs_main);

    // During a reindex, we read the genesis block and call CheckBlockIndex before ActivateBestChain,
    // so we have the genesis block in mapBlockIndex but no active chain.  (A few of the tests when
    // iterating the block tree require that chainActive has been initialized.)
    if (chainActive.Height() < 0) {
        assert(mapBlockIndex.size() <= 1);
        return;
    }

    // Build forward-pointing map of the entire block tree.
    std::multimap<CBlockIndex*,CBlockIndex*> forward;
    for (BlockMap::iterator it = mapBlockIndex.begin(); it != mapBlockIndex.end(); it++) {
        forward.insert(std::make_pair(it->second->pprev, it->second));
    }

    assert(forward.size() == mapBlockIndex.size());

    std::pair<std::multimap<CBlockIndex*,CBlockIndex*>::iterator,std::multimap<CBlockIndex*,CBlockIndex*>::iterator> rangeGenesis = forward.equal_range(nullptr);
    CBlockIndex *pindex = rangeGenesis.first->second;
    rangeGenesis.first++;
    assert(rangeGenesis.first == rangeGenesis.second); // There is only one index entry with parent nullptr.

    // Iterate over the entire block tree, using depth-first search.
    // Along the way, remember whether there are blocks on the path from genesis
    // block being explored which are the first to have certain properties.
    size_t nNodes = 0;
    int nHeight = 0;
    CBlockIndex* pindexFirstInvalid = nullptr; // Oldest ancestor of pindex which is invalid.
    CBlockIndex* pindexFirstMissing = nullptr; // Oldest ancestor of pindex which does not have BLOCK_HAVE_DATA.
    CBlockIndex* pindexFirstNeverProcessed = nullptr; // Oldest ancestor of pindex for which nTx == 0.
    CBlockIndex* pindexFirstNotTreeValid = nullptr; // Oldest ancestor of pindex which does not have BLOCK_VALID_TREE (regardless of being valid or not).
    CBlockIndex* pindexFirstNotTransactionsValid = nullptr; // Oldest ancestor of pindex which does not have BLOCK_VALID_TRANSACTIONS (regardless of being valid or not).
    CBlockIndex* pindexFirstNotChainValid = nullptr; // Oldest ancestor of pindex which does not have BLOCK_VALID_CHAIN (regardless of being valid or not).
    CBlockIndex* pindexFirstNotScriptsValid = nullptr; // Oldest ancestor of pindex which does not have BLOCK_VALID_SCRIPTS (regardless of being valid or not).
    while (pindex != nullptr) {
        nNodes++;
        if (pindexFirstInvalid == nullptr && pindex->nStatus & BLOCK_FAILED_VALID) pindexFirstInvalid = pindex;
        if (pindexFirstMissing == nullptr && !(pindex->nStatus & BLOCK_HAVE_DATA)) pindexFirstMissing = pindex;
        if (pindexFirstNeverProcessed == nullptr && pindex->nTx == 0) pindexFirstNeverProcessed = pindex;
        if (pindex->pprev != nullptr && pindexFirstNotTreeValid == nullptr && (pindex->nStatus & BLOCK_VALID_MASK) < BLOCK_VALID_TREE) pindexFirstNotTreeValid = pindex;
        if (pindex->pprev != nullptr && pindexFirstNotTransactionsValid == nullptr && (pindex->nStatus & BLOCK_VALID_MASK) < BLOCK_VALID_TRANSACTIONS) pindexFirstNotTransactionsValid = pindex;
        if (pindex->pprev != nullptr && pindexFirstNotChainValid == nullptr && (pindex->nStatus & BLOCK_VALID_MASK) < BLOCK_VALID_CHAIN) pindexFirstNotChainValid = pindex;
        if (pindex->pprev != nullptr && pindexFirstNotScriptsValid == nullptr && (pindex->nStatus & BLOCK_VALID_MASK) < BLOCK_VALID_SCRIPTS) pindexFirstNotScriptsValid = pindex;

        // Begin: actual consistency checks.
        if (pindex->pprev == nullptr) {
            // Genesis block checks.
            assert(pindex->GetBlockHash() == consensusParams.hashGenesisBlock); // Genesis block's hash must match.
            assert(pindex == chainActive.Genesis()); // The current active chain's genesis block must be this block.
        }
        if (pindex->nChainTx == 0) assert(pindex->nSequenceId <= 0);  // nSequenceId can't be set positive for blocks that aren't linked (negative is used for preciousblock)
        // VALID_TRANSACTIONS is equivalent to nTx > 0 for all nodes (whether or not pruning has occurred).
        // HAVE_DATA is only equivalent to nTx > 0 (or VALID_TRANSACTIONS) if no pruning has occurred.
        if (!fHavePruned) {
            // If we've never pruned, then HAVE_DATA should be equivalent to nTx > 0
            assert(!(pindex->nStatus & BLOCK_HAVE_DATA) == (pindex->nTx == 0));
            assert(pindexFirstMissing == pindexFirstNeverProcessed);
        } else {
            // If we have pruned, then we can only say that HAVE_DATA implies nTx > 0
            if (pindex->nStatus & BLOCK_HAVE_DATA) assert(pindex->nTx > 0);
        }
        if (pindex->nStatus & BLOCK_HAVE_UNDO) assert(pindex->nStatus & BLOCK_HAVE_DATA);
        assert(((pindex->nStatus & BLOCK_VALID_MASK) >= BLOCK_VALID_TRANSACTIONS) == (pindex->nTx > 0)); // This is pruning-independent.
        // All parents having had data (at some point) is equivalent to all parents being VALID_TRANSACTIONS, which is equivalent to nChainTx being set.
        assert((pindexFirstNeverProcessed != nullptr) == (pindex->nChainTx == 0)); // nChainTx != 0 is used to signal that all parent blocks have been processed (but may have been pruned).
        assert((pindexFirstNotTransactionsValid != nullptr) == (pindex->nChainTx == 0));
        assert(pindex->nHeight == nHeight); // nHeight must be consistent.
        assert(pindex->pprev == nullptr || pindex->nChainWork >= pindex->pprev->nChainWork); // For every block except the genesis block, the chainwork must be larger than the parent's.
        assert(nHeight < 2 || (pindex->pskip && (pindex->pskip->nHeight < nHeight))); // The pskip pointer must point back for all but the first 2 blocks.
        assert(pindexFirstNotTreeValid == nullptr); // All mapBlockIndex entries must at least be TREE valid
        if ((pindex->nStatus & BLOCK_VALID_MASK) >= BLOCK_VALID_TREE) assert(pindexFirstNotTreeValid == nullptr); // TREE valid implies all parents are TREE valid
        if ((pindex->nStatus & BLOCK_VALID_MASK) >= BLOCK_VALID_CHAIN) assert(pindexFirstNotChainValid == nullptr); // CHAIN valid implies all parents are CHAIN valid
        if ((pindex->nStatus & BLOCK_VALID_MASK) >= BLOCK_VALID_SCRIPTS) assert(pindexFirstNotScriptsValid == nullptr); // SCRIPTS valid implies all parents are SCRIPTS valid
        if (pindexFirstInvalid == nullptr) {
            // Checks for not-invalid blocks.
            assert((pindex->nStatus & BLOCK_FAILED_MASK) == 0); // The failed mask cannot be set for blocks without invalid parents.
        }
        if (!CBlockIndexWorkComparator()(pindex, chainActive.Tip()) && pindexFirstNeverProcessed == nullptr) {
            if (pindexFirstInvalid == nullptr) {
                // If this block sorts at least as good as the current tip and
                // is valid and we have all data for its parents, it must be in
                // setBlockIndexCandidates.  chainActive.Tip() must also be there
                // even if some data has been pruned.
                if (pindexFirstMissing == nullptr || pindex == chainActive.Tip()) {
                    assert(setBlockIndexCandidates.count(pindex));
                }
                // If some parent is missing, then it could be that this block was in
                // setBlockIndexCandidates but had to be removed because of the missing data.
                // In this case it must be in mapBlocksUnlinked -- see test below.
            }
        } else { // If this block sorts worse than the current tip or some ancestor's block has never been seen, it cannot be in setBlockIndexCandidates.
            assert(setBlockIndexCandidates.count(pindex) == 0);
        }
        // Check whether this block is in mapBlocksUnlinked.
        std::pair<std::multimap<CBlockIndex*,CBlockIndex*>::iterator,std::multimap<CBlockIndex*,CBlockIndex*>::iterator> rangeUnlinked = mapBlocksUnlinked.equal_range(pindex->pprev);
        bool foundInUnlinked = false;
        while (rangeUnlinked.first != rangeUnlinked.second) {
            assert(rangeUnlinked.first->first == pindex->pprev);
            if (rangeUnlinked.first->second == pindex) {
                foundInUnlinked = true;
                break;
            }
            rangeUnlinked.first++;
        }
        if (pindex->pprev && (pindex->nStatus & BLOCK_HAVE_DATA) && pindexFirstNeverProcessed != nullptr && pindexFirstInvalid == nullptr) {
            // If this block has block data available, some parent was never received, and has no invalid parents, it must be in mapBlocksUnlinked.
            assert(foundInUnlinked);
        }
        if (!(pindex->nStatus & BLOCK_HAVE_DATA)) assert(!foundInUnlinked); // Can't be in mapBlocksUnlinked if we don't HAVE_DATA
        if (pindexFirstMissing == nullptr) assert(!foundInUnlinked); // We aren't missing data for any parent -- cannot be in mapBlocksUnlinked.
        if (pindex->pprev && (pindex->nStatus & BLOCK_HAVE_DATA) && pindexFirstNeverProcessed == nullptr && pindexFirstMissing != nullptr) {
            // We HAVE_DATA for this block, have received data for all parents at some point, but we're currently missing data for some parent.
            assert(fHavePruned); // We must have pruned.
            // This block may have entered mapBlocksUnlinked if:
            //  - it has a descendant that at some point had more work than the
            //    tip, and
            //  - we tried switching to that descendant but were missing
            //    data for some intermediate block between chainActive and the
            //    tip.
            // So if this block is itself better than chainActive.Tip() and it wasn't in
            // setBlockIndexCandidates, then it must be in mapBlocksUnlinked.
            if (!CBlockIndexWorkComparator()(pindex, chainActive.Tip()) && setBlockIndexCandidates.count(pindex) == 0) {
                if (pindexFirstInvalid == nullptr) {
                    assert(foundInUnlinked);
                }
            }
        }
        // assert(pindex->GetBlockHash() == pindex->GetBlockHeader().GetHash()); // Perhaps too slow
        // End: actual consistency checks.

        // Try descending into the first subnode.
        std::pair<std::multimap<CBlockIndex*,CBlockIndex*>::iterator,std::multimap<CBlockIndex*,CBlockIndex*>::iterator> range = forward.equal_range(pindex);
        if (range.first != range.second) {
            // A subnode was found.
            pindex = range.first->second;
            nHeight++;
            continue;
        }
        // This is a leaf node.
        // Move upwards until we reach a node of which we have not yet visited the last child.
        while (pindex) {
            // We are going to either move to a parent or a sibling of pindex.
            // If pindex was the first with a certain property, unset the corresponding variable.
            if (pindex == pindexFirstInvalid) pindexFirstInvalid = nullptr;
            if (pindex == pindexFirstMissing) pindexFirstMissing = nullptr;
            if (pindex == pindexFirstNeverProcessed) pindexFirstNeverProcessed = nullptr;
            if (pindex == pindexFirstNotTreeValid) pindexFirstNotTreeValid = nullptr;
            if (pindex == pindexFirstNotTransactionsValid) pindexFirstNotTransactionsValid = nullptr;
            if (pindex == pindexFirstNotChainValid) pindexFirstNotChainValid = nullptr;
            if (pindex == pindexFirstNotScriptsValid) pindexFirstNotScriptsValid = nullptr;
            // Find our parent.
            CBlockIndex* pindexPar = pindex->pprev;
            // Find which child we just visited.
            std::pair<std::multimap<CBlockIndex*,CBlockIndex*>::iterator,std::multimap<CBlockIndex*,CBlockIndex*>::iterator> rangePar = forward.equal_range(pindexPar);
            while (rangePar.first->second != pindex) {
                assert(rangePar.first != rangePar.second); // Our parent must have at least the node we're coming from as child.
                rangePar.first++;
            }
            // Proceed to the next one.
            rangePar.first++;
            if (rangePar.first != rangePar.second) {
                // Move to the sibling.
                pindex = rangePar.first->second;
                break;
            } else {
                // Move up further.
                pindex = pindexPar;
                nHeight--;
                continue;
            }
        }
    }

    // Check that we actually traversed the entire map.
    assert(nNodes == forward.size());
}

std::string CBlockFileInfo::ToString() const
{
    return strprintf("CBlockFileInfo(blocks=%u, size=%u, heights=%u...%u, time=%s...%s)", nBlocks, nSize, nHeightFirst, nHeightLast, DateTimeStrFormat("%Y-%m-%d", nTimeFirst), DateTimeStrFormat("%Y-%m-%d", nTimeLast));
}

CBlockFileInfo* GetBlockFileInfo(size_t n)
{
    return &vinfoBlockFile.at(n);
}

ThresholdState VersionBitsTipState(const Consensus::Params& params, Consensus::DeploymentPos pos)
{
    LOCK(cs_main);
    return VersionBitsState(chainActive.Tip(), params, pos, versionbitscache);
}

BIP9Stats VersionBitsTipStatistics(const Consensus::Params& params, Consensus::DeploymentPos pos)
{
    LOCK(cs_main);
    return VersionBitsStatistics(chainActive.Tip(), params, pos);
}

int VersionBitsTipStateSinceHeight(const Consensus::Params& params, Consensus::DeploymentPos pos)
{
    LOCK(cs_main);
    return VersionBitsStateSinceHeight(chainActive.Tip(), params, pos, versionbitscache);
}

static const uint64_t MEMPOOL_DUMP_VERSION = 1;

bool LoadMempool(void)
{
    const CChainParams& chainparams = Params();
    int64_t nExpiryTimeout = gArgs.GetArg("-mempoolexpiry", DEFAULT_MEMPOOL_EXPIRY) * 60 * 60;
    FILE* filestr = fsbridge::fopen(GetDataDir() / "mempool.dat", "rb");
    CAutoFile file(filestr, SER_DISK, CLIENT_VERSION);
    if (file.IsNull()) {
        LogPrintf("Failed to open mempool file from disk. Continuing anyway.\n");
        return false;
    }

    int64_t count = 0;
    int64_t skipped = 0;
    int64_t failed = 0;
    int64_t nNow = GetTime();

    try {
        uint64_t version;
        file >> version;
        if (version != MEMPOOL_DUMP_VERSION) {
            return false;
        }
        uint64_t num;
        file >> num;
        while (num--) {
            CTransactionRef tx;
            int64_t nTime;
            int64_t nFeeDelta;
            file >> tx;
            file >> nTime;
            file >> nFeeDelta;

            CAmount amountdelta = nFeeDelta;
            if (amountdelta) {
                mempool.PrioritiseTransaction(tx->GetHash(), amountdelta);
            }
            CValidationState state;
            if (nTime + nExpiryTimeout > nNow) {
                LOCK(cs_main);
                AcceptToMemoryPoolWithTime(chainparams, mempool, state, tx, true, nullptr, nTime, nullptr, false, 0);
                if (state.IsValid()) {
                    ++count;
                } else {
                    ++failed;
                }
            } else {
                ++skipped;
            }
            if (ShutdownRequested())
                return false;
        }
        std::map<uint256, CAmount> mapDeltas;
        file >> mapDeltas;

        for (const auto& i : mapDeltas) {
            mempool.PrioritiseTransaction(i.first, i.second);
        }
    } catch (const std::exception& e) {
        LogPrintf("Failed to deserialize mempool data on disk: %s. Continuing anyway.\n", e.what());
        return false;
    }

    LogPrintf("Imported mempool transactions from disk: %i successes, %i failed, %i expired\n", count, failed, skipped);
    return true;
}

void DumpMempool(void)
{
    int64_t start = GetTimeMicros();

    std::map<uint256, CAmount> mapDeltas;
    std::vector<TxMempoolInfo> vinfo;

    {
        LOCK(mempool.cs);
        for (const auto &i : mempool.mapDeltas) {
            mapDeltas[i.first] = i.second;
        }
        vinfo = mempool.infoAll();
    }

    int64_t mid = GetTimeMicros();

    try {
        FILE* filestr = fsbridge::fopen(GetDataDir() / "mempool.dat.new", "wb");
        if (!filestr) {
            return;
        }

        CAutoFile file(filestr, SER_DISK, CLIENT_VERSION);

        uint64_t version = MEMPOOL_DUMP_VERSION;
        file << version;

        file << (uint64_t)vinfo.size();
        for (const auto& i : vinfo) {
            file << *(i.tx);
            file << (int64_t)i.nTime;
            file << (int64_t)i.nFeeDelta;
            mapDeltas.erase(i.tx->GetHash());
        }

        file << mapDeltas;
        FileCommit(file.Get());
        file.fclose();
        RenameOver(GetDataDir() / "mempool.dat.new", GetDataDir() / "mempool.dat");
        int64_t last = GetTimeMicros();
        LogPrintf("Dumped mempool: %gs to copy, %gs to dump\n", (mid-start)*0.000001, (last-mid)*0.000001);
    } catch (const std::exception& e) {
        LogPrintf("Failed to dump mempool: %s. Continuing anyway.\n", e.what());
    }
}

//! Guess how far we are in the verification process at the given block index
double GuessVerificationProgress(const ChainTxData& data, CBlockIndex *pindex) {
    if (pindex == nullptr)
        return 0.0;

    int64_t nNow = time(nullptr);

    double fTxTotal;

    if (pindex->nChainTx <= data.nTxCount) {
        fTxTotal = data.nTxCount + (nNow - data.nTime) * data.dTxRate;
    } else {
        fTxTotal = pindex->nChainTx + (nNow - pindex->GetBlockTime()) * data.dTxRate;
    }

    return pindex->nChainTx / fTxTotal;
}

class CMainCleanup
{
public:
    CMainCleanup() {}
    ~CMainCleanup() {
        // block headers
        BlockMap::iterator it1 = mapBlockIndex.begin();
        for (; it1 != mapBlockIndex.end(); it1++)
            delete (*it1).second;
        mapBlockIndex.clear();
    }
} instance_of_cmaincleanup;<|MERGE_RESOLUTION|>--- conflicted
+++ resolved
@@ -1018,14 +1018,10 @@
 /** (try to) add transaction to memory pool with a specified acceptance time **/
 static bool AcceptToMemoryPoolWithTime(const CChainParams& chainparams, CTxMemPool& pool, CValidationState &state, const CTransactionRef &tx, bool fLimitFree,
                         bool* pfMissingInputs, int64_t nAcceptTime, std::list<CTransactionRef>* plTxnReplaced,
-                        bool fOverrideMempoolLimit, const CAmount nAbsurdFee, bool rawTx)
+                        bool fOverrideMempoolLimit, const CAmount nAbsurdFee, bool rawTx = false)
 {
     std::vector<COutPoint> coins_to_uncache;
-<<<<<<< HEAD
-    bool res = AcceptToMemoryPoolWorker(pool, state, tx, fLimitFree, pfMissingInputs, nAcceptTime, plTxnReplaced, fOverrideMempoolLimit, nAbsurdFee, coins_to_uncache, rawTx);
-=======
-    bool res = AcceptToMemoryPoolWorker(chainparams, pool, state, tx, fLimitFree, pfMissingInputs, nAcceptTime, plTxnReplaced, fOverrideMempoolLimit, nAbsurdFee, coins_to_uncache);
->>>>>>> e141898d
+    bool res = AcceptToMemoryPoolWorker(chainparams, pool, state, tx, fLimitFree, pfMissingInputs, nAcceptTime, plTxnReplaced, fOverrideMempoolLimit, nAbsurdFee, coins_to_uncache, rawTx);
     if (!res) {
         for (const COutPoint& hashTx : coins_to_uncache)
             pcoinsTip->Uncache(hashTx);
@@ -1054,12 +1050,8 @@
                         bool* pfMissingInputs, std::list<CTransactionRef>* plTxnReplaced,
                         bool fOverrideMempoolLimit, const CAmount nAbsurdFee, bool rawTx)
 {
-<<<<<<< HEAD
-    return AcceptToMemoryPoolWithTime(pool, state, tx, fLimitFree, pfMissingInputs, GetTime(), plTxnReplaced, fOverrideMempoolLimit, nAbsurdFee, rawTx);
-=======
     const CChainParams& chainparams = Params();
-    return AcceptToMemoryPoolWithTime(chainparams, pool, state, tx, fLimitFree, pfMissingInputs, GetTime(), plTxnReplaced, fOverrideMempoolLimit, nAbsurdFee);
->>>>>>> e141898d
+    return AcceptToMemoryPoolWithTime(chainparams, pool, state, tx, fLimitFree, pfMissingInputs, GetTime(), plTxnReplaced, fOverrideMempoolLimit, nAbsurdFee, rawTx);
 }
 
 /** Return transaction in txOut, and if it was found inside a block, its hash is placed in hashBlock */
