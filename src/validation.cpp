--- conflicted
+++ resolved
@@ -69,11 +69,8 @@
 #include <univalue.h>
 #include <util/signstr.h>
 #include <qtum/qtumutils.h>
-<<<<<<< HEAD
-=======
 #include <common/args.h>
 #include <addresstype.h>
->>>>>>> 86d0551a
 
 #include <algorithm>
 #include <cassert>
@@ -328,30 +325,6 @@
     AssertLockHeld(cs_main);
     AssertLockHeld(m_mempool->cs);
     std::vector<uint256> vHashUpdate;
-<<<<<<< HEAD
-    // disconnectpool's insertion_order index sorts the entries from
-    // oldest to newest, but the oldest entry will be the last tx from the
-    // latest mined block that was disconnected.
-    // Iterate disconnectpool in reverse, so that we add transactions
-    // back to the mempool starting with the earliest transaction that had
-    // been previously seen in a block.
-    auto it = disconnectpool.queuedTx.get<insertion_order>().rbegin();
-    while (it != disconnectpool.queuedTx.get<insertion_order>().rend()) {
-        // ignore validation errors in resurrected transactions
-        if (!fAddToMempool || (*it)->IsCoinBase() || (*it)->IsCoinStake() ||
-            AcceptToMemoryPool(*this, *it, GetTime(),
-                /*bypass_limits=*/true, /*test_accept=*/false).m_result_type !=
-                    MempoolAcceptResult::ResultType::VALID) {
-            // If the transaction doesn't make it in to the mempool, remove any
-            // transactions that depend on it (which would now be orphans).
-            m_mempool->removeRecursive(**it, MemPoolRemovalReason::REORG);
-        } else if (m_mempool->exists(GenTxid::Txid((*it)->GetHash()))) {
-            vHashUpdate.push_back((*it)->GetHash());
-        }
-        ++it;
-    }
-    disconnectpool.queuedTx.clear();
-=======
     {
         // disconnectpool is ordered so that the front is the most recently-confirmed
         // transaction (the last tx of the block at the tip) in the disconnected chain.
@@ -376,7 +349,6 @@
         }
     }
 
->>>>>>> 86d0551a
     // AcceptToMemoryPool/addUnchecked all assume that new mempool entries have
     // no in-mempool children, which is generally not true when adding
     // previously-confirmed transactions back to the mempool.
@@ -425,11 +397,7 @@
                 const Coin& coin{CoinsTip().AccessCoin(txin.prevout)};
                 assert(!coin.IsSpent());
                 const auto mempool_spend_height{m_chain.Tip()->nHeight + 1};
-<<<<<<< HEAD
-                if ((coin.IsCoinBase() || coin.IsCoinStake()) && mempool_spend_height - coin.nHeight < Params().GetConsensus().CoinbaseMaturity(mempool_spend_height)) {
-=======
                 if ((coin.IsCoinBase() || coin.IsCoinStake()) && mempool_spend_height - coin.nHeight < m_chainman.GetParams().GetConsensus().CoinbaseMaturity(mempool_spend_height)) {
->>>>>>> 86d0551a
                     return true;
                 }
             }
@@ -1009,14 +977,10 @@
         }
     }
 
-<<<<<<< HEAD
-    entry.reset(new CTxMemPoolEntry(ptx, ws.m_base_fees, nAcceptTime, m_active_chainstate.m_chain.Height(),
-=======
     // Set entry_sequence to 0 when bypass_limits is used; this allows txs from a block
     // reorg to be marked earlier than any child txs that were already in the mempool.
     const uint64_t entry_sequence = bypass_limits ? 0 : m_pool.GetSequence();
     entry.reset(new CTxMemPoolEntry(ptx, ws.m_base_fees, nAcceptTime, m_active_chainstate.m_chain.Height(), entry_sequence,
->>>>>>> 86d0551a
                                     fSpendsCoinbase, nSigOpsCost, lock_points.value(), CAmount(txMinGasPrice)));
     ws.m_vsize = entry->GetTxSize();
 
@@ -1839,19 +1803,11 @@
     // Check the kernel hash
     CBlockIndex* pindexPrev = &((*mi).second);
 
-<<<<<<< HEAD
-    if(pindexPrev->nHeight >= consensusParams.nEnableHeaderSignatureHeight && !CheckRecoveredPubKeyFromBlockSignature(pindexPrev, block, chainstate.CoinsTip(), chainstate.m_chain)) {
-        return error("Failed signature check");
-    }
-
-    return CheckKernel(pindexPrev, block.nBits, block.StakeTime(), block.prevoutStake, chainstate.CoinsTip(), chainstate.m_chain);
-=======
     if(pindexPrev->nHeight >= consensusParams.nEnableHeaderSignatureHeight && !CheckRecoveredPubKeyFromBlockSignature(pindexPrev, block, chainstate.CoinsTip(), chainstate)) {
         return error("Failed signature check");
     }
 
     return CheckKernel(pindexPrev, block.nBits, block.StakeTime(), block.prevoutStake, chainstate.CoinsTip(), chainstate);
->>>>>>> 86d0551a
 }
 
 bool CheckHeaderProof(const CBlockHeader& block, const Consensus::Params& consensusParams, Chainstate& chainstate){
@@ -2386,11 +2342,7 @@
     }
 
     // The stake and delegate index is needed for MPoS, update it while MPoS is active
-<<<<<<< HEAD
-    const CChainParams& chainparams = Params();
-=======
     const CChainParams& chainparams{m_chainman.GetParams()};
->>>>>>> 86d0551a
     if(pindex->nHeight <= chainparams.GetConsensus().nLastMPoSBlock)
     {
         m_blockman.m_block_tree_db->EraseStakeIndex(pindex->nHeight);
@@ -2505,22 +2457,6 @@
         flags |= SCRIPT_OUTPUT_SENDER;
     }
 
-    // Start support sender address in contract output
-    if (block_index.nHeight >= consensusparams.QIP5Height) {
-        flags |= SCRIPT_OUTPUT_SENDER;
-    }
-
-    return flags;
-}
-
-unsigned int GetContractScriptFlags(int nHeight, const Consensus::Params& consensusparams) {
-    unsigned int flags = SCRIPT_EXEC_BYTE_CODE;
-
-    // Start support sender address in contract output
-    if (nHeight >= consensusparams.QIP5Height) {
-        flags |= SCRIPT_OUTPUT_SENDER;
-    }
-
     return flags;
 }
 
@@ -2535,17 +2471,10 @@
 static int64_t num_blocks_total = 0;
 
 /////////////////////////////////////////////////////////////////////// qtum
-<<<<<<< HEAD
-bool GetSpentCoinFromBlock(const CBlockIndex* pindex, COutPoint prevout, Coin* coin) {
-    std::shared_ptr<CBlock> pblock = std::make_shared<CBlock>();
-    CBlock& block = *pblock;
-    if (!ReadBlockFromDisk(block, pindex, Params().GetConsensus())) {
-=======
 bool GetSpentCoinFromBlock(const CBlockIndex* pindex, COutPoint prevout, Coin* coin, Chainstate& chainstate) {
     std::shared_ptr<CBlock> pblock = std::make_shared<CBlock>();
     CBlock& block = *pblock;
     if (!chainstate.m_blockman.ReadBlockFromDisk(block, *pindex)) {
->>>>>>> 86d0551a
         return error("GetSpentCoinFromBlock(): Could not read block from disk");
     }
 
@@ -2555,11 +2484,7 @@
             const COutPoint& tmpprevout = tx->vin[k].prevout;
             if(tmpprevout == prevout) {
                 CBlockUndo undo;
-<<<<<<< HEAD
-                if(!UndoReadFromDisk(undo, pindex)) {
-=======
                 if(!chainstate.m_blockman.UndoReadFromDisk(undo, *pindex)) {
->>>>>>> 86d0551a
                     return error("GetSpentCoinFromBlock(): Could not read undo block from disk");
                 }
 
@@ -2582,19 +2507,11 @@
     return false;
 }
 
-<<<<<<< HEAD
-bool GetSpentCoinFromMainChain(const CBlockIndex* pforkPrev, COutPoint prevoutStake, Coin* coin, CChain& chain) {
-    const CBlockIndex* pforkBase = chain.FindFork(pforkPrev);
-
-    // If the forkbase is more than coinbaseMaturity blocks in the past, do not attempt to scan the main chain.
-    int nHeight = chain.Tip()->nHeight;
-=======
 bool GetSpentCoinFromMainChain(const CBlockIndex* pforkPrev, COutPoint prevoutStake, Coin* coin, Chainstate& chainstate) {
     const CBlockIndex* pforkBase = chainstate.m_chain.FindFork(pforkPrev);
 
     // If the forkbase is more than coinbaseMaturity blocks in the past, do not attempt to scan the main chain.
     int nHeight = chainstate.m_chain.Tip()->nHeight;
->>>>>>> 86d0551a
     int coinbaseMaturity = Params().GetConsensus().CoinbaseMaturity(nHeight);
     if(nHeight - pforkBase->nHeight > coinbaseMaturity) {
         return error("The fork's base is behind by more than 500 blocks");
@@ -2616,15 +2533,9 @@
     // Scan through blocks until we reach the forkbase to check if the prevoutStake has been spent in one of those blocks
     // If it not in any of those blocks, and not in the utxo set, it can't be spendable in the orphan chain.
     {
-<<<<<<< HEAD
-        CBlockIndex* pindex = chain.Tip();
-        while(pindex && pindex != pforkBase) {
-            if(GetSpentCoinFromBlock(pindex, prevoutStake, coin)) {
-=======
         CBlockIndex* pindex = chainstate.m_chain.Tip();
         while(pindex && pindex != pforkBase) {
             if(GetSpentCoinFromBlock(pindex, prevoutStake, coin, chainstate)) {
->>>>>>> 86d0551a
                 return true;
             }
             pindex = pindex->pprev;
@@ -2637,8 +2548,6 @@
 bool CheckOpSender(const CTransaction& tx, const CChainParams& chainparams, int nHeight){
     if(!tx.HasOpSender())
         return true;
-<<<<<<< HEAD
-=======
 
     if(!(nHeight >= chainparams.GetConsensus().QIP5Height))
         return false;
@@ -3309,760 +3218,6 @@
             // corrupted, so this should be impossible unless we're having hardware
             // problems.
             return FatalError(m_chainman.GetNotifications(), state, "Corrupt block found indicating potential hardware failure; shutting down");
-        }
-        return error("%s: Consensus::CheckBlock: %s", __func__, state.ToString());
-    }
-
-    // verify that the view's current state corresponds to the previous block
-    uint256 hashPrevBlock = pindex->pprev == nullptr ? uint256() : pindex->pprev->GetBlockHash();
-    assert(hashPrevBlock == view.GetBestBlock());
-
-    num_blocks_total++;
-
-    // Special case for the genesis block, skipping connection of its transactions
-    // (its coinbase is unspendable)
-    if (block_hash == params.GetConsensus().hashGenesisBlock) {
-        if (!fJustCheck)
-            view.SetBestBlock(pindex->GetBlockHash());
-        return true;
-    }
-
-    // State is filled in by UpdateHashProof
-    if (!UpdateHashProof(block, state, params.GetConsensus(), pindex, view)) {
-        return error("%s: ConnectBlock(): %s", __func__, state.GetRejectReason().c_str());
-    }
-
-    bool fScriptChecks = true;
-    if (!m_chainman.AssumedValidBlock().IsNull()) {
-        // We've been configured with the hash of a block which has been externally verified to have a valid history.
-        // A suitable default value is included with the software and updated from time to time.  Because validity
-        //  relative to a piece of software is an objective fact these defaults can be easily reviewed.
-        // This setting doesn't force the selection of any particular chain but makes validating some faster by
-        //  effectively caching the result of part of the verification.
-        BlockMap::const_iterator it{m_blockman.m_block_index.find(m_chainman.AssumedValidBlock())};
-        if (it != m_blockman.m_block_index.end()) {
-            if (it->second.GetAncestor(pindex->nHeight) == pindex &&
-                m_chainman.m_best_header->GetAncestor(pindex->nHeight) == pindex &&
-                m_chainman.m_best_header->nChainWork >= m_chainman.MinimumChainWork()) {
-                // This block is a member of the assumed verified chain and an ancestor of the best header.
-                // Script verification is skipped when connecting blocks under the
-                // assumevalid block. Assuming the assumevalid block is valid this
-                // is safe because block merkle hashes are still computed and checked,
-                // Of course, if an assumed valid block is invalid due to false scriptSigs
-                // this optimization would allow an invalid chain to be accepted.
-                // The equivalent time check discourages hash power from extorting the network via DOS attack
-                //  into accepting an invalid block through telling users they must manually set assumevalid.
-                //  Requiring a software change or burying the invalid block, regardless of the setting, makes
-                //  it hard to hide the implication of the demand.  This also avoids having release candidates
-                //  that are hardly doing any signature verification at all in testing without having to
-                //  artificially set the default assumed verified block further back.
-                // The test against the minimum chain work prevents the skipping when denied access to any chain at
-                //  least as good as the expected chain.
-                fScriptChecks = (GetBlockProofEquivalentTime(*m_chainman.m_best_header, *pindex, *m_chainman.m_best_header, params.GetConsensus()) <= 60 * 60 * 24 * 7 * 2);
-            }
-        }
-    }
-
-    const auto time_1{SteadyClock::now()};
-    time_check += time_1 - time_start;
-    LogPrint(BCLog::BENCH, "    - Sanity checks: %.2fms [%.2fs (%.2fms/blk)]\n",
-             Ticks<MillisecondsDouble>(time_1 - time_start),
-             Ticks<SecondsDouble>(time_check),
-             Ticks<MillisecondsDouble>(time_check) / num_blocks_total);
-
-    // Do not allow blocks that contain transactions which 'overwrite' older transactions,
-    // unless those are already completely spent.
-    // If such overwrites are allowed, coinbases and transactions depending upon those
-    // can be duplicated to remove the ability to spend the first instance -- even after
-    // being sent to another address.
-    // See BIP30, CVE-2012-1909, and http://r6.ca/blog/20120206T005236Z.html for more information.
-    // This rule was originally applied to all blocks with a timestamp after March 15, 2012, 0:00 UTC.
-    // Now that the whole chain is irreversibly beyond that time it is applied to all blocks except the
-    // two in the chain that violate it. This prevents exploiting the issue against nodes during their
-    // initial block download.
-    bool fEnforceBIP30 = !IsBIP30Repeat(*pindex);
->>>>>>> 86d0551a
-
-    if(!(nHeight >= chainparams.GetConsensus().QIP5Height))
-        return false;
-
-    // Check that the sender address inside the output is only valid for contract outputs
-    for (const CTxOut& txout : tx.vout)
-    {
-        bool hashOpSender = txout.scriptPubKey.HasOpSender();
-        if(hashOpSender &&
-                !(txout.scriptPubKey.HasOpCreate() ||
-                  txout.scriptPubKey.HasOpCall()))
-        {
-            return false;
-        }
-
-<<<<<<< HEAD
-        // Solve the script that match the sender templates
-        if(hashOpSender && !ExtractSenderData(txout.scriptPubKey, nullptr, nullptr))
-            return false;
-    }
-=======
-    // The search reveals a great many blocks which have an indicated height
-    // greater than 1,983,702, so we simply remove the optimization to skip
-    // BIP30 checking for blocks at height 1,983,702 or higher.  Before we reach
-    // that block in another 25 years or so, we should take advantage of a
-    // future consensus change to do a new and improved version of BIP34 that
-    // will actually prevent ever creating any duplicate coinbases in the
-    // future.
-    static constexpr int BIP34_IMPLIES_BIP30_LIMIT = 0;
->>>>>>> 86d0551a
-
-    return true;
-}
-
-bool CheckSenderScript(const CCoinsViewCache& view, const CTransaction& tx){
-    // Check for the sender that pays the coins
-    CScript script = view.AccessCoin(tx.vin[0].prevout).out.scriptPubKey;
-    if(!script.IsPayToPubkeyHash() && !script.IsPayToPubkey()){
-        return false;
-    }
-
-    // Check for additional VM sender
-    if(!tx.HasOpSender())
-        return true;
-
-    // Check for the VM sender that is encoded into the output
-    for (const CTxOut& txout : tx.vout)
-    {
-        if(txout.scriptPubKey.HasOpSender())
-        {
-            // Extract the sender data
-            CScript senderPubKey, senderSig;
-            if(!ExtractSenderData(txout.scriptPubKey, &senderPubKey, &senderSig))
-                return false;
-
-            // Check that the pub key is valid sender that can be used in the VM
-            if(!senderPubKey.IsPayToPubkeyHash() && !senderPubKey.IsPayToPubkey())
-                return false;
-
-            // Get the signature stack
-            std::vector <std::vector<unsigned char> > stack;
-            if (!EvalScript(stack, senderSig, SCRIPT_VERIFY_NONE, BaseSignatureChecker(), SigVersion::BASE))
-                return false;
-
-            // Check that the signature script contains only signature and public key (2 items)
-            if(stack.size() != STANDARD_SENDER_STACK_ITEMS)
-                return false;
-
-            // Check that the items size is no more than 80 bytes
-            for(size_t i=0; i < stack.size(); i++)
-            {
-                if(stack[i].size() > MAX_STANDARD_SENDER_STACK_ITEM_SIZE)
-                    return false;
-            }
-        }
-    }
-
-    return true;
-}
-
-std::vector<ResultExecute> CallContract(const dev::Address& addrContract, std::vector<unsigned char> opcode, Chainstate& chainstate, const dev::Address& sender, uint64_t gasLimit, CAmount nAmount){
-    CBlock block;
-    CMutableTransaction tx;
-
-    CBlockIndex* pblockindex = &(chainstate.m_blockman.m_block_index[chainstate.m_chain.Tip()->GetBlockHash()]);
-    ReadBlockFromDisk(block, pblockindex, Params().GetConsensus());
-    block.nTime = GetAdjustedTimeSeconds();
-
-    if(block.IsProofOfStake())
-    	block.vtx.erase(block.vtx.begin()+2,block.vtx.end());
-    else
-    	block.vtx.erase(block.vtx.begin()+1,block.vtx.end());
-
-    QtumDGP qtumDGP(globalState.get(), chainstate, fGettingValuesDGP);
-    uint64_t blockGasLimit = qtumDGP.getBlockGasLimit(chainstate.m_chain.Tip()->nHeight + 1);
-
-    if(gasLimit == 0){
-        gasLimit = blockGasLimit - 1;
-    }
-    dev::Address senderAddress = sender == dev::Address() ? dev::Address("ffffffffffffffffffffffffffffffffffffffff") : sender;
-    tx.vout.push_back(CTxOut(nAmount, CScript() << OP_DUP << OP_HASH160 << senderAddress.asBytes() << OP_EQUALVERIFY << OP_CHECKSIG));
-    block.vtx.push_back(MakeTransactionRef(CTransaction(tx)));
-    dev::u256 nonce = globalState->getNonce(senderAddress);
- 
-    QtumTransaction callTransaction;
-    if(addrContract == dev::Address())
-    {
-        callTransaction = QtumTransaction(nAmount, 1, dev::u256(gasLimit), opcode, nonce);
-    }
-    else
-    {
-        callTransaction = QtumTransaction(nAmount, 1, dev::u256(gasLimit), addrContract, opcode, nonce);
-    }
-    callTransaction.forceSender(senderAddress);
-    callTransaction.setVersion(VersionVM::GetEVMDefault());
-
-    
-    ByteCodeExec exec(block, std::vector<QtumTransaction>(1, callTransaction), blockGasLimit, pblockindex, chainstate.m_chain);
-    exec.performByteCode(dev::eth::Permanence::Reverted);
-    return exec.getResult();
-}
-
-bool CheckMinGasPrice(std::vector<EthTransactionParams>& etps, const uint64_t& minGasPrice){
-    for(EthTransactionParams& etp : etps){
-        if(etp.gasPrice < dev::u256(minGasPrice))
-            return false;
-    }
-    return true;
-}
-
-bool CheckReward(const CBlock& block, BlockValidationState& state, int nHeight, const Consensus::Params& consensusParams, CAmount nFees, CAmount gasRefunds, CAmount nActualStakeReward, const std::vector<CTxOut>& vouts, CAmount nValueCoinPrev, bool delegateOutputExist, CChain& chain, node::BlockManager& blockman)
-{
-    size_t offset = block.IsProofOfStake() ? 1 : 0;
-    std::vector<CTxOut> vTempVouts=block.vtx[offset]->vout;
-    std::vector<CTxOut>::iterator it;
-    for(size_t i = 0; i < vouts.size(); i++){
-        it=std::find(vTempVouts.begin(), vTempVouts.end(), vouts[i]);
-        if(it==vTempVouts.end()){
-            return state.Invalid(BlockValidationResult::BLOCK_CONSENSUS, "bad-gas-refund-missing", "CheckReward(): Gas refund missing");
-        }else{
-            vTempVouts.erase(it);
-        }
-    }
-
-    // Check block reward
-    if (block.IsProofOfWork())
-    {
-        // Check proof-of-work reward
-        CAmount blockReward = nFees + GetBlockSubsidy(nHeight, consensusParams);
-        if (block.vtx[offset]->GetValueOut() > blockReward) {
-            LogPrintf("ERROR: ConnectBlock(): coinbase pays too much (actual=%d vs limit=%d)\n", block.vtx[offset]->GetValueOut(), blockReward);
-            return state.Invalid(BlockValidationResult::BLOCK_CONSENSUS, "bad-cb-amount");
-        }
-    }
-    else
-    {
-        // Check full reward
-        CAmount blockReward = nFees + GetBlockSubsidy(nHeight, consensusParams);
-        if (nActualStakeReward > blockReward)
-            return state.Invalid(BlockValidationResult::BLOCK_CONSENSUS, "bad-cs-amount", strprintf("CheckReward(): coinstake pays too much (actual=%d vs limit=%d)", nActualStakeReward, blockReward));
-
-        // The first proof-of-stake blocks get full reward, the rest of them are split between recipients
-        int rewardRecipients = 1;
-        int nPrevHeight = nHeight -1;
-        if(nPrevHeight >= consensusParams.nFirstMPoSBlock && nPrevHeight < consensusParams.nLastMPoSBlock)
-            rewardRecipients = consensusParams.nMPoSRewardRecipients;
-
-        // Check reward recipients number
-        if(rewardRecipients < 1)
-            return error("CheckReward(): invalid reward recipients");
-
-        // Check reward can cover the gas refunds
-        if(blockReward < gasRefunds){
-            return state.Invalid(BlockValidationResult::BLOCK_CONSENSUS, "bad-cs-gas-greater-than-reward", "CheckReward(): Block Reward is less than total gas refunds");
-        }
-
-        CAmount splitReward = (blockReward - gasRefunds) / rewardRecipients;
-
-        // Check that the reward is in the second output for the staker and the third output for the delegate
-        // Delegation contract data like the fee is checked in CheckProofOfStake
-        if(block.HasProofOfDelegation())
-        {
-            CAmount nReward = blockReward - gasRefunds - splitReward * (rewardRecipients -1);
-            CAmount nValueStaker = block.vtx[offset]->vout[1].nValue;
-            CAmount nValueDelegate = delegateOutputExist ? block.vtx[offset]->vout[2].nValue : 0;
-            CAmount nMinedReward = nValueStaker + nValueDelegate - nValueCoinPrev;
-            if(nReward != nMinedReward)
-                return state.Invalid(BlockValidationResult::BLOCK_CONSENSUS, "bad-cs-delegate-reward", "CheckReward(): The block reward is not split correctly between the staker and the delegate");
-        }
-
-        //if only 1 then no MPoS logic required
-        if(rewardRecipients == 1){
-            return true;
-        }
-
-        // Generate the list of mpos outputs including all of their parameters
-        std::vector<CTxOut> mposOutputList;
-        if(!GetMPoSOutputs(mposOutputList, splitReward, nPrevHeight, consensusParams, chain, blockman))
-            return error("CheckReward(): cannot create the list of MPoS outputs");
-      
-        for(size_t i = 0; i < mposOutputList.size(); i++){
-            it=std::find(vTempVouts.begin(), vTempVouts.end(), mposOutputList[i]);
-            if(it==vTempVouts.end()){
-                return state.Invalid(BlockValidationResult::BLOCK_CONSENSUS, "bad-cs-mpos-missing", "CheckReward(): An MPoS participant was not properly paid");
-            }else{
-                vTempVouts.erase(it);
-            }
-        }
-
-        vTempVouts.clear();
-    }
-
-    return true;
-}
-
-valtype GetSenderAddress(const CTransaction& tx, const CCoinsViewCache* coinsView, const std::vector<CTransactionRef>* blockTxs, Chainstate& chainstate, const CTxMemPool* mempool, int nOut = -1){
-    CScript script;
-    bool scriptFilled=false; //can't use script.empty() because an empty script is technically valid
-
-    // Try get the sender script from the output script
-    if(nOut > -1)
-        scriptFilled = ExtractSenderData(tx.vout[nOut].scriptPubKey, &script, nullptr);
-
-    // Check if the transaction has inputs
-    if(tx.vin.size() == 0) {
-        return valtype();
-    }
-
-    // Check the current (or in-progress) block for zero-confirmation change spending that won't yet be in txindex
-    if(!scriptFilled && blockTxs){
-        for(auto btx : *blockTxs){
-            if(btx->GetHash() == tx.vin[0].prevout.hash){
-                script = btx->vout[tx.vin[0].prevout.n].scriptPubKey;
-                scriptFilled=true;
-                break;
-            }
-        }
-    }
-    if(!scriptFilled && coinsView){
-        script = coinsView->AccessCoin(tx.vin[0].prevout).out.scriptPubKey;
-        scriptFilled = true;
-    }
-    if(!scriptFilled)
-    {
-        CTransactionRef txPrevout;
-        uint256 hashBlock;
-        txPrevout = node::GetTransaction(nullptr, mempool, tx.vin[0].prevout.hash, Params().GetConsensus(), hashBlock, &chainstate);
-        if(txPrevout != nullptr){
-            script = txPrevout->vout[tx.vin[0].prevout.n].scriptPubKey;
-        } else {
-            LogPrintf("Error fetching transaction details of tx %s. This will probably cause more errors", tx.vin[0].prevout.hash.ToString());
-            return valtype();
-        }
-    }
-
-	CTxDestination addressBit;
-    TxoutType txType=TxoutType::NONSTANDARD;
-	if(ExtractDestination(script, addressBit, &txType)){
-		if ((txType == TxoutType::PUBKEY || txType == TxoutType::PUBKEYHASH) &&
-                std::holds_alternative<PKHash>(addressBit)){
-			PKHash senderAddress(std::get<PKHash>(addressBit));
-			return valtype(senderAddress.begin(), senderAddress.end());
-		}
-	}
-    //prevout is not a standard transaction format, so just return 0
-    return valtype();
-}
-
-UniValue vmLogToJSON(const ResultExecute& execRes, const CTransaction& tx, const CBlock& block, CChain& chain){
-    UniValue result(UniValue::VOBJ);
-    if(tx != CTransaction())
-        result.pushKV("txid", tx.GetHash().GetHex());
-    result.pushKV("address", execRes.execRes.newAddress.hex());
-    if(block.GetHash() != CBlock().GetHash()){
-        result.pushKV("time", block.GetBlockTime());
-        result.pushKV("blockhash", block.GetHash().GetHex());
-        result.pushKV("blockheight", chain.Tip()->nHeight + 1);
-    } else {
-        result.pushKV("time", GetAdjustedTimeSeconds());
-        result.pushKV("blockheight", chain.Tip()->nHeight);
-    }
-    UniValue logEntries(UniValue::VARR);
-    dev::eth::LogEntries logs = execRes.txRec.log();
-    for(dev::eth::LogEntry log : logs){
-        UniValue logEntrie(UniValue::VOBJ);
-        logEntrie.pushKV("address", log.address.hex());
-        UniValue topics(UniValue::VARR);
-        for(dev::h256 l : log.topics){
-            UniValue topicPair(UniValue::VOBJ);
-            topicPair.pushKV("raw", l.hex());
-            topics.push_back(topicPair);
-            //TODO add "pretty" field for human readable data
-        }
-        UniValue dataPair(UniValue::VOBJ);
-        dataPair.pushKV("raw", HexStr(log.data));
-        logEntrie.pushKV("data", dataPair);
-        logEntrie.pushKV("topics", topics);
-        logEntries.push_back(logEntrie);
-    }
-    result.pushKV("entries", logEntries);
-    return result;
-}
-
-void writeVMlog(const std::vector<ResultExecute>& res, CChain& chain, const CTransaction& tx, const CBlock& block){
-    fs::path qtumDir = gArgs.GetDataDirNet() / "vmExecLogs.json";
-    std::stringstream ss;
-    if(fIsVMlogFile){
-        ss << ",";
-    } else {
-        std::ofstream file(PathToString(qtumDir), std::ios::out | std::ios::app);
-        file << "{\"logs\":[]}";
-        file.close();
-    }
-
-    for(size_t i = 0; i < res.size(); i++){
-        ss << vmLogToJSON(res[i], tx, block, chain).write();
-        if(i != res.size() - 1){
-            ss << ",";
-        } else {
-            ss << "]}";
-        }
-    }
-    
-    std::ofstream file(PathToString(qtumDir), std::ios::in | std::ios::out);
-    file.seekp(-2, std::ios::end);
-    file << ss.str();
-    file.close();
-    fIsVMlogFile = true;
-}
-
-LastHashes::LastHashes()
-{}
-
-void LastHashes::set(const CBlockIndex *tip)
-{
-    clear();
-
-    m_lastHashes.resize(256);
-    for(int i=0;i<256;i++){
-        if(!tip)
-            break;
-        m_lastHashes[i]= uintToh256(*tip->phashBlock);
-        tip = tip->pprev;
-    }
-}
-
-dev::h256s LastHashes::precedingHashes(const dev::h256 &) const
-{
-    return m_lastHashes;
-}
-
-void LastHashes::clear()
-{
-    m_lastHashes.clear();
-}
-
-bool ByteCodeExec::performByteCode(dev::eth::Permanence type){
-    for(QtumTransaction& tx : txs){
-        //validate VM version
-        if(tx.getVersion().toRaw() != VersionVM::GetEVMDefault().toRaw()){
-            return false;
-        }
-        dev::eth::EnvInfo envInfo(BuildEVMEnvironment());
-        if(!tx.isCreation() && !globalState->addressInUse(tx.receiveAddress())){
-            dev::eth::ExecutionResult execRes;
-            execRes.excepted = dev::eth::TransactionException::Unknown;
-            result.push_back(ResultExecute{execRes, QtumTransactionReceipt(dev::h256(), dev::h256(), dev::u256(), dev::eth::LogEntries()), CTransaction()});
-            continue;
-        }
-        result.push_back(globalState->execute(envInfo, *globalSealEngine.get(), tx, chain, type, OnOpFunc()));
-    }
-    globalState->db().commit();
-    globalState->dbUtxo().commit();
-    globalSealEngine.get()->deleteAddresses.clear();
-    return true;
-}
-
-bool ByteCodeExec::processingResults(ByteCodeExecResult& resultBCE){
-	const Consensus::Params& consensusParams = Params().GetConsensus();
-    for(size_t i = 0; i < result.size(); i++){
-        uint64_t gasUsed = (uint64_t) result[i].execRes.gasUsed;
-
-        if(result[i].execRes.excepted != dev::eth::TransactionException::None){
-        	// refund coins sent to the contract to the sender
-        	if(txs[i].value() > 0){
-        		CMutableTransaction tx;
-        		tx.vin.push_back(CTxIn(h256Touint(txs[i].getHashWith()), txs[i].getNVout(), CScript() << OP_SPEND));
-        		CScript script(CScript() << OP_DUP << OP_HASH160 << txs[i].sender().asBytes() << OP_EQUALVERIFY << OP_CHECKSIG);
-        		tx.vout.push_back(CTxOut(CAmount(txs[i].value()), script));
-        		resultBCE.valueTransfers.push_back(CTransaction(tx));
-        	}
-        	if(!(chain.Height() >= consensusParams.QIP7Height && result[i].execRes.excepted == dev::eth::TransactionException::RevertInstruction)){
-        	resultBCE.usedGas += gasUsed;
-        	}
-        }
-
-        if(result[i].execRes.excepted == dev::eth::TransactionException::None || (chain.Height() >= consensusParams.QIP7Height && result[i].execRes.excepted == dev::eth::TransactionException::RevertInstruction)){
-        	if(txs[i].gas() > UINT64_MAX ||
-        			result[i].execRes.gasUsed > UINT64_MAX ||
-					txs[i].gasPrice() > UINT64_MAX){
-        		return false;
-        	}
-        	uint64_t gas = (uint64_t) txs[i].gas();
-        	uint64_t gasPrice = (uint64_t) txs[i].gasPrice();
-
-        	resultBCE.usedGas += gasUsed;
-        	int64_t amount = (gas - gasUsed) * gasPrice;
-        	if(amount < 0){
-        		return false;
-        	}
-        	if(amount > 0){
-        		// Refund the rest of the amount to the sender that provide the coins for the contract
-				CScript script(CScript() << OP_DUP << OP_HASH160 << txs[i].getRefundSender().asBytes() << OP_EQUALVERIFY << OP_CHECKSIG);
-				resultBCE.refundOutputs.push_back(CTxOut(amount, script));
-				resultBCE.refundSender += amount;
-        	}
-        }
-
-        if(result[i].tx != CTransaction()){
-            resultBCE.valueTransfers.push_back(result[i].tx);
-        }
-    }
-    return true;
-}
-
-dev::eth::EnvInfo ByteCodeExec::BuildEVMEnvironment(){
-    CBlockIndex* tip = pindex;
-    dev::eth::BlockHeader header;
-    header.setNumber(tip->nHeight + 1);
-    header.setTimestamp(block.nTime);
-    header.setDifficulty(dev::u256(block.nBits));
-    header.setGasLimit(blockGasLimit);
-
-    lastHashes.set(tip);
-
-    if(block.IsProofOfStake()){
-        header.setAuthor(EthAddrFromScript(block.vtx[1]->vout[1].scriptPubKey));
-    }else {
-        header.setAuthor(EthAddrFromScript(block.vtx[0]->vout[0].scriptPubKey));
-    }
-    dev::u256 gasUsed;
-    int &chainID = const_cast<int&>(globalSealEngine->chainParams().chainID);
-    chainID = qtumutils::eth_getChainId(tip->nHeight);
-    dev::eth::EnvInfo env(header, lastHashes, gasUsed, chainID);
-    return env;
-}
-
-dev::Address ByteCodeExec::EthAddrFromScript(const CScript& script){
-    CTxDestination addressBit;
-    TxoutType txType=TxoutType::NONSTANDARD;
-    if(ExtractDestination(script, addressBit, &txType)){
-        if ((txType == TxoutType::PUBKEY || txType == TxoutType::PUBKEYHASH) &&
-            std::holds_alternative<PKHash>(addressBit)){
-            PKHash addressKey(std::get<PKHash>(addressBit));
-            std::vector<unsigned char> addr(addressKey.begin(), addressKey.end());
-            return dev::Address(addr);
-        }
-    }
-    //if not standard or not a pubkey or pubkeyhash output, then return 0
-    return dev::Address();
-}
-
-bool QtumTxConverter::extractionQtumTransactions(ExtractQtumTX& qtumtx){
-    // Get the address of the sender that pay the coins for the contract transactions
-    refundSender = dev::Address(GetSenderAddress(txBit, view, blockTransactions, chainstate, mempool));
-
-    // Extract contract transactions
-    std::vector<QtumTransaction> resultTX;
-    std::vector<EthTransactionParams> resultETP;
-    for(size_t i = 0; i < txBit.vout.size(); i++){
-        if(txBit.vout[i].scriptPubKey.HasOpCreate() || txBit.vout[i].scriptPubKey.HasOpCall()){
-            if(receiveStack(txBit.vout[i].scriptPubKey)){
-                EthTransactionParams params;
-                if(parseEthTXParams(params)){
-                    resultTX.push_back(createEthTX(params, i));
-                    resultETP.push_back(params);
-                }else{
-                    return false;
-                }
-            }else{
-                return false;
-            }
-        }
-    }
-    qtumtx = std::make_pair(resultTX, resultETP);
-    return true;
-}
-
-bool QtumTxConverter::receiveStack(const CScript& scriptPubKey){
-    sender = false;
-    EvalScript(stack, scriptPubKey, nFlags, BaseSignatureChecker(), SigVersion::BASE, nullptr);
-    if (stack.empty())
-        return false;
-
-    CScript scriptRest(stack.back().begin(), stack.back().end());
-    stack.pop_back();
-    sender = scriptPubKey.HasOpSender();
-
-    opcode = (opcodetype)(*scriptRest.begin());
-    if((opcode == OP_CREATE && stack.size() < correctedStackSize(4)) || (opcode == OP_CALL && stack.size() < correctedStackSize(5))){
-        stack.clear();
-        sender = false;
-        return false;
-    }
-
-    return true;
-}
-
-bool QtumTxConverter::parseEthTXParams(EthTransactionParams& params){
-    try{
-        dev::Address receiveAddress;
-        valtype vecAddr;
-        if (opcode == OP_CALL)
-        {
-            vecAddr = stack.back();
-            stack.pop_back();
-            receiveAddress = dev::Address(vecAddr);
-        }
-        if(stack.size() < correctedStackSize(4))
-            return false;
-
-        if(stack.back().size() < 1){
-            return false;
-        }
-        valtype code(stack.back());
-        stack.pop_back();
-        uint64_t gasPrice = CScriptNum::vch_to_uint64(stack.back());
-        stack.pop_back();
-        uint64_t gasLimit = CScriptNum::vch_to_uint64(stack.back());
-        stack.pop_back();
-        if(gasPrice > INT64_MAX || gasLimit > INT64_MAX){
-            return false;
-        }
-        //we track this as CAmount in some places, which is an int64_t, so constrain to INT64_MAX
-        if(gasPrice !=0 && gasLimit > INT64_MAX / gasPrice){
-            //overflows past 64bits, reject this tx
-            return false;
-        }
-        if(stack.back().size() > 4){
-            return false;
-        }
-        VersionVM version = VersionVM::fromRaw((uint32_t)CScriptNum::vch_to_uint64(stack.back()));
-        stack.pop_back();
-        params.version = version;
-        params.gasPrice = dev::u256(gasPrice);
-        params.receiveAddress = receiveAddress;
-        params.code = code;
-        params.gasLimit = dev::u256(gasLimit);
-        return true;
-    }
-    catch(const scriptnum_error& err){
-        LogPrintf("Incorrect parameters to VM.");
-        return false;
-    }
-}
-
-QtumTransaction QtumTxConverter::createEthTX(const EthTransactionParams& etp, uint32_t nOut){
-    QtumTransaction txEth;
-    if (etp.receiveAddress == dev::Address() && opcode != OP_CALL){
-        txEth = QtumTransaction(txBit.vout[nOut].nValue, etp.gasPrice, etp.gasLimit, etp.code, dev::u256(0));
-    }
-    else{
-        txEth = QtumTransaction(txBit.vout[nOut].nValue, etp.gasPrice, etp.gasLimit, etp.receiveAddress, etp.code, dev::u256(0));
-    }
-    dev::Address sender(GetSenderAddress(txBit, view, blockTransactions, chainstate, mempool, (int)nOut));
-    txEth.forceSender(sender);
-    txEth.setHashWith(uintToh256(txBit.GetHash()));
-    txEth.setNVout(nOut);
-    txEth.setVersion(etp.version);
-    txEth.setRefundSender(refundSender);
-
-    return txEth;
-}
-
-size_t QtumTxConverter::correctedStackSize(size_t size){
-    // OP_SENDER add 3 more parameters in stack besides those for OP_CREATE or OP_CALL
-    return sender ? size + 3 : size;
-}
-///////////////////////////////////////////////////////////////////////
-
-bool CheckDelegationOutput(const CBlock& block, bool& delegateOutputExist, CCoinsViewCache& view, Chainstate& chainstate)
-{
-    if(block.IsProofOfStake() && block.HasProofOfDelegation())
-    {
-        uint160 staker;
-        std::vector<unsigned char> vchPubKey;
-        if(GetBlockPublicKey(block, vchPubKey))
-        {
-            staker = uint160(ToByteVector(CPubKey(vchPubKey).GetID()));
-            uint160 address;
-            uint8_t fee = 0;
-            if(GetBlockDelegation(block, staker, address, fee, view, chainstate))
-            {
-                delegateOutputExist = IsDelegateOutputExist(fee);
-                return true;
-            }
-            else
-            {
-                return false;
-            }
-        }
-        else
-        {
-            return false;
-        }
-    }
-
-    return true;
-}
-
-/** Apply the effects of this block (with given index) on the UTXO set represented by coins.
- *  Validity checks that depend on the UTXO set are also done; ConnectBlock()
- *  can fail if those validity checks fail (among other reasons). */
-bool Chainstate::ConnectBlock(const CBlock& block, BlockValidationState& state, CBlockIndex* pindex,
-                               CCoinsViewCache& view, bool fJustCheck)
-{
-    AssertLockHeld(cs_main);
-    assert(pindex);
-
-    uint256 block_hash{block.GetHash()};
-    assert(*pindex->phashBlock == block_hash);
-    const bool parallel_script_checks{scriptcheckqueue.HasThreads()};
-
-    const auto time_start{SteadyClock::now()};
-    const CChainParams& params{m_chainman.GetParams()};
-
-    ///////////////////////////////////////////////// // qtum
-    QtumDGP qtumDGP(globalState.get(), *this, fGettingValuesDGP);
-    globalSealEngine->setQtumSchedule(qtumDGP.getGasSchedule(pindex->nHeight + (pindex->nHeight+1 >= params.GetConsensus().QIP7Height ? 0 : 1) ));
-    uint32_t sizeBlockDGP = qtumDGP.getBlockSize(pindex->nHeight + (pindex->nHeight+1 >= params.GetConsensus().QIP7Height ? 0 : 1));
-    uint64_t minGasPrice = qtumDGP.getMinGasPrice(pindex->nHeight + (pindex->nHeight+1 >= params.GetConsensus().QIP7Height ? 0 : 1));
-    uint64_t blockGasLimit = qtumDGP.getBlockGasLimit(pindex->nHeight + (pindex->nHeight+1 >= params.GetConsensus().QIP7Height ? 0 : 1));
-    dgpMaxBlockSize = sizeBlockDGP ? sizeBlockDGP : dgpMaxBlockSize;
-    updateBlockSizeParams(dgpMaxBlockSize);
-    CBlock checkBlock(block.GetBlockHeader());
-    std::vector<CTxOut> checkVouts;
-
-    /////////////////////////////////////////////////
-    // We recheck the hardened checkpoints here since ContextualCheckBlock(Header) is not called in ConnectBlock.
-    if(m_chainman.m_options.checkpoints_enabled && !m_blockman.CheckHardened(pindex->nHeight, block.GetHash(), params.Checkpoints())) {
-        return state.Invalid(BlockValidationResult::BLOCK_CHECKPOINT, "bad-fork-hardened-checkpoint", strprintf("%s: expected hardened checkpoint at height %d", __func__, pindex->nHeight));
-    }
-
-
-    // Move this check from CheckBlock to ConnectBlock as it depends on DGP values
-    if (block.vtx.empty() || block.vtx.size() > dgpMaxBlockSize || ::GetSerializeSize(block, PROTOCOL_VERSION | SERIALIZE_TRANSACTION_NO_WITNESS) > dgpMaxBlockSize) // qtum
-        return state.Invalid(BlockValidationResult::BLOCK_CONSENSUS, "bad-blk-length", "size limits failed");
-
-    // Move this check from ContextualCheckBlock to ConnectBlock as it depends on DGP values
-    if (GetBlockWeight(block) > dgpMaxBlockWeight) {
-        return state.Invalid(BlockValidationResult::BLOCK_CONSENSUS, "bad-blk-weight", strprintf("%s : weight limit failed", __func__));
-    }
-
-    bool delegateOutputExist = false;
-    if (!CheckDelegationOutput(block, delegateOutputExist, view, *this)) {
-        return state.Invalid(BlockValidationResult::BLOCK_CONSENSUS, "bad-delegate-output", strprintf("%s : delegation output check failed", __func__));
-    }
-
-    if (block.IsProofOfStake() && pindex->nHeight > params.GetConsensus().nEnableHeaderSignatureHeight && !CheckBlockInputPubKeyMatchesOutputPubKey(block, view, delegateOutputExist)) {
-        return state.Invalid(BlockValidationResult::BLOCK_CONSENSUS, "bad-blk-coinstake-input-output-mismatch");
-    }
-
-    // Check it again in case a previous version let a bad block in
-    // NOTE: We don't currently (re-)invoke ContextualCheckBlock() or
-    // ContextualCheckBlockHeader() here. This means that if we add a new
-    // consensus rule that is enforced in one of those two functions, then we
-    // may have let in a block that violates the rule prior to updating the
-    // software, and we would NOT be enforcing the rule here. Fully solving
-    // upgrade from one software version to the next after a consensus rule
-    // change is potentially tricky and issue-specific (see NeedsRedownload()
-    // for one approach that was used for BIP 141 deployment).
-    // Also, currently the rule against blocks more than 2 hours in the future
-    // is enforced in ContextualCheckBlockHeader(); we wouldn't want to
-    // re-enforce that rule here (at least until we make it impossible for
-    // m_adjusted_time_callback() to go backward).
-    if (!CheckBlock(block, state, params.GetConsensus(), *this, !fJustCheck, !fJustCheck)) {
-        if (state.GetResult() == BlockValidationResult::BLOCK_MUTATED) {
-            // We don't write down blocks to disk if they may have been
-            // corrupted, so this should be impossible unless we're having hardware
-            // problems.
-            return AbortNode(state, "Corrupt block found indicating potential hardware failure; shutting down");
         }
         return error("%s: Consensus::CheckBlock: %s", __func__, state.ToString());
     }
@@ -4689,11 +3844,7 @@
         for (const auto& e: heightIndexes)
         {
             if (!m_blockman.m_block_tree_db->WriteHeightIndex(e.second.first, e.second.second))
-<<<<<<< HEAD
-                return AbortNode(state, "Failed to write height index");
-=======
                 return FatalError(m_chainman.GetNotifications(), state, "Failed to write height index");
->>>>>>> 86d0551a
         }
     }
 
@@ -4727,16 +3878,6 @@
     ///////////////////////////////////////////////////////////// // qtum
     if (fAddressIndex) {
         if (!m_blockman.m_block_tree_db->WriteAddressIndex(addressIndex)) {
-<<<<<<< HEAD
-            return AbortNode(state, "Failed to write address index");
-        }
-        if (!m_blockman.m_block_tree_db->UpdateAddressUnspentIndex(addressUnspentIndex)) {
-            return AbortNode(state, "Failed to write address unspent index");
-        }
-
-        if (!m_blockman.m_block_tree_db->UpdateSpentIndex(spentIndex))
-            return AbortNode(state, "Failed to write transaction index");
-=======
             return FatalError(m_chainman.GetNotifications(), state, "Failed to write address index");
         }
         if (!m_blockman.m_block_tree_db->UpdateAddressUnspentIndex(addressUnspentIndex)) {
@@ -4745,7 +3886,6 @@
 
         if (!m_blockman.m_block_tree_db->UpdateSpentIndex(spentIndex))
             return FatalError(m_chainman.GetNotifications(), state, "Failed to write transaction index");
->>>>>>> 86d0551a
 
         unsigned int logicalTS = pindex->nTime;
         unsigned int prevLogicalTS = 0;
@@ -4761,17 +3901,10 @@
         }
 
         if (!m_blockman.m_block_tree_db->WriteTimestampIndex(CTimestampIndexKey(logicalTS, pindex->GetBlockHash())))
-<<<<<<< HEAD
-            return AbortNode(state, "Failed to write timestamp index");
-
-        if (!m_blockman.m_block_tree_db->WriteTimestampBlockIndex(CTimestampBlockIndexKey(pindex->GetBlockHash()), CTimestampBlockIndexValue(logicalTS)))
-            return AbortNode(state, "Failed to write blockhash index");
-=======
             return FatalError(m_chainman.GetNotifications(), state, "Failed to write timestamp index");
 
         if (!m_blockman.m_block_tree_db->WriteTimestampBlockIndex(CTimestampBlockIndexKey(pindex->GetBlockHash()), CTimestampBlockIndexValue(logicalTS)))
             return FatalError(m_chainman.GetNotifications(), state, "Failed to write blockhash index");
->>>>>>> 86d0551a
     }
     /////////////////////////////////////////////////////////////
 
@@ -5901,14 +5034,13 @@
     pindexNew->nDataPos = pos.nPos;
     pindexNew->nUndoPos = 0;
     pindexNew->nStatus |= BLOCK_HAVE_DATA;
-<<<<<<< HEAD
-    if (DeploymentActiveAt(*pindexNew, m_chainman, Consensus::DEPLOYMENT_SEGWIT)) {
+    if (DeploymentActiveAt(*pindexNew, *this, Consensus::DEPLOYMENT_SEGWIT)) {
         pindexNew->nStatus |= BLOCK_OPT_WITNESS;
     }
     pindexNew->RaiseValidity(BLOCK_VALID_TRANSACTIONS);
     m_blockman.m_dirty_blockindex.insert(pindexNew);
 
-    if (pindexNew->pprev == nullptr || pindexNew->pprev->HaveTxsDownloaded()) {
+    if (pindexNew->pprev == nullptr || pindexNew->pprev->HaveNumChainTxs()) {
         // If pindexNew is the genesis block or all parents are BLOCK_VALID_TRANSACTIONS.
         std::deque<CBlockIndex*> queue;
         queue.push_back(pindexNew);
@@ -5919,8 +5051,8 @@
             queue.pop_front();
             pindex->nChainTx = (pindex->pprev ? pindex->pprev->nChainTx : 0) + pindex->nTx;
             pindex->nSequenceId = nBlockSequenceId++;
-            if (m_chain.Tip() == nullptr || !setBlockIndexCandidates.value_comp()(pindex, m_chain.Tip())) {
-                setBlockIndexCandidates.insert(pindex);
+            for (Chainstate *c : GetAll()) {
+                c->TryAddBlockIndexCandidate(pindex);
             }
             std::pair<std::multimap<CBlockIndex*, CBlockIndex*>::iterator, std::multimap<CBlockIndex*, CBlockIndex*>::iterator> range = m_blockman.m_blocks_unlinked.equal_range(pindex);
             while (range.first != range.second) {
@@ -6061,13 +5193,8 @@
     if(!GetBlockPublicKey(block, vchPubKey))
     {
         return false;
-=======
-    if (DeploymentActiveAt(*pindexNew, *this, Consensus::DEPLOYMENT_SEGWIT)) {
-        pindexNew->nStatus |= BLOCK_OPT_WITNESS;
->>>>>>> 86d0551a
-    }
-
-<<<<<<< HEAD
+    }
+
     uint256 hash = block.GetHashWithoutSign();
 
     if(vchBlockSig.size() == CPubKey::COMPACT_SIGNATURE_SIZE)
@@ -6075,180 +5202,11 @@
         CPubKey pubkey;
         if(pubkey.RecoverCompact(hash, vchBlockSig) && pubkey == CPubKey(vchPubKey))
             return true;
-=======
-    if (pindexNew->pprev == nullptr || pindexNew->pprev->HaveNumChainTxs()) {
-        // If pindexNew is the genesis block or all parents are BLOCK_VALID_TRANSACTIONS.
-        std::deque<CBlockIndex*> queue;
-        queue.push_back(pindexNew);
-
-        // Recursively process any descendant blocks that now may be eligible to be connected.
-        while (!queue.empty()) {
-            CBlockIndex *pindex = queue.front();
-            queue.pop_front();
-            pindex->nChainTx = (pindex->pprev ? pindex->pprev->nChainTx : 0) + pindex->nTx;
-            pindex->nSequenceId = nBlockSequenceId++;
-            for (Chainstate *c : GetAll()) {
-                c->TryAddBlockIndexCandidate(pindex);
-            }
-            std::pair<std::multimap<CBlockIndex*, CBlockIndex*>::iterator, std::multimap<CBlockIndex*, CBlockIndex*>::iterator> range = m_blockman.m_blocks_unlinked.equal_range(pindex);
-            while (range.first != range.second) {
-                std::multimap<CBlockIndex*, CBlockIndex*>::iterator it = range.first;
-                queue.push_back(it->second);
-                range.first++;
-                m_blockman.m_blocks_unlinked.erase(it);
-            }
-        }
-    } else {
-        if (pindexNew->pprev && pindexNew->pprev->IsValid(BLOCK_VALID_TREE)) {
-            m_blockman.m_blocks_unlinked.insert(std::make_pair(pindexNew->pprev, pindexNew));
-        }
->>>>>>> 86d0551a
     }
 
     return CPubKey(vchPubKey).Verify(hash, vchBlockSig);
 }
 
-<<<<<<< HEAD
-=======
-bool CheckFirstCoinstakeOutput(const CBlock& block)
-{
-    // Coinbase output should be empty if proof-of-stake block
-    int commitpos = GetWitnessCommitmentIndex(block);
-    if(commitpos < 0)
-    {
-        if (block.vtx[0]->vout.size() != 1 || !block.vtx[0]->vout[0].IsEmpty())
-            return false;
-    }
-    else
-    {
-        if (block.vtx[0]->vout.size() != 2 || !block.vtx[0]->vout[0].IsEmpty() || block.vtx[0]->vout[1].nValue)
-            return false;
-    }
-
-    return true;
-}
-
-bool GetBlockPublicKey(const CBlock& block, std::vector<unsigned char>& vchPubKey)
-{
-    if (block.IsProofOfWork())
-        return false;
-
-    if (block.vchBlockSigDlgt.empty())
-        return false;
-
-    std::vector<valtype> vSolutions;
-    const CTxOut& txout = block.vtx[1]->vout[1];
-    TxoutType whichType = Solver(txout.scriptPubKey, vSolutions);
-
-    if (whichType == TxoutType::NONSTANDARD)
-        return false;
-
-    if (whichType == TxoutType::PUBKEY)
-    {
-        vchPubKey = vSolutions[0];
-        return true;
-    }
-    else
-    {
-        // Block signing key also can be encoded in the nonspendable output
-        // This allows to not pollute UTXO set with useless outputs e.g. in case of multisig staking
-
-        const CScript& script = txout.scriptPubKey;
-        CScript::const_iterator pc = script.begin();
-        opcodetype opcode;
-        valtype vchPushValue;
-
-        if (!script.GetOp(pc, opcode, vchPubKey))
-            return false;
-        if (opcode != OP_RETURN)
-            return false;
-        if (!script.GetOp(pc, opcode, vchPubKey))
-            return false;
-        if (!IsCompressedOrUncompressedPubKey(vchPubKey))
-            return false;
-        return true;
-    }
-
-    return false;
-}
-
-bool GetBlockDelegation(const CBlock& block, const uint160& staker, uint160& address, uint8_t& fee, CCoinsViewCache& view, Chainstate& chainstate)
-{
-    // Check block parameters
-    if (block.IsProofOfWork())
-        return false;
-
-    if (block.vchBlockSigDlgt.empty())
-        return false;
-
-    if (!block.HasProofOfDelegation())
-        return false;
-
-    if(block.vtx.size() < 1)
-        return false;
-
-    // Get the delegate
-    std::string strMessage = staker.GetReverseHex();
-    CKeyID keyid;
-    if(!SignStr::GetKeyIdMessage(strMessage, block.GetProofOfDelegation(), keyid))
-        return false;
-    address = uint160(keyid);
-
-    // Get the fee from the delegation contract
-    uint8_t inFee = 0;
-    if(!GetDelegationFeeFromContract(address, inFee, chainstate))
-        return false;
-
-    bool delegateOutputExist = IsDelegateOutputExist(inFee);
-    size_t minVoutSize = delegateOutputExist ? 3 : 2;
-    if(block.vtx[1]->vin.size() < 1 ||
-            block.vtx[1]->vout.size() < minVoutSize)
-        return false;
-
-    // Get the staker fee
-    COutPoint prevout = block.vtx[1]->vin[0].prevout;
-    CAmount nValueCoin = view.AccessCoin(prevout).out.nValue;
-    if(nValueCoin <= 0)
-        return false;
-
-    CAmount nValueStaker = block.vtx[1]->vout[1].nValue - nValueCoin;
-    CAmount nValueDelegate = delegateOutputExist ? block.vtx[1]->vout[2].nValue : 0;
-    CAmount nReward = nValueStaker + nValueDelegate;
-    if(nReward <= 0)
-        return false;
-
-    fee = (nValueStaker * 100 + nReward - 1) / nReward;
-    if(inFee != fee)
-        return false;
-
-    return true;
-}
-
-bool CheckBlockSignature(const CBlock& block)
-{
-    std::vector<unsigned char> vchBlockSig = block.GetBlockSignature();
-    if (block.IsProofOfWork())
-        return vchBlockSig.empty();
-
-    std::vector<unsigned char> vchPubKey;
-    if(!GetBlockPublicKey(block, vchPubKey))
-    {
-        return false;
-    }
-
-    uint256 hash = block.GetHashWithoutSign();
-
-    if(vchBlockSig.size() == CPubKey::COMPACT_SIGNATURE_SIZE)
-    {
-        CPubKey pubkey;
-        if(pubkey.RecoverCompact(hash, vchBlockSig) && pubkey == CPubKey(vchPubKey))
-            return true;
-    }
-
-    return CPubKey(vchPubKey).Verify(hash, vchBlockSig);
-}
-
->>>>>>> 86d0551a
 static bool CheckBlockHeader(const CBlockHeader& block, BlockValidationState& state, const Consensus::Params& consensusParams, Chainstate& chainstate, bool fCheckPOW = true, bool fCheckPOS = true)
 {
     // Check proof of work matches claimed amount
@@ -6256,11 +5214,7 @@
         return state.Invalid(BlockValidationResult::BLOCK_INVALID_HEADER, "high-hash", "proof of work failed");
 
     // Check proof of stake matches claimed amount
-<<<<<<< HEAD
-    if (fCheckPOS && !chainstate.IsInitialBlockDownload() && block.IsProofOfStake() && !CheckHeaderPoS(block, consensusParams, chainstate))
-=======
     if (fCheckPOS && !chainstate.m_chainman.IsInitialBlockDownload() && block.IsProofOfStake() && !CheckHeaderPoS(block, consensusParams, chainstate))
->>>>>>> 86d0551a
         // May occur if behind on block chain sync
        return state.Invalid(BlockValidationResult::BLOCK_INVALID_HEADER, "bad-cb-header", "proof of stake failed");
 
@@ -6626,11 +5580,7 @@
     int nHeight = pindexPrev->nHeight + 1;
     int coinbaseMaturity = ::Params().GetConsensus().CoinbaseMaturity(nHeight);
     int diff = nHeight - chainstate.m_chain.Height();
-<<<<<<< HEAD
-    if(pindexPrev && block.IsProofOfStake() && !chainstate.IsInitialBlockDownload()
-=======
     if(pindexPrev && block.IsProofOfStake() && !chainstate.m_chainman.IsInitialBlockDownload()
->>>>>>> 86d0551a
     // Additional check if not triggered initial block download, like when PoW blocks were initially created
     // CheckPOS is called after ContextualCheckBlockHeader where future block headers are not accepted
             && (diff < coinbaseMaturity))
@@ -6805,11 +5755,7 @@
 // Exposed wrapper for AcceptBlockHeader
 bool ChainstateManager::ProcessNewBlockHeaders(const std::vector<CBlockHeader>& headers, bool min_pow_checked, BlockValidationState& state, const CBlockIndex** ppindex,  const CBlockIndex** pindexFirst)
 {
-<<<<<<< HEAD
-    if(!ActiveChainstate().IsInitialBlockDownload() && headers.size() > 1) {
-=======
     if(!IsInitialBlockDownload() && headers.size() > 1) {
->>>>>>> 86d0551a
         LOCK(cs_main);
         const CBlockHeader last_header = headers[headers.size()-1];
         unsigned int nHeight = ActiveChain().Height() + 1;
@@ -6826,11 +5772,7 @@
             const CBlockHeader& header = headers[i];
 
             // If the stake has been seen and the header has not yet been seen
-<<<<<<< HEAD
-            if (!m_blockman.LoadingBlocks() && !ActiveChainstate().IsInitialBlockDownload() && header.IsProofOfStake() && setStakeSeen.count(std::make_pair(header.prevoutStake, header.nTime)) && !BlockIndex().count(header.GetHash())) {
-=======
             if (!m_blockman.LoadingBlocks() && !IsInitialBlockDownload() && header.IsProofOfStake() && setStakeSeen.count(std::make_pair(header.prevoutStake, header.nTime)) && !BlockIndex().count(header.GetHash())) {
->>>>>>> 86d0551a
                 // if it is the last header of the list
                 if(i+1 == headers.size()) {
                     if(fInstantBan) {
@@ -6962,64 +5904,12 @@
             return state.Invalid(BlockValidationResult::BLOCK_CONSENSUS, "bad-cb-height", "block height mismatch in coinbase");
     }
 
-<<<<<<< HEAD
-    if(block.IsProofOfWork()) {
-        if (!UpdateHashProof(block, state, m_chainman.GetParams().GetConsensus(), pindex, CoinsTip()))
-        {
-            return error("%s: AcceptBlock(): %s", __func__, state.GetRejectReason().c_str());
-        }
-    }
-
-    // Get prev block index
-    CBlockIndex* pindexPrev = nullptr;
-    if(pindex->nHeight > 0){
-        BlockMap::iterator mi = m_blockman.m_block_index.find(block.hashPrevBlock);
-        if (mi == m_blockman.m_block_index.end())
-            return state.Invalid(BlockValidationResult::BLOCK_MISSING_PREV, "prev-blk-not-found", strprintf("%s: prev block not found", __func__));
-        pindexPrev = &((*mi).second);
-    }
-
-    // Get block height
-    int nHeight = pindex->nHeight;
-
-    // Check for the last proof of work block
-    if (block.IsProofOfWork() && nHeight > m_chainman.GetParams().GetConsensus().nLastPOWBlock)
-        return state.Invalid(BlockValidationResult::BLOCK_INVALID_HEADER, "reject-pow", strprintf("%s: reject proof-of-work at height %d", __func__, nHeight));
-
-    // Check that the block satisfies synchronized checkpoint
-    if (!m_blockman.CheckSync(nHeight, m_chain.Tip()))
-        return error("AcceptBlock() : rejected by synchronized checkpoint");
-
-    // Check timestamp against prev
-    if (pindexPrev && block.IsProofOfStake() && (block.GetBlockTime() <= pindexPrev->GetBlockTime() || FutureDrift(block.GetBlockTime(), nHeight, m_chainman.GetParams().GetConsensus()) < pindexPrev->GetBlockTime()))
-        return error("AcceptBlock() : block's timestamp is too early");
-
-    // Check timestamp
-    if (block.IsProofOfStake() &&  block.GetBlockTime() > FutureDrift(GetAdjustedTimeSeconds(), nHeight, m_chainman.GetParams().GetConsensus()))
-        return error("AcceptBlock() : block timestamp too far in the future");
-
-    // Enforce rule that the coinbase starts with serialized block height
-    if (nHeight >= m_chainman.GetParams().GetConsensus().BIP34Height)
-    {
-        CScript expect = CScript() << nHeight;
-        if (block.vtx[0]->vin[0].scriptSig.size() < expect.size() ||
-            !std::equal(expect.begin(), expect.end(), block.vtx[0]->vin[0].scriptSig.begin()))
-            return state.Invalid(BlockValidationResult::BLOCK_CONSENSUS, "bad-cb-height", "block height mismatch in coinbase");
-    }
-
-    // Try to process all requested blocks that we don't have, but only
-    // process an unrequested block if it's new and has enough work to
-    // advance our tip, and isn't too many blocks ahead.
-    bool fAlreadyHave = pindex->nStatus & BLOCK_HAVE_DATA;
-    bool fHasMoreWork = (m_chain.Tip() ? pindex->nChainWork > m_chain.Tip()->nChainWork : true);
-=======
     // Check all requested blocks that we do not already have for validity and
     // save them to disk. Skip processing of unrequested blocks as an anti-DoS
     // measure, unless the blocks have more work than the active chain tip, and
     // aren't too far ahead of it, so are likely to be attached soon.
     bool fAlreadyHave = pindex->nStatus & BLOCK_HAVE_DATA;
     bool fHasMoreWork = (ActiveTip() ? pindex->nChainWork > ActiveTip()->nChainWork : true);
->>>>>>> 86d0551a
     // Blocks that are too out-of-order needlessly limit the effectiveness of
     // pruning, because pruning will not delete block files that contain any
     // blocks which are too close in height to the tip.  Apply this test
@@ -7050,13 +5940,8 @@
 
     const CChainParams& params{GetParams()};
 
-<<<<<<< HEAD
-    if (!CheckBlock(block, state, params.GetConsensus(), *this) ||
-        !ContextualCheckBlock(block, state, m_chainman, pindex->pprev)) {
-=======
     if (!CheckBlock(block, state, params.GetConsensus(), ActiveChainstate()) ||
         !ContextualCheckBlock(block, state, *this, pindex->pprev)) {
->>>>>>> 86d0551a
         if (state.IsInvalid() && state.GetResult() != BlockValidationResult::BLOCK_MUTATED) {
             pindex->nStatus |= BLOCK_FAILED_VALID;
             m_blockman.m_dirty_blockindex.insert(pindex);
@@ -7625,11 +6510,7 @@
         }
         CBlockIndex* pindex = m_blockman.AddToBlockIndex(block, m_chainman.m_best_header);
         pindex->hashProof = m_chainman.GetParams().GetConsensus().hashGenesisBlock;
-<<<<<<< HEAD
-        ReceivedBlockTransactions(block, pindex, blockPos);
-=======
         m_chainman.ReceivedBlockTransactions(block, pindex, blockPos);
->>>>>>> 86d0551a
     } catch (const std::runtime_error& e) {
         return error("%s: failed to write genesis block: %s", __func__, e.what());
     }
@@ -7650,12 +6531,7 @@
 
     int nLoaded = 0;
     try {
-<<<<<<< HEAD
-        // This takes over fileIn and calls fclose() on it in the CBufferedFile destructor
-        CBufferedFile blkdat(fileIn, 2*dgpMaxBlockSerSize, dgpMaxBlockSerSize+8, SER_DISK, CLIENT_VERSION);
-=======
         BufferedFile blkdat{file_in, 2 * dgpMaxBlockSerSize, dgpMaxBlockSerSize + 8};
->>>>>>> 86d0551a
         // nRewind indicates where to resume scanning in case something goes wrong,
         // such as a block fails to deserialize.
         uint64_t nRewind = blkdat.GetPos();
@@ -7737,10 +6613,6 @@
                 // But for Qtum PoS we need to sync this after every block to ensure txdb is populated for
                 // validating PoS proofs
                 {
-<<<<<<< HEAD
-                    BlockValidationState state;
-                    if (!ActivateBestChain(state, nullptr)) {
-=======
                     bool genesis_activation_failure = false;
                     for (auto c : GetAll()) {
                         BlockValidationState state;
@@ -7772,7 +6644,6 @@
                         }
                     }
                     if (activation_failure) {
->>>>>>> 86d0551a
                         break;
                     }
                 }
@@ -8146,11 +7017,7 @@
     m_blockman.m_dirty_blockindex.erase(pindex);
 
     for (int b = 0; b < VERSIONBITS_NUM_BITS; b++) {
-<<<<<<< HEAD
-        warningcache[b].erase(pindex);
-=======
         m_chainman.m_warningcache[b].erase(pindex);
->>>>>>> 86d0551a
     }
 
     m_chainman.m_versionbitscache.Erase(pindex);
@@ -9081,8 +7948,6 @@
     return true;
 }
 
-<<<<<<< HEAD
-=======
 Chainstate& ChainstateManager::GetChainstateForIndexing()
 {
     // We can't always return `m_ibd_chainstate` because after background validation
@@ -9118,7 +7983,6 @@
     return {prune_start, prune_end};
 }
 
->>>>>>> 86d0551a
 ////////////////////////////////////////////////////////////////////////////////// // qtum
 bool GetAddressIndex(uint256 addressHash, int type, std::vector<std::pair<CAddressIndexKey, CAmount> > &addressIndex, node::BlockManager& blockman, int start, int end)
 {
@@ -9174,11 +8038,7 @@
     if(tx.HasCreateOrCall())
     {
         LOCK(cs_main);
-<<<<<<< HEAD
-        const CChainParams& chainparams = Params();
-=======
         const CChainParams& chainparams{active_chainstate.m_chainman.GetParams()};
->>>>>>> 86d0551a
         unsigned int contractflags = GetContractScriptFlags(active_chainstate.m_chain.Height() + 1, chainparams.GetConsensus());
         QtumTxConverter convert(tx, active_chainstate, &mempool, NULL, NULL, contractflags);
 
@@ -9235,11 +8095,7 @@
 {
     std::map<COutPoint, uint32_t> immatureStakes;
     int height = chainman.ActiveChain().Height();
-<<<<<<< HEAD
-    int coinbaseMaturity = Params().GetConsensus().CoinbaseMaturity(height + 1);
-=======
     int coinbaseMaturity = chainman.GetConsensus().CoinbaseMaturity(height + 1);
->>>>>>> 86d0551a
     for(int i = 0; i < coinbaseMaturity -1; i++) {
         CBlockIndex* block = chainman.ActiveChain()[height - i];
         if(block)
