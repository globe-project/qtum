// Copyright (c) 2009-2010 Satoshi Nakamoto
// Copyright (c) 2009-2020 The Bitcoin Core developers
// Distributed under the MIT software license, see the accompanying
// file COPYING or http://www.opensource.org/licenses/mit-license.php.

#include <validation.h>

#include <arith_uint256.h>
#include <chain.h>
#include <chainparams.h>
#include <checkpoints.h>
#include <checkqueue.h>
#include <consensus/consensus.h>
#include <consensus/merkle.h>
#include <consensus/tx_check.h>
#include <consensus/tx_verify.h>
#include <consensus/validation.h>
#include <cuckoocache.h>
#include <flatfile.h>
#include <hash.h>
#include <index/txindex.h>
#include <logging.h>
#include <logging/timer.h>
#include <node/ui_interface.h>
#include <optional.h>
#include <policy/fees.h>
#include <policy/policy.h>
#include <policy/settings.h>
#include <pow.h>
#include <pos.h>
#include <primitives/block.h>
#include <primitives/transaction.h>
#include <random.h>
#include <reverse_iterator.h>
#include <script/script.h>
#include <script/sigcache.h>
#include <shutdown.h>
#include <signet.h>
#include <timedata.h>
#include <tinyformat.h>
#include <txdb.h>
#include <txmempool.h>
#include <uint256.h>
#include <undo.h>
#include <util/check.h> // For NDEBUG compile time check
#include <util/moneystr.h>
#include <util/rbf.h>
#include <util/strencodings.h>
#include <util/system.h>
#include <util/translation.h>
#include <validationinterface.h>
#include <warnings.h>
#include <libethcore/ABI.h>
#include <util/signstr.h>
#include <net_processing.h>

#include <serialize.h>
#include <pubkey.h>
#include <key.h>
#include <wallet/wallet.h>
#include <util/convert.h>
#include <util/signstr.h>
#include <qtum/qtumledger.h>

#include <algorithm>
#include <string>

#include <boost/algorithm/string/replace.hpp>

#define MICRO 0.000001
#define MILLI 0.001

/**
 * An extra transaction can be added to a package, as long as it only has one
 * ancestor and is no larger than this. Not really any reason to make this
 * configurable as it doesn't materially change DoS parameters.
 */
static const unsigned int EXTRA_DESCENDANT_TX_SIZE_LIMIT = 10000;
/** Maximum kilobytes for transactions to store for processing during reorg */
static const unsigned int MAX_DISCONNECTED_TX_POOL_SIZE = 20000;
/** The pre-allocation chunk size for blk?????.dat files (since 0.8) */
static const unsigned int BLOCKFILE_CHUNK_SIZE = 0x1000000; // 16 MiB
/** The pre-allocation chunk size for rev?????.dat files (since 0.8) */
static const unsigned int UNDOFILE_CHUNK_SIZE = 0x100000; // 1 MiB
/** Time to wait between writing blocks/block index to disk. */
static constexpr std::chrono::hours DATABASE_WRITE_INTERVAL{1};
/** Time to wait between flushing chainstate to disk. */
static constexpr std::chrono::hours DATABASE_FLUSH_INTERVAL{24};
/** Maximum age of our tip for us to be considered current for fee estimation */
static constexpr std::chrono::hours MAX_FEE_ESTIMATION_TIP_AGE{3};
const std::vector<std::string> CHECKLEVEL_DOC {
    "level 0 reads the blocks from disk",
    "level 1 verifies block validity",
    "level 2 verifies undo data",
    "level 3 checks disconnection of tip blocks",
    "level 4 tries to reconnect the blocks",
    "each level includes the checks of the previous levels",
};

 ////////////////////////////// qtum
#include <iostream>
#include <bitset>
#include "pubkey.h"
#include <univalue.h>

std::unique_ptr<QtumState> globalState;
std::shared_ptr<dev::eth::SealEngineFace> globalSealEngine;
bool fRecordLogOpcodes = false;
bool fIsVMlogFile = false;
bool fGettingValuesDGP = false;
 //////////////////////////////

bool CBlockIndexWorkComparator::operator()(const CBlockIndex *pa, const CBlockIndex *pb) const {
    // First sort by most total work, ...
    if (pa->nChainWork > pb->nChainWork) return false;
    if (pa->nChainWork < pb->nChainWork) return true;

    // ... then by earliest time received, ...
    if (pa->nSequenceId < pb->nSequenceId) return false;
    if (pa->nSequenceId > pb->nSequenceId) return true;

    // Use pointer address as tie breaker (should only happen with blocks
    // loaded from disk, as those all have id 0).
    if (pa < pb) return false;
    if (pa > pb) return true;

    // Identical blocks.
    return false;
}

ChainstateManager g_chainman;

CChainState& ChainstateActive()
{
    LOCK(::cs_main);
    assert(g_chainman.m_active_chainstate);
    return *g_chainman.m_active_chainstate;
}

CChain& ChainActive()
{
    LOCK(::cs_main);
    return ::ChainstateActive().m_chain;
}

/**
 * Mutex to guard access to validation specific variables, such as reading
 * or changing the chainstate.
 *
 * This may also need to be locked when updating the transaction pool, e.g. on
 * AcceptToMemoryPool. See CTxMemPool::cs comment for details.
 *
 * The transaction pool has a separate lock to allow reading from it and the
 * chainstate at the same time.
 */
RecursiveMutex cs_main;

CBlockIndex *pindexBestHeader = nullptr;
Mutex g_best_block_mutex;
std::condition_variable g_best_block_cv;
uint256 g_best_block;
bool g_parallel_script_checks{false};
std::atomic_bool fImporting(false);
std::atomic_bool fReindex(false);
bool fAddressIndex = false; // qtum
bool fLogEvents = false;
bool fHavePruned = false;
bool fPruneMode = false;
bool fRequireStandard = true;
bool fCheckBlockIndex = false;
bool fCheckpointsEnabled = DEFAULT_CHECKPOINTS_ENABLED;
uint64_t nPruneTarget = 0;
int64_t nMaxTipAge = DEFAULT_MAX_TIP_AGE;

uint256 hashAssumeValid;
arith_uint256 nMinimumChainWork;

CFeeRate minRelayTxFee = CFeeRate(DEFAULT_MIN_RELAY_TX_FEE);

CBlockPolicyEstimator feeEstimator;

// Internal stuff
namespace {
    CBlockIndex* pindexBestInvalid = nullptr;

    RecursiveMutex cs_LastBlockFile;
    std::vector<CBlockFileInfo> vinfoBlockFile;
    int nLastBlockFile = 0;
    /** Global flag to indicate we should check to see if there are
     *  block/undo files that should be deleted.  Set on startup
     *  or if we allocate more file space when we're in prune mode
     */
    bool fCheckForPruning = false;

    /** Dirty block index entries. */
    std::set<CBlockIndex*> setDirtyBlockIndex;

    /** Dirty block file entries. */
    std::set<int> setDirtyFileInfo;
} // anon namespace

CBlockIndex* LookupBlockIndex(const uint256& hash)
{
    AssertLockHeld(cs_main);
    BlockMap::const_iterator it = g_chainman.BlockIndex().find(hash);
    return it == g_chainman.BlockIndex().end() ? nullptr : it->second;
}

CBlockIndex* FindForkInGlobalIndex(const CChain& chain, const CBlockLocator& locator)
{
    AssertLockHeld(cs_main);

    // Find the latest block common to locator and chain - we expect that
    // locator.vHave is sorted descending by height.
    for (const uint256& hash : locator.vHave) {
        CBlockIndex* pindex = LookupBlockIndex(hash);
        if (pindex) {
            if (chain.Contains(pindex))
                return pindex;
            if (pindex->GetAncestor(chain.Height()) == chain.Tip()) {
                return chain.Tip();
            }
        }
    }
    return chain.Genesis();
}

std::unique_ptr<CBlockTreeDB> pblocktree;
std::unique_ptr<StorageResults> pstorageresult;

bool CheckInputScripts(const CTransaction& tx, TxValidationState &state, const CCoinsViewCache &inputs, unsigned int flags, bool cacheSigStore, bool cacheFullScriptStore, PrecomputedTransactionData& txdata, std::vector<CScriptCheck> *pvChecks = nullptr);
static FILE* OpenUndoFile(const FlatFilePos &pos, bool fReadOnly = false);
static FlatFileSeq BlockFileSeq();
static FlatFileSeq UndoFileSeq();

int64_t FutureDrift(uint32_t nTime, int nHeight, const Consensus::Params& consensusParams)
{
    return nTime + consensusParams.StakeTimestampMask(nHeight);
}

bool CheckFinalTx(const CTransaction &tx, int flags)
{
    AssertLockHeld(cs_main);

    // By convention a negative value for flags indicates that the
    // current network-enforced consensus rules should be used. In
    // a future soft-fork scenario that would mean checking which
    // rules would be enforced for the next block and setting the
    // appropriate flags. At the present time no soft-forks are
    // scheduled, so no flags are set.
    flags = std::max(flags, 0);

    // CheckFinalTx() uses ::ChainActive().Height()+1 to evaluate
    // nLockTime because when IsFinalTx() is called within
    // CBlock::AcceptBlock(), the height of the block *being*
    // evaluated is what is used. Thus if we want to know if a
    // transaction can be part of the *next* block, we need to call
    // IsFinalTx() with one more than ::ChainActive().Height().
    const int nBlockHeight = ::ChainActive().Height() + 1;

    // BIP113 requires that time-locked transactions have nLockTime set to
    // less than the median time of the previous block they're contained in.
    // When the next block is created its previous block will be the current
    // chain tip, so we use that to calculate the median time passed to
    // IsFinalTx() if LOCKTIME_MEDIAN_TIME_PAST is set.
    const int64_t nBlockTime = (flags & LOCKTIME_MEDIAN_TIME_PAST)
                             ? ::ChainActive().Tip()->GetMedianTimePast()
                             : GetAdjustedTime();

    return IsFinalTx(tx, nBlockHeight, nBlockTime);
}

bool TestLockPointValidity(const LockPoints* lp)
{
    AssertLockHeld(cs_main);
    assert(lp);
    // If there are relative lock times then the maxInputBlock will be set
    // If there are no relative lock times, the LockPoints don't depend on the chain
    if (lp->maxInputBlock) {
        // Check whether ::ChainActive() is an extension of the block at which the LockPoints
        // calculation was valid.  If not LockPoints are no longer valid
        if (!::ChainActive().Contains(lp->maxInputBlock)) {
            return false;
        }
    }

    // LockPoints still valid
    return true;
}

bool CheckSequenceLocks(const CTxMemPool& pool, const CTransaction& tx, int flags, LockPoints* lp, bool useExistingLockPoints)
{
    AssertLockHeld(cs_main);
    AssertLockHeld(pool.cs);

    CBlockIndex* tip = ::ChainActive().Tip();
    assert(tip != nullptr);

    CBlockIndex index;
    index.pprev = tip;
    // CheckSequenceLocks() uses ::ChainActive().Height()+1 to evaluate
    // height based locks because when SequenceLocks() is called within
    // ConnectBlock(), the height of the block *being*
    // evaluated is what is used.
    // Thus if we want to know if a transaction can be part of the
    // *next* block, we need to use one more than ::ChainActive().Height()
    index.nHeight = tip->nHeight + 1;

    std::pair<int, int64_t> lockPair;
    if (useExistingLockPoints) {
        assert(lp);
        lockPair.first = lp->height;
        lockPair.second = lp->time;
    }
    else {
        // CoinsTip() contains the UTXO set for ::ChainActive().Tip()
        CCoinsViewMemPool viewMemPool(&::ChainstateActive().CoinsTip(), pool);
        std::vector<int> prevheights;
        prevheights.resize(tx.vin.size());
        for (size_t txinIndex = 0; txinIndex < tx.vin.size(); txinIndex++) {
            const CTxIn& txin = tx.vin[txinIndex];
            Coin coin;
            if (!viewMemPool.GetCoin(txin.prevout, coin)) {
                return error("%s: Missing input", __func__);
            }
            if (coin.nHeight == MEMPOOL_HEIGHT) {
                // Assume all mempool transaction confirm in the next block
                prevheights[txinIndex] = tip->nHeight + 1;
            } else {
                prevheights[txinIndex] = coin.nHeight;
            }
        }
        lockPair = CalculateSequenceLocks(tx, flags, prevheights, index);
        if (lp) {
            lp->height = lockPair.first;
            lp->time = lockPair.second;
            // Also store the hash of the block with the highest height of
            // all the blocks which have sequence locked prevouts.
            // This hash needs to still be on the chain
            // for these LockPoint calculations to be valid
            // Note: It is impossible to correctly calculate a maxInputBlock
            // if any of the sequence locked inputs depend on unconfirmed txs,
            // except in the special case where the relative lock time/height
            // is 0, which is equivalent to no sequence lock. Since we assume
            // input height of tip+1 for mempool txs and test the resulting
            // lockPair from CalculateSequenceLocks against tip+1.  We know
            // EvaluateSequenceLocks will fail if there was a non-zero sequence
            // lock on a mempool input, so we can use the return value of
            // CheckSequenceLocks to indicate the LockPoints validity
            int maxInputHeight = 0;
            for (const int height : prevheights) {
                // Can ignore mempool inputs since we'll fail if they had non-zero locks
                if (height != tip->nHeight+1) {
                    maxInputHeight = std::max(maxInputHeight, height);
                }
            }
            lp->maxInputBlock = tip->GetAncestor(maxInputHeight);
        }
    }
    return EvaluateSequenceLocks(index, lockPair);
}

// Returns the script flags which should be checked for a given block
static unsigned int GetBlockScriptFlags(const CBlockIndex* pindex, const Consensus::Params& chainparams);

static void LimitMempoolSize(CTxMemPool& pool, size_t limit, std::chrono::seconds age)
    EXCLUSIVE_LOCKS_REQUIRED(pool.cs, ::cs_main)
{
    int expired = pool.Expire(GetTime<std::chrono::seconds>() - age);
    if (expired != 0) {
        LogPrint(BCLog::MEMPOOL, "Expired %i transactions from the memory pool\n", expired);
    }

    std::vector<COutPoint> vNoSpendsRemaining;
    pool.TrimToSize(limit, &vNoSpendsRemaining);
    for (const COutPoint& removed : vNoSpendsRemaining)
        ::ChainstateActive().CoinsTip().Uncache(removed);
}

static bool IsCurrentForFeeEstimation() EXCLUSIVE_LOCKS_REQUIRED(cs_main)
{
    AssertLockHeld(cs_main);
    if (::ChainstateActive().IsInitialBlockDownload())
        return false;
    if (::ChainActive().Tip()->GetBlockTime() < count_seconds(GetTime<std::chrono::seconds>() - MAX_FEE_ESTIMATION_TIP_AGE))
        return false;
    if (::ChainActive().Height() < pindexBestHeader->nHeight - 1)
        return false;
    return true;
}

/* Make mempool consistent after a reorg, by re-adding or recursively erasing
 * disconnected block transactions from the mempool, and also removing any
 * other transactions from the mempool that are no longer valid given the new
 * tip/height.
 *
 * Note: we assume that disconnectpool only contains transactions that are NOT
 * confirmed in the current chain nor already in the mempool (otherwise,
 * in-mempool descendants of such transactions would be removed).
 *
 * Passing fAddToMempool=false will skip trying to add the transactions back,
 * and instead just erase from the mempool as needed.
 */

static void UpdateMempoolForReorg(CTxMemPool& mempool, DisconnectedBlockTransactions& disconnectpool, bool fAddToMempool) EXCLUSIVE_LOCKS_REQUIRED(cs_main, mempool.cs)
{
    AssertLockHeld(cs_main);
    AssertLockHeld(mempool.cs);
    std::vector<uint256> vHashUpdate;
    // disconnectpool's insertion_order index sorts the entries from
    // oldest to newest, but the oldest entry will be the last tx from the
    // latest mined block that was disconnected.
    // Iterate disconnectpool in reverse, so that we add transactions
    // back to the mempool starting with the earliest transaction that had
    // been previously seen in a block.
    auto it = disconnectpool.queuedTx.get<insertion_order>().rbegin();
    while (it != disconnectpool.queuedTx.get<insertion_order>().rend()) {
        // ignore validation errors in resurrected transactions
        TxValidationState stateDummy;
        if (!fAddToMempool || (*it)->IsCoinBase() || (*it)->IsCoinStake() ||
            !AcceptToMemoryPool(mempool, stateDummy, *it,
                                nullptr /* plTxnReplaced */, true /* bypass_limits */)) {
            // If the transaction doesn't make it in to the mempool, remove any
            // transactions that depend on it (which would now be orphans).
            mempool.removeRecursive(**it, MemPoolRemovalReason::REORG);
        } else if (mempool.exists((*it)->GetHash())) {
            vHashUpdate.push_back((*it)->GetHash());
        }
        ++it;
    }
    disconnectpool.queuedTx.clear();
    // AcceptToMemoryPool/addUnchecked all assume that new mempool entries have
    // no in-mempool children, which is generally not true when adding
    // previously-confirmed transactions back to the mempool.
    // UpdateTransactionsFromBlock finds descendants of any transactions in
    // the disconnectpool that were added back and cleans up the mempool state.
    mempool.UpdateTransactionsFromBlock(vHashUpdate);

    // We also need to remove any now-immature transactions
    mempool.removeForReorg(&::ChainstateActive().CoinsTip(), ::ChainActive().Tip()->nHeight + 1, STANDARD_LOCKTIME_VERIFY_FLAGS);
    // Re-limit mempool size, in case we added any transactions
    LimitMempoolSize(mempool, gArgs.GetArg("-maxmempool", DEFAULT_MAX_MEMPOOL_SIZE) * 1000000, std::chrono::hours{gArgs.GetArg("-mempoolexpiry", DEFAULT_MEMPOOL_EXPIRY)});
}

// Used to avoid mempool polluting consensus critical paths if CCoinsViewMempool
// were somehow broken and returning the wrong scriptPubKeys
static bool CheckInputsFromMempoolAndCache(const CTransaction& tx, TxValidationState& state, const CCoinsViewCache& view, const CTxMemPool& pool,
                 unsigned int flags, PrecomputedTransactionData& txdata) EXCLUSIVE_LOCKS_REQUIRED(cs_main) {
    AssertLockHeld(cs_main);

    // pool.cs should be locked already, but go ahead and re-take the lock here
    // to enforce that mempool doesn't change between when we check the view
    // and when we actually call through to CheckInputScripts
    LOCK(pool.cs);

    assert(!tx.IsCoinBase());
    for (const CTxIn& txin : tx.vin) {
        const Coin& coin = view.AccessCoin(txin.prevout);

        // AcceptToMemoryPoolWorker has already checked that the coins are
        // available, so this shouldn't fail. If the inputs are not available
        // here then return false.
        if (coin.IsSpent()) return false;

        // Check equivalence for available inputs.
        const CTransactionRef& txFrom = pool.get(txin.prevout.hash);
        if (txFrom) {
            assert(txFrom->GetHash() == txin.prevout.hash);
            assert(txFrom->vout.size() > txin.prevout.n);
            assert(txFrom->vout[txin.prevout.n] == coin.out);
        } else {
            const Coin& coinFromDisk = ::ChainstateActive().CoinsTip().AccessCoin(txin.prevout);
            assert(!coinFromDisk.IsSpent());
            assert(coinFromDisk.out == coin.out);
        }
    }

    // Call CheckInputScripts() to cache signature and script validity against current tip consensus rules.
    return CheckInputScripts(tx, state, view, flags, /* cacheSigStore = */ true, /* cacheFullSciptStore = */ true, txdata);
}

namespace {

class MemPoolAccept
{
public:
    MemPoolAccept(CTxMemPool& mempool) : m_pool(mempool), m_view(&m_dummy), m_viewmempool(&::ChainstateActive().CoinsTip(), m_pool),
        m_limit_ancestors(gArgs.GetArg("-limitancestorcount", DEFAULT_ANCESTOR_LIMIT)),
        m_limit_ancestor_size(gArgs.GetArg("-limitancestorsize", DEFAULT_ANCESTOR_SIZE_LIMIT)*1000),
        m_limit_descendants(gArgs.GetArg("-limitdescendantcount", DEFAULT_DESCENDANT_LIMIT)),
        m_limit_descendant_size(gArgs.GetArg("-limitdescendantsize", DEFAULT_DESCENDANT_SIZE_LIMIT)*1000) {}

    // We put the arguments we're handed into a struct, so we can pass them
    // around easier.
    struct ATMPArgs {
        const CChainParams& m_chainparams;
        TxValidationState &m_state;
        const int64_t m_accept_time;
        std::list<CTransactionRef>* m_replaced_transactions;
        const bool m_bypass_limits;
        /*
         * Return any outpoints which were not previously present in the coins
         * cache, but were added as a result of validating the tx for mempool
         * acceptance. This allows the caller to optionally remove the cache
         * additions if the associated transaction ends up being rejected by
         * the mempool.
         */
        std::vector<COutPoint>& m_coins_to_uncache;
        const bool m_test_accept;
        CAmount* m_fee_out;
    };

    // Single transaction acceptance
    bool AcceptSingleTransaction(const CTransactionRef& ptx, ATMPArgs& args) EXCLUSIVE_LOCKS_REQUIRED(cs_main);

private:
    // All the intermediate state that gets passed between the various levels
    // of checking a given transaction.
    struct Workspace {
        Workspace(const CTransactionRef& ptx) : m_ptx(ptx), m_hash(ptx->GetHash()) {}
        std::set<uint256> m_conflicts;
        CTxMemPool::setEntries m_all_conflicting;
        CTxMemPool::setEntries m_ancestors;
        std::unique_ptr<CTxMemPoolEntry> m_entry;

        bool m_replacement_transaction;
        CAmount m_modified_fees;
        CAmount m_conflicting_fees;
        size_t m_conflicting_size;

        const CTransactionRef& m_ptx;
        const uint256& m_hash;
    };

    // Run the policy checks on a given transaction, excluding any script checks.
    // Looks up inputs, calculates feerate, considers replacement, evaluates
    // package limits, etc. As this function can be invoked for "free" by a peer,
    // only tests that are fast should be done here (to avoid CPU DoS).
    bool PreChecks(ATMPArgs& args, Workspace& ws) EXCLUSIVE_LOCKS_REQUIRED(cs_main, m_pool.cs);

    // Run the script checks using our policy flags. As this can be slow, we should
    // only invoke this on transactions that have otherwise passed policy checks.
    bool PolicyScriptChecks(ATMPArgs& args, Workspace& ws, PrecomputedTransactionData& txdata) EXCLUSIVE_LOCKS_REQUIRED(cs_main);

    // Re-run the script checks, using consensus flags, and try to cache the
    // result in the scriptcache. This should be done after
    // PolicyScriptChecks(). This requires that all inputs either be in our
    // utxo set or in the mempool.
    bool ConsensusScriptChecks(ATMPArgs& args, Workspace& ws, PrecomputedTransactionData &txdata) EXCLUSIVE_LOCKS_REQUIRED(cs_main);

    // Try to add the transaction to the mempool, removing any conflicts first.
    // Returns true if the transaction is in the mempool after any size
    // limiting is performed, false otherwise.
    bool Finalize(ATMPArgs& args, Workspace& ws) EXCLUSIVE_LOCKS_REQUIRED(cs_main, m_pool.cs);

    // Compare a package's feerate against minimum allowed.
    bool CheckFeeRate(size_t package_size, CAmount package_fee, TxValidationState& state)
    {
        CAmount mempoolRejectFee = m_pool.GetMinFee(gArgs.GetArg("-maxmempool", DEFAULT_MAX_MEMPOOL_SIZE) * 1000000).GetFee(package_size);
        if (mempoolRejectFee > 0 && package_fee < mempoolRejectFee) {
            return state.Invalid(TxValidationResult::TX_MEMPOOL_POLICY, "mempool min fee not met", strprintf("%d < %d", package_fee, mempoolRejectFee));
        }

        if (package_fee < ::minRelayTxFee.GetFee(package_size)) {
            return state.Invalid(TxValidationResult::TX_MEMPOOL_POLICY, "min relay fee not met", strprintf("%d < %d", package_fee, ::minRelayTxFee.GetFee(package_size)));
        }
        return true;
    }

private:
    CTxMemPool& m_pool;
    CCoinsViewCache m_view;
    CCoinsViewMemPool m_viewmempool;
    CCoinsView m_dummy;

    // The package limits in effect at the time of invocation.
    const size_t m_limit_ancestors;
    const size_t m_limit_ancestor_size;
    // These may be modified while evaluating a transaction (eg to account for
    // in-mempool conflicts; see below).
    size_t m_limit_descendants;
    size_t m_limit_descendant_size;
};

bool MemPoolAccept::PreChecks(ATMPArgs& args, Workspace& ws)
{
    const CTransactionRef& ptx = ws.m_ptx;
    const CTransaction& tx = *ws.m_ptx;
    const uint256& hash = ws.m_hash;

    // Copy/alias what we need out of args
    TxValidationState &state = args.m_state;
    const int64_t nAcceptTime = args.m_accept_time;
    const bool bypass_limits = args.m_bypass_limits;
    std::vector<COutPoint>& coins_to_uncache = args.m_coins_to_uncache;
    const CChainParams& chainparams = args.m_chainparams;

    // Alias what we need out of ws
    std::set<uint256>& setConflicts = ws.m_conflicts;
    CTxMemPool::setEntries& allConflicting = ws.m_all_conflicting;
    CTxMemPool::setEntries& setAncestors = ws.m_ancestors;
    std::unique_ptr<CTxMemPoolEntry>& entry = ws.m_entry;
    bool& fReplacementTransaction = ws.m_replacement_transaction;
    CAmount& nModifiedFees = ws.m_modified_fees;
    CAmount& nConflictingFees = ws.m_conflicting_fees;
    size_t& nConflictingSize = ws.m_conflicting_size;

    if (!CheckTransaction(tx, state)) {
        return false; // state filled in by CheckTransaction
    }

    // Coinbase is only valid in a block, not as a loose transaction
    if (tx.IsCoinBase())
        return state.Invalid(TxValidationResult::TX_CONSENSUS, "coinbase");

    // ppcoin: coinstake is also only valid in a block, not as a loose transaction
    if (tx.IsCoinStake())
        return state.Invalid(TxValidationResult::TX_CONSENSUS, "coinstake");

    // Rather not work on nonstandard transactions (unless -testnet/-regtest)
    std::string reason;
    if (fRequireStandard && !IsStandardTx(tx, reason))
        return state.Invalid(TxValidationResult::TX_NOT_STANDARD, reason);

    // Do not work on transactions that are too small.
    // A transaction with 1 segwit input and 1 P2WPHK output has non-witness size of 82 bytes.
    // Transactions smaller than this are not relayed to mitigate CVE-2017-12842 by not relaying
    // 64-byte transactions.
    if (::GetSerializeSize(tx, PROTOCOL_VERSION | SERIALIZE_TRANSACTION_NO_WITNESS) < MIN_STANDARD_TX_NONWITNESS_SIZE)
        return state.Invalid(TxValidationResult::TX_NOT_STANDARD, "tx-size-small");

    // Only accept nLockTime-using transactions that can be mined in the next
    // block; we don't want our mempool filled up with transactions that can't
    // be mined yet.
    if (!CheckFinalTx(tx, STANDARD_LOCKTIME_VERIFY_FLAGS))
        return state.Invalid(TxValidationResult::TX_PREMATURE_SPEND, "non-final");

    // is it already in the memory pool?
    if (m_pool.exists(hash)) {
        return state.Invalid(TxValidationResult::TX_CONFLICT, "txn-already-in-mempool");
    }

    // Check for conflicts with in-memory transactions
    for (const CTxIn &txin : tx.vin)
    {
        const CTransaction* ptxConflicting = m_pool.GetConflictTx(txin.prevout);
        if (ptxConflicting) {
            if (!setConflicts.count(ptxConflicting->GetHash()))
            {
                // Allow opt-out of transaction replacement by setting
                // nSequence > MAX_BIP125_RBF_SEQUENCE (SEQUENCE_FINAL-2) on all inputs.
                //
                // SEQUENCE_FINAL-1 is picked to still allow use of nLockTime by
                // non-replaceable transactions. All inputs rather than just one
                // is for the sake of multi-party protocols, where we don't
                // want a single party to be able to disable replacement.
                //
                // The opt-out ignores descendants as anyone relying on
                // first-seen mempool behavior should be checking all
                // unconfirmed ancestors anyway; doing otherwise is hopelessly
                // insecure.
                bool fReplacementOptOut = true;
                for (const CTxIn &_txin : ptxConflicting->vin)
                {
                    if (_txin.nSequence <= MAX_BIP125_RBF_SEQUENCE)
                    {
                        fReplacementOptOut = false;
                        break;
                    }
                }
                if (fReplacementOptOut) {
                    return state.Invalid(TxValidationResult::TX_MEMPOOL_POLICY, "txn-mempool-conflict");
                }

                setConflicts.insert(ptxConflicting->GetHash());
            }
        }
    }

    LockPoints lp;
    m_view.SetBackend(m_viewmempool);

    CCoinsViewCache& coins_cache = ::ChainstateActive().CoinsTip();

    // do we already have it?
    for (size_t out = 0; out < tx.vout.size(); out++) {
        COutPoint outpoint(hash, out);
        bool had_coin_in_cache = coins_cache.HaveCoinInCache(outpoint);
        if (m_view.HaveCoin(outpoint)) {
            if (!had_coin_in_cache) {
                coins_to_uncache.push_back(outpoint);
            }
            return state.Invalid(TxValidationResult::TX_CONFLICT, "txn-already-known");
        }
    }

    // do all inputs exist?
    for (const CTxIn& txin : tx.vin) {
        if (!coins_cache.HaveCoinInCache(txin.prevout)) {
            coins_to_uncache.push_back(txin.prevout);
        }

        // Note: this call may add txin.prevout to the coins cache
        // (coins_cache.cacheCoins) by way of FetchCoin(). It should be removed
        // later (via coins_to_uncache) if this tx turns out to be invalid.
        if (!m_view.HaveCoin(txin.prevout)) {
            // Are inputs missing because we already have the tx?
            for (size_t out = 0; out < tx.vout.size(); out++) {
                // Optimistically just do efficient check of cache for outputs
                if (coins_cache.HaveCoinInCache(COutPoint(hash, out))) {
                    return state.Invalid(TxValidationResult::TX_CONFLICT, "txn-already-known");
                }
            }
            // Otherwise assume this might be an orphan tx for which we just haven't seen parents yet
            return state.Invalid(TxValidationResult::TX_MISSING_INPUTS, "bad-txns-inputs-missingorspent");
        }
    }

    // Bring the best block into scope
    m_view.GetBestBlock();

    // we have all inputs cached now, so switch back to dummy (to protect
    // against bugs where we pull more inputs from disk that miss being added
    // to coins_to_uncache)
    m_view.SetBackend(m_dummy);

    // Only accept BIP68 sequence locked transactions that can be mined in the next
    // block; we don't want our mempool filled up with transactions that can't
    // be mined yet.
    // Must keep pool.cs for this unless we change CheckSequenceLocks to take a
    // CoinsViewCache instead of create its own
    if (!CheckSequenceLocks(m_pool, tx, STANDARD_LOCKTIME_VERIFY_FLAGS, &lp))
        return state.Invalid(TxValidationResult::TX_PREMATURE_SPEND, "non-BIP68-final");

    CAmount nFees = 0;
    if (!Consensus::CheckTxInputs(tx, state, m_view, GetSpendHeight(m_view), nFees)) {
        return false; // state filled in by CheckTxInputs
    }

    // If fee_out is passed, return the fee to the caller
    if (args.m_fee_out) {
        *args.m_fee_out = nFees;
    }

    // Check for non-standard pay-to-script-hash in inputs
    const auto& params = args.m_chainparams.GetConsensus();
    auto taproot_state = VersionBitsState(::ChainActive().Tip(), params, Consensus::DEPLOYMENT_TAPROOT, versionbitscache);
    if (fRequireStandard && !AreInputsStandard(tx, m_view, taproot_state == ThresholdState::ACTIVE)) {
        return state.Invalid(TxValidationResult::TX_INPUTS_NOT_STANDARD, "bad-txns-nonstandard-inputs");
    }

    // Check for non-standard witness in P2WSH
    if (tx.HasWitness() && fRequireStandard && !IsWitnessStandard(tx, m_view))
        return state.Invalid(TxValidationResult::TX_WITNESS_MUTATED, "bad-witness-nonstandard");

    int64_t nSigOpsCost = GetTransactionSigOpCost(tx, m_view, STANDARD_SCRIPT_VERIFY_FLAGS);

    dev::u256 txMinGasPrice = 0;

    //////////////////////////////////////////////////////////// // qtum
    if(!CheckOpSender(tx, chainparams, GetSpendHeight(m_view))){
        return state.Invalid(TxValidationResult::TX_CONSENSUS, "bad-txns-invalid-sender");
    }
    if(tx.HasCreateOrCall()){

        if(!CheckSenderScript(m_view, tx)){
            return state.Invalid(TxValidationResult::TX_INVALID_SENDER_SCRIPT, "bad-txns-invalid-sender-script");
        }

        QtumDGP qtumDGP(globalState.get(), fGettingValuesDGP);
        uint64_t minGasPrice = qtumDGP.getMinGasPrice(::ChainActive().Tip()->nHeight + 1);
        uint64_t blockGasLimit = qtumDGP.getBlockGasLimit(::ChainActive().Tip()->nHeight + 1);
        size_t count = 0;
        for(const CTxOut& o : tx.vout)
            count += o.scriptPubKey.HasOpCreate() || o.scriptPubKey.HasOpCall() ? 1 : 0;
        unsigned int contractflags = GetContractScriptFlags(GetSpendHeight(m_view), chainparams.GetConsensus());
        QtumTxConverter converter(tx, NULL, NULL, contractflags);
        ExtractQtumTX resultConverter;
        if(!converter.extractionQtumTransactions(resultConverter)){
            return state.Invalid(TxValidationResult::TX_CONSENSUS, "bad-tx-bad-contract-format", "AcceptToMempool(): Contract transaction of the wrong format");
        }
        std::vector<QtumTransaction> qtumTransactions = resultConverter.first;
        std::vector<EthTransactionParams> qtumETP = resultConverter.second;

        dev::u256 sumGas = dev::u256(0);
        dev::u256 gasAllTxs = dev::u256(0);
        for(QtumTransaction qtumTransaction : qtumTransactions){
            sumGas += qtumTransaction.gas() * qtumTransaction.gasPrice();

            if(sumGas > dev::u256(INT64_MAX)) {
                return state.Invalid(TxValidationResult::TX_CONSENSUS, "bad-tx-gas-stipend-overflow", "AcceptToMempool(): Transaction's gas stipend overflows");
            }

            if(sumGas > dev::u256(nFees)) {
                return state.Invalid(TxValidationResult::TX_CONSENSUS, "bad-txns-fee-notenough", "AcceptToMempool(): Transaction fee does not cover the gas stipend");
            }

            if(txMinGasPrice != 0) {
                txMinGasPrice = std::min(txMinGasPrice, qtumTransaction.gasPrice());
            } else {
                txMinGasPrice = qtumTransaction.gasPrice();
            }
            VersionVM v = qtumTransaction.getVersion();
            if(v.format!=0)
                return state.Invalid(TxValidationResult::TX_CONSENSUS, "bad-tx-version-format", "AcceptToMempool(): Contract execution uses unknown version format");
            if(v.rootVM != 1)
                return state.Invalid(TxValidationResult::TX_CONSENSUS, "bad-tx-version-rootvm", "AcceptToMempool(): Contract execution uses unknown root VM");
            if(v.vmVersion != 0)
                return state.Invalid(TxValidationResult::TX_CONSENSUS, "bad-tx-version-vmversion", "AcceptToMempool(): Contract execution uses unknown VM version");
            if(v.flagOptions != 0)
                return state.Invalid(TxValidationResult::TX_CONSENSUS, "bad-tx-version-flags", "AcceptToMempool(): Contract execution uses unknown flag options");

            //check gas limit is not less than minimum mempool gas limit
            if(qtumTransaction.gas() < gArgs.GetArg("-minmempoolgaslimit", MEMPOOL_MIN_GAS_LIMIT))
                return state.Invalid(TxValidationResult::TX_CONSENSUS, "bad-tx-too-little-mempool-gas", "AcceptToMempool(): Contract execution has lower gas limit than allowed to accept into mempool");

            //check gas limit is not less than minimum gas limit (unless it is a no-exec tx)
            if(qtumTransaction.gas() < MINIMUM_GAS_LIMIT && v.rootVM != 0)
                return state.Invalid(TxValidationResult::TX_CONSENSUS, "bad-tx-too-little-gas", "AcceptToMempool(): Contract execution has lower gas limit than allowed");

            if(qtumTransaction.gas() > UINT32_MAX)
                return state.Invalid(TxValidationResult::TX_CONSENSUS, "bad-tx-too-much-gas", "AcceptToMempool(): Contract execution can not specify greater gas limit than can fit in 32-bits");

            gasAllTxs += qtumTransaction.gas();
            if(gasAllTxs > dev::u256(blockGasLimit))
                return state.Invalid(TxValidationResult::TX_GAS_EXCEEDS_LIMIT, "bad-txns-gas-exceeds-blockgaslimit");

            //don't allow less than DGP set minimum gas price to prevent MPoS greedy mining/spammers
            if(v.rootVM!=0 && (uint64_t)qtumTransaction.gasPrice() < minGasPrice)
                return state.Invalid(TxValidationResult::TX_CONSENSUS, "bad-tx-low-gas-price", "AcceptToMempool(): Contract execution has lower gas price than allowed");
        }

        if(!CheckMinGasPrice(qtumETP, minGasPrice))
            return state.Invalid(TxValidationResult::TX_CONSENSUS, "bad-txns-small-gasprice");

        if(count > qtumTransactions.size())
            return state.Invalid(TxValidationResult::TX_CONSENSUS, "bad-txns-incorrect-format");
    }
    ////////////////////////////////////////////////////////////


    // nModifiedFees includes any fee deltas from PrioritiseTransaction
    nModifiedFees = nFees;
    m_pool.ApplyDelta(hash, nModifiedFees);

    // Keep track of transactions that spend a coinbase, which we re-scan
    // during reorgs to ensure coinbaseMaturity is still met.
    bool fSpendsCoinbase = false;
    for (const CTxIn &txin : tx.vin) {
        const Coin &coin = m_view.AccessCoin(txin.prevout);
        if (coin.IsCoinBase() || coin.IsCoinStake()) {
            fSpendsCoinbase = true;
            break;
        }
    }

    entry.reset(new CTxMemPoolEntry(ptx, nFees, nAcceptTime, ::ChainActive().Height(),
            fSpendsCoinbase, nSigOpsCost, lp, CAmount(txMinGasPrice)));
    unsigned int nSize = entry->GetTxSize();

    if (nSigOpsCost > dgpMaxTxSigOps)
        return state.Invalid(TxValidationResult::TX_NOT_STANDARD, "bad-txns-too-many-sigops",
                strprintf("%d", nSigOpsCost));

    // No transactions are allowed below minRelayTxFee except from disconnected
    // blocks
    if (!bypass_limits && !CheckFeeRate(nSize, nModifiedFees, state)) return false;

    const CTxMemPool::setEntries setIterConflicting = m_pool.GetIterSet(setConflicts);
    // Calculate in-mempool ancestors, up to a limit.
    if (setConflicts.size() == 1) {
        // In general, when we receive an RBF transaction with mempool conflicts, we want to know whether we
        // would meet the chain limits after the conflicts have been removed. However, there isn't a practical
        // way to do this short of calculating the ancestor and descendant sets with an overlay cache of
        // changed mempool entries. Due to both implementation and runtime complexity concerns, this isn't
        // very realistic, thus we only ensure a limited set of transactions are RBF'able despite mempool
        // conflicts here. Importantly, we need to ensure that some transactions which were accepted using
        // the below carve-out are able to be RBF'ed, without impacting the security the carve-out provides
        // for off-chain contract systems (see link in the comment below).
        //
        // Specifically, the subset of RBF transactions which we allow despite chain limits are those which
        // conflict directly with exactly one other transaction (but may evict children of said transaction),
        // and which are not adding any new mempool dependencies. Note that the "no new mempool dependencies"
        // check is accomplished later, so we don't bother doing anything about it here, but if BIP 125 is
        // amended, we may need to move that check to here instead of removing it wholesale.
        //
        // Such transactions are clearly not merging any existing packages, so we are only concerned with
        // ensuring that (a) no package is growing past the package size (not count) limits and (b) we are
        // not allowing something to effectively use the (below) carve-out spot when it shouldn't be allowed
        // to.
        //
        // To check these we first check if we meet the RBF criteria, above, and increment the descendant
        // limits by the direct conflict and its descendants (as these are recalculated in
        // CalculateMempoolAncestors by assuming the new transaction being added is a new descendant, with no
        // removals, of each parent's existing dependent set). The ancestor count limits are unmodified (as
        // the ancestor limits should be the same for both our new transaction and any conflicts).
        // We don't bother incrementing m_limit_descendants by the full removal count as that limit never comes
        // into force here (as we're only adding a single transaction).
        assert(setIterConflicting.size() == 1);
        CTxMemPool::txiter conflict = *setIterConflicting.begin();

        m_limit_descendants += 1;
        m_limit_descendant_size += conflict->GetSizeWithDescendants();
    }

    std::string errString;
    if (!m_pool.CalculateMemPoolAncestors(*entry, setAncestors, m_limit_ancestors, m_limit_ancestor_size, m_limit_descendants, m_limit_descendant_size, errString)) {
        setAncestors.clear();
        // If CalculateMemPoolAncestors fails second time, we want the original error string.
        std::string dummy_err_string;
        // Contracting/payment channels CPFP carve-out:
        // If the new transaction is relatively small (up to 40k weight)
        // and has at most one ancestor (ie ancestor limit of 2, including
        // the new transaction), allow it if its parent has exactly the
        // descendant limit descendants.
        //
        // This allows protocols which rely on distrusting counterparties
        // being able to broadcast descendants of an unconfirmed transaction
        // to be secure by simply only having two immediately-spendable
        // outputs - one for each counterparty. For more info on the uses for
        // this, see https://lists.linuxfoundation.org/pipermail/bitcoin-dev/2018-November/016518.html
        if (nSize >  EXTRA_DESCENDANT_TX_SIZE_LIMIT ||
                !m_pool.CalculateMemPoolAncestors(*entry, setAncestors, 2, m_limit_ancestor_size, m_limit_descendants + 1, m_limit_descendant_size + EXTRA_DESCENDANT_TX_SIZE_LIMIT, dummy_err_string)) {
            return state.Invalid(TxValidationResult::TX_MEMPOOL_POLICY, "too-long-mempool-chain", errString);
        }
    }

    // A transaction that spends outputs that would be replaced by it is invalid. Now
    // that we have the set of all ancestors we can detect this
    // pathological case by making sure setConflicts and setAncestors don't
    // intersect.
    for (CTxMemPool::txiter ancestorIt : setAncestors)
    {
        const uint256 &hashAncestor = ancestorIt->GetTx().GetHash();
        if (setConflicts.count(hashAncestor))
        {
            return state.Invalid(TxValidationResult::TX_CONSENSUS, "bad-txns-spends-conflicting-tx",
                    strprintf("%s spends conflicting transaction %s",
                        hash.ToString(),
                        hashAncestor.ToString()));
        }
    }

    // Check if it's economically rational to mine this transaction rather
    // than the ones it replaces.
    nConflictingFees = 0;
    nConflictingSize = 0;
    uint64_t nConflictingCount = 0;

    // If we don't hold the lock allConflicting might be incomplete; the
    // subsequent RemoveStaged() and addUnchecked() calls don't guarantee
    // mempool consistency for us.
    fReplacementTransaction = setConflicts.size();
    if (fReplacementTransaction)
    {
        CFeeRate newFeeRate(nModifiedFees, nSize);
        std::set<uint256> setConflictsParents;
        const int maxDescendantsToVisit = 100;
        for (const auto& mi : setIterConflicting) {
            // Don't allow the replacement to reduce the feerate of the
            // mempool.
            //
            // We usually don't want to accept replacements with lower
            // feerates than what they replaced as that would lower the
            // feerate of the next block. Requiring that the feerate always
            // be increased is also an easy-to-reason about way to prevent
            // DoS attacks via replacements.
            //
            // We only consider the feerates of transactions being directly
            // replaced, not their indirect descendants. While that does
            // mean high feerate children are ignored when deciding whether
            // or not to replace, we do require the replacement to pay more
            // overall fees too, mitigating most cases.
            CFeeRate oldFeeRate(mi->GetModifiedFee(), mi->GetTxSize());
            if (newFeeRate <= oldFeeRate)
            {
                return state.Invalid(TxValidationResult::TX_MEMPOOL_POLICY, "insufficient fee",
                        strprintf("rejecting replacement %s; new feerate %s <= old feerate %s",
                            hash.ToString(),
                            newFeeRate.ToString(),
                            oldFeeRate.ToString()));
            }

            for (const CTxIn &txin : mi->GetTx().vin)
            {
                setConflictsParents.insert(txin.prevout.hash);
            }

            nConflictingCount += mi->GetCountWithDescendants();
        }
        // This potentially overestimates the number of actual descendants
        // but we just want to be conservative to avoid doing too much
        // work.
        if (nConflictingCount <= maxDescendantsToVisit) {
            // If not too many to replace, then calculate the set of
            // transactions that would have to be evicted
            for (CTxMemPool::txiter it : setIterConflicting) {
                m_pool.CalculateDescendants(it, allConflicting);
            }
            for (CTxMemPool::txiter it : allConflicting) {
                nConflictingFees += it->GetModifiedFee();
                nConflictingSize += it->GetTxSize();
            }
        } else {
            return state.Invalid(TxValidationResult::TX_MEMPOOL_POLICY, "too many potential replacements",
                    strprintf("rejecting replacement %s; too many potential replacements (%d > %d)\n",
                        hash.ToString(),
                        nConflictingCount,
                        maxDescendantsToVisit));
        }

        for (unsigned int j = 0; j < tx.vin.size(); j++)
        {
            // We don't want to accept replacements that require low
            // feerate junk to be mined first. Ideally we'd keep track of
            // the ancestor feerates and make the decision based on that,
            // but for now requiring all new inputs to be confirmed works.
            //
            // Note that if you relax this to make RBF a little more useful,
            // this may break the CalculateMempoolAncestors RBF relaxation,
            // above. See the comment above the first CalculateMempoolAncestors
            // call for more info.
            if (!setConflictsParents.count(tx.vin[j].prevout.hash))
            {
                // Rather than check the UTXO set - potentially expensive -
                // it's cheaper to just check if the new input refers to a
                // tx that's in the mempool.
                if (m_pool.exists(tx.vin[j].prevout.hash)) {
                    return state.Invalid(TxValidationResult::TX_MEMPOOL_POLICY, "replacement-adds-unconfirmed",
                            strprintf("replacement %s adds unconfirmed input, idx %d",
                                hash.ToString(), j));
                }
            }
        }

        // The replacement must pay greater fees than the transactions it
        // replaces - if we did the bandwidth used by those conflicting
        // transactions would not be paid for.
        if (nModifiedFees < nConflictingFees)
        {
            return state.Invalid(TxValidationResult::TX_MEMPOOL_POLICY, "insufficient fee",
                    strprintf("rejecting replacement %s, less fees than conflicting txs; %s < %s",
                        hash.ToString(), FormatMoney(nModifiedFees), FormatMoney(nConflictingFees)));
        }

        // Finally in addition to paying more fees than the conflicts the
        // new transaction must pay for its own bandwidth.
        CAmount nDeltaFees = nModifiedFees - nConflictingFees;
        if (nDeltaFees < ::incrementalRelayFee.GetFee(nSize))
        {
            return state.Invalid(TxValidationResult::TX_MEMPOOL_POLICY, "insufficient fee",
                    strprintf("rejecting replacement %s, not enough additional fees to relay; %s < %s",
                        hash.ToString(),
                        FormatMoney(nDeltaFees),
                        FormatMoney(::incrementalRelayFee.GetFee(nSize))));
        }
    }
    return true;
}

bool MemPoolAccept::PolicyScriptChecks(ATMPArgs& args, Workspace& ws, PrecomputedTransactionData& txdata)
{
    const CTransaction& tx = *ws.m_ptx;

    TxValidationState &state = args.m_state;

    constexpr unsigned int scriptVerifyFlags = STANDARD_SCRIPT_VERIFY_FLAGS;

    // Check input scripts and signatures.
    // This is done last to help prevent CPU exhaustion denial-of-service attacks.
    if (!CheckInputScripts(tx, state, m_view, scriptVerifyFlags, true, false, txdata)) {
        // SCRIPT_VERIFY_CLEANSTACK requires SCRIPT_VERIFY_WITNESS, so we
        // need to turn both off, and compare against just turning off CLEANSTACK
        // to see if the failure is specifically due to witness validation.
        TxValidationState state_dummy; // Want reported failures to be from first CheckInputScripts
        if (!tx.HasWitness() && CheckInputScripts(tx, state_dummy, m_view, scriptVerifyFlags & ~(SCRIPT_VERIFY_WITNESS | SCRIPT_VERIFY_CLEANSTACK), true, false, txdata) &&
                !CheckInputScripts(tx, state_dummy, m_view, scriptVerifyFlags & ~SCRIPT_VERIFY_CLEANSTACK, true, false, txdata)) {
            // Only the witness is missing, so the transaction itself may be fine.
            state.Invalid(TxValidationResult::TX_WITNESS_STRIPPED,
                    state.GetRejectReason(), state.GetDebugMessage());
        }
        return false; // state filled in by CheckInputScripts
    }

    return true;
}

bool MemPoolAccept::ConsensusScriptChecks(ATMPArgs& args, Workspace& ws, PrecomputedTransactionData& txdata)
{
    const CTransaction& tx = *ws.m_ptx;
    const uint256& hash = ws.m_hash;

    TxValidationState &state = args.m_state;
    const CChainParams& chainparams = args.m_chainparams;

    // Check again against the current block tip's script verification
    // flags to cache our script execution flags. This is, of course,
    // useless if the next block has different script flags from the
    // previous one, but because the cache tracks script flags for us it
    // will auto-invalidate and we'll just have a few blocks of extra
    // misses on soft-fork activation.
    //
    // This is also useful in case of bugs in the standard flags that cause
    // transactions to pass as valid when they're actually invalid. For
    // instance the STRICTENC flag was incorrectly allowing certain
    // CHECKSIG NOT scripts to pass, even though they were invalid.
    //
    // There is a similar check in CreateNewBlock() to prevent creating
    // invalid blocks (using TestBlockValidity), however allowing such
    // transactions into the mempool can be exploited as a DoS attack.
    unsigned int currentBlockScriptVerifyFlags = GetBlockScriptFlags(::ChainActive().Tip(), chainparams.GetConsensus());
    if (!CheckInputsFromMempoolAndCache(tx, state, m_view, m_pool, currentBlockScriptVerifyFlags, txdata)) {
        return error("%s: BUG! PLEASE REPORT THIS! CheckInputScripts failed against latest-block but not STANDARD flags %s, %s",
                __func__, hash.ToString(), state.ToString());
    }

    return true;
}

bool MemPoolAccept::Finalize(ATMPArgs& args, Workspace& ws)
{
    const CTransaction& tx = *ws.m_ptx;
    const uint256& hash = ws.m_hash;
    TxValidationState &state = args.m_state;
    const bool bypass_limits = args.m_bypass_limits;

    CTxMemPool::setEntries& allConflicting = ws.m_all_conflicting;
    CTxMemPool::setEntries& setAncestors = ws.m_ancestors;
    const CAmount& nModifiedFees = ws.m_modified_fees;
    const CAmount& nConflictingFees = ws.m_conflicting_fees;
    const size_t& nConflictingSize = ws.m_conflicting_size;
    const bool fReplacementTransaction = ws.m_replacement_transaction;
    std::unique_ptr<CTxMemPoolEntry>& entry = ws.m_entry;

    // Remove conflicting transactions from the mempool
    for (CTxMemPool::txiter it : allConflicting)
    {
        LogPrint(BCLog::MEMPOOL, "replacing tx %s with %s for %s QTUM additional fees, %d delta bytes\n",
                it->GetTx().GetHash().ToString(),
                hash.ToString(),
                FormatMoney(nModifiedFees - nConflictingFees),
                (int)entry->GetTxSize() - (int)nConflictingSize);
        if (args.m_replaced_transactions)
            args.m_replaced_transactions->push_back(it->GetSharedTx());
    }
    m_pool.RemoveStaged(allConflicting, false, MemPoolRemovalReason::REPLACED);

    // This transaction should only count for fee estimation if:
    // - it isn't a BIP 125 replacement transaction (may not be widely supported)
    // - it's not being re-added during a reorg which bypasses typical mempool fee limits
    // - the node is not behind
    // - the transaction is not dependent on any other transactions in the mempool
    bool validForFeeEstimation = !fReplacementTransaction && !bypass_limits && IsCurrentForFeeEstimation() && m_pool.HasNoInputsOf(tx);

    //////////////////////////////////////////////////////////////// // qtum
    // Add memory address index
    if (fAddressIndex)
    {
        m_pool.addAddressIndex(*entry, m_view);
        m_pool.addSpentIndex(*entry, m_view);
    }
    ////////////////////////////////////////////////////////////////

    // Store transaction in memory
    m_pool.addUnchecked(*entry, setAncestors, validForFeeEstimation);

    // trim mempool and check if tx was trimmed
    if (!bypass_limits) {
        LimitMempoolSize(m_pool, gArgs.GetArg("-maxmempool", DEFAULT_MAX_MEMPOOL_SIZE) * 1000000, std::chrono::hours{gArgs.GetArg("-mempoolexpiry", DEFAULT_MEMPOOL_EXPIRY)});
        if (!m_pool.exists(hash))
            return state.Invalid(TxValidationResult::TX_MEMPOOL_POLICY, "mempool full");
    }
    return true;
}

bool MemPoolAccept::AcceptSingleTransaction(const CTransactionRef& ptx, ATMPArgs& args)
{
    AssertLockHeld(cs_main);
    LOCK(m_pool.cs); // mempool "read lock" (held through GetMainSignals().TransactionAddedToMempool())

    Workspace workspace(ptx);

    if (!PreChecks(args, workspace)) return false;

    // Only compute the precomputed transaction data if we need to verify
    // scripts (ie, other policy checks pass). We perform the inexpensive
    // checks first and avoid hashing and signature verification unless those
    // checks pass, to mitigate CPU exhaustion denial-of-service attacks.
    PrecomputedTransactionData txdata;

    if (!PolicyScriptChecks(args, workspace, txdata)) return false;

    if (!ConsensusScriptChecks(args, workspace, txdata)) return false;

    // Tx was accepted, but not added
    if (args.m_test_accept) return true;

    if (!Finalize(args, workspace)) return false;

    GetMainSignals().TransactionAddedToMempool(ptx, m_pool.GetAndIncrementSequence());

    return true;
}

} // anon namespace

/** (try to) add transaction to memory pool with a specified acceptance time **/
static bool AcceptToMemoryPoolWithTime(const CChainParams& chainparams, CTxMemPool& pool, TxValidationState &state, const CTransactionRef &tx,
                        int64_t nAcceptTime, std::list<CTransactionRef>* plTxnReplaced,
                        bool bypass_limits, bool test_accept, CAmount* fee_out=nullptr) EXCLUSIVE_LOCKS_REQUIRED(cs_main)
{
    std::vector<COutPoint> coins_to_uncache;
    MemPoolAccept::ATMPArgs args { chainparams, state, nAcceptTime, plTxnReplaced, bypass_limits, coins_to_uncache, test_accept, fee_out };
    bool res = MemPoolAccept(pool).AcceptSingleTransaction(tx, args);
    if (!res) {
        // Remove coins that were not present in the coins cache before calling ATMPW;
        // this is to prevent memory DoS in case we receive a large number of
        // invalid transactions that attempt to overrun the in-memory coins cache
        // (`CCoinsViewCache::cacheCoins`).

        for (const COutPoint& hashTx : coins_to_uncache)
            ::ChainstateActive().CoinsTip().Uncache(hashTx);
    }
    // After we've (potentially) uncached entries, ensure our coins cache is still within its size limits
    BlockValidationState state_dummy;
    ::ChainstateActive().FlushStateToDisk(chainparams, state_dummy, FlushStateMode::PERIODIC);
    return res;
}

bool IsConfirmedInNPrevBlocks(const CDiskTxPos& txindex, const CBlockIndex* pindexFrom, int nMaxDepth, int& nActualDepth)
{
    for (const CBlockIndex* pindex = pindexFrom; pindex && pindexFrom->nHeight - pindex->nHeight < nMaxDepth; pindex = pindex->pprev)
    {
        if (pindex->nDataPos == txindex.nPos && pindex->nFile == txindex.nFile)
        {
            nActualDepth = pindexFrom->nHeight - pindex->nHeight;
            return true;
        }
    }
    return false;
}

bool AcceptToMemoryPool(CTxMemPool& pool, TxValidationState &state, const CTransactionRef &tx,
                        std::list<CTransactionRef>* plTxnReplaced,
                        bool bypass_limits, bool test_accept, CAmount* fee_out)
{
    const CChainParams& chainparams = Params();
    return AcceptToMemoryPoolWithTime(chainparams, pool, state, tx, GetTime(), plTxnReplaced, bypass_limits, test_accept, fee_out);
}

CTransactionRef GetTransaction(const CBlockIndex* const block_index, const CTxMemPool* const mempool, const uint256& hash, const Consensus::Params& consensusParams, uint256& hashBlock, bool fAllowSlow)
{
    LOCK(cs_main);

    if (block_index) {
        CBlock block;
        if (ReadBlockFromDisk(block, block_index, consensusParams)) {
            for (const auto& tx : block.vtx) {
                if (tx->GetHash() == hash) {
                    hashBlock = block_index->GetBlockHash();
                    return tx;
                }
            }
        }
        return nullptr;
    }
    if (mempool) {
        CTransactionRef ptx = mempool->get(hash);
        if (ptx) return ptx;
    }
    if (g_txindex) {
        CTransactionRef tx;
        if (g_txindex->FindTx(hash, hashBlock, tx)) return tx;
    }
    if (fAllowSlow) { // use coin database to locate block that contains transaction, and scan it
        CBlockIndex* pindexSlow = nullptr;
        const Coin& coin = AccessByTxid(::ChainstateActive().CoinsTip(), hash);
        if (!coin.IsSpent()) pindexSlow = ::ChainActive()[coin.nHeight];
        if (pindexSlow) {
            CBlock block;
            if (ReadBlockFromDisk(block, pindexSlow, consensusParams)) {
                for (const auto& tx : block.vtx) {
                    if (tx->GetHash() == hash) {
                        hashBlock = pindexSlow->GetBlockHash();
                        return tx;
                    }
                }
            }
        }
    }
    return nullptr;
}

bool CheckHeaderPoW(const CBlockHeader& block, const Consensus::Params& consensusParams)
{
    // Check for proof of work block header
    return CheckProofOfWork(block.GetHash(), block.nBits, consensusParams);
}

bool CheckHeaderPoS(const CBlockHeader& block, const Consensus::Params& consensusParams)
{
    // Check for proof of stake block header
    // Get prev block index
    BlockMap::iterator mi = g_chainman.BlockIndex().find(block.hashPrevBlock);
    if (mi == g_chainman.BlockIndex().end())
        return false;

    // Check the kernel hash
    CBlockIndex* pindexPrev = (*mi).second;

    if(pindexPrev->nHeight >= consensusParams.nEnableHeaderSignatureHeight && !CheckRecoveredPubKeyFromBlockSignature(pindexPrev, block, ::ChainstateActive().CoinsTip())) {
        return error("Failed signature check");
    }

    return CheckKernel(pindexPrev, block.nBits, block.StakeTime(), block.prevoutStake, ::ChainstateActive().CoinsTip());
}

bool CheckHeaderProof(const CBlockHeader& block, const Consensus::Params& consensusParams){
    if(block.IsProofOfWork()){
        return CheckHeaderPoW(block, consensusParams);
    }
    if(block.IsProofOfStake()){
        return CheckHeaderPoS(block, consensusParams);
    }
    return false;
}

bool CheckIndexProof(const CBlockIndex& block, const Consensus::Params& consensusParams)
{
    // Get the hash of the proof
    // After validating the PoS block the computed hash proof is saved in the block index, which is used to check the index
    uint256 hashProof = block.IsProofOfWork() ? block.GetBlockHash() : block.hashProof;
    // Check for proof after the hash proof is computed
    if(block.IsProofOfStake()){
        //blocks are loaded out of order, so checking PoS kernels here is not practical
        return true; //CheckKernel(block.pprev, block.nBits, block.nTime, block.prevoutStake);
    }else{
        return CheckProofOfWork(hashProof, block.nBits, consensusParams, false);
    }
}

//////////////////////////////////////////////////////////////////////////////
//
// CBlock and CBlockIndex
//

static bool WriteBlockToDisk(const CBlock& block, FlatFilePos& pos, const CMessageHeader::MessageStartChars& messageStart)
{
    // Open history file to append
    CAutoFile fileout(OpenBlockFile(pos), SER_DISK, CLIENT_VERSION);
    if (fileout.IsNull())
        return error("WriteBlockToDisk: OpenBlockFile failed");

    // Write index header
    unsigned int nSize = GetSerializeSize(block, fileout.GetVersion());
    fileout << messageStart << nSize;

    // Write block
    long fileOutPos = ftell(fileout.Get());
    if (fileOutPos < 0)
        return error("WriteBlockToDisk: ftell failed");
    pos.nPos = (unsigned int)fileOutPos;
    fileout << block;

    return true;
}

template <typename Block>
bool ReadBlockFromDisk(Block& block, const FlatFilePos& pos, const Consensus::Params& consensusParams)
{
    block.SetNull();

    // Open history file to read
    CAutoFile filein(OpenBlockFile(pos, true), SER_DISK, CLIENT_VERSION);
    if (filein.IsNull())
        return error("ReadBlockFromDisk: OpenBlockFile failed for %s", pos.ToString());

    // Read block
    try {
        filein >> block;
    }
    catch (const std::exception& e) {
        return error("%s: Deserialize or I/O error - %s at %s", __func__, e.what(), pos.ToString());
    }

    // Check the header
    if(!block.IsProofOfStake()) {
        //PoS blocks can be loaded out of order from disk, which makes PoS impossible to validate. So, do not validate their headers
        //they will be validated later in CheckBlock and ConnectBlock anyway
        if (!CheckHeaderProof(block, consensusParams))
            return error("ReadBlockFromDisk: Errors in block header at %s", pos.ToString());
    }

    // Signet only: check block solution
    if (consensusParams.signet_blocks && !CheckSignetBlockSolution(block, consensusParams)) {
        return error("ReadBlockFromDisk: Errors in block solution at %s", pos.ToString());
    }

    return true;
}

bool ReadBlockFromDisk(CBlock& block, const CBlockIndex* pindex, const Consensus::Params& consensusParams)
{
    FlatFilePos blockPos;
    {
        LOCK(cs_main);
        blockPos = pindex->GetBlockPos();
    }

    if (!ReadBlockFromDisk(block, blockPos, consensusParams))
        return false;
    if (block.GetHash() != pindex->GetBlockHash())
        return error("ReadBlockFromDisk(CBlock&, CBlockIndex*): GetHash() doesn't match index for %s at %s",
                pindex->ToString(), pindex->GetBlockPos().ToString());
    return true;
}

bool ReadRawBlockFromDisk(std::vector<uint8_t>& block, const FlatFilePos& pos, const CMessageHeader::MessageStartChars& message_start)
{
    FlatFilePos hpos = pos;
    hpos.nPos -= 8; // Seek back 8 bytes for meta header
    CAutoFile filein(OpenBlockFile(hpos, true), SER_DISK, CLIENT_VERSION);
    if (filein.IsNull()) {
        return error("%s: OpenBlockFile failed for %s", __func__, pos.ToString());
    }

    try {
        CMessageHeader::MessageStartChars blk_start;
        unsigned int blk_size;

        filein >> blk_start >> blk_size;

        if (memcmp(blk_start, message_start, CMessageHeader::MESSAGE_START_SIZE)) {
            return error("%s: Block magic mismatch for %s: %s versus expected %s", __func__, pos.ToString(),
                    HexStr(blk_start),
                    HexStr(message_start));
        }

        if (blk_size > MAX_SIZE) {
            return error("%s: Block data is larger than maximum deserialization size for %s: %s versus %s", __func__, pos.ToString(),
                    blk_size, MAX_SIZE);
        }

        block.resize(blk_size); // Zeroing of memory is intentional here
        filein.read((char*)block.data(), blk_size);
    } catch(const std::exception& e) {
        return error("%s: Read from block file failed: %s for %s", __func__, e.what(), pos.ToString());
    }

    return true;
}

bool ReadRawBlockFromDisk(std::vector<uint8_t>& block, const CBlockIndex* pindex, const CMessageHeader::MessageStartChars& message_start)
{
    FlatFilePos block_pos;
    {
        LOCK(cs_main);
        block_pos = pindex->GetBlockPos();
    }

    return ReadRawBlockFromDisk(block, block_pos, message_start);
}

CAmount GetBlockSubsidy(int nHeight, const Consensus::Params& consensusParams)
{
    if(nHeight <= consensusParams.nLastBigReward)
        return 20000 * COIN;

    int subsidyHalvingInterval = consensusParams.SubsidyHalvingInterval(nHeight);
    int subsidyHalvingWeight = consensusParams.SubsidyHalvingWeight(nHeight);
    int halvings = (subsidyHalvingWeight - 1) / subsidyHalvingInterval;
    // Force block reward to zero when right shift is undefined.
    if (halvings >= 7)
        return 0;

    int blocktimeDownscaleFactor = consensusParams.BlocktimeDownscaleFactor(nHeight);
    CAmount nSubsidy = 4 * COIN / blocktimeDownscaleFactor;
    // Subsidy is cut in half every 985500 blocks which will occur approximately every 4 years.
    nSubsidy >>= halvings;
    return nSubsidy;
}

CoinsViews::CoinsViews(
    std::string ldb_name,
    size_t cache_size_bytes,
    bool in_memory,
    bool should_wipe) : m_dbview(
                            GetDataDir() / ldb_name, cache_size_bytes, in_memory, should_wipe),
                        m_catcherview(&m_dbview) {}

void CoinsViews::InitCache()
{
    m_cacheview = MakeUnique<CCoinsViewCache>(&m_catcherview);
}

CChainState::CChainState(CTxMemPool& mempool, BlockManager& blockman, uint256 from_snapshot_blockhash)
    : m_blockman(blockman),
      m_mempool(mempool),
      m_from_snapshot_blockhash(from_snapshot_blockhash) {}

void CChainState::InitCoinsDB(
    size_t cache_size_bytes,
    bool in_memory,
    bool should_wipe,
    std::string leveldb_name)
{
    if (!m_from_snapshot_blockhash.IsNull()) {
        leveldb_name += "_" + m_from_snapshot_blockhash.ToString();
    }

    m_coins_views = MakeUnique<CoinsViews>(
        leveldb_name, cache_size_bytes, in_memory, should_wipe);
}

void CChainState::InitCoinsCache(size_t cache_size_bytes)
{
    assert(m_coins_views != nullptr);
    m_coinstip_cache_size_bytes = cache_size_bytes;
    m_coins_views->InitCache();
}

// Note that though this is marked const, we may end up modifying `m_cached_finished_ibd`, which
// is a performance-related implementation detail. This function must be marked
// `const` so that `CValidationInterface` clients (which are given a `const CChainState*`)
// can call it.
//
bool CChainState::IsInitialBlockDownload() const
{
    static bool fForceInitialBlocksDownloadMode = gArgs.GetBoolArg("-forceinitialblocksdownloadmode", DEFAULT_FORCE_INITIAL_BLOCKS_DOWNLOAD_MODE);
    if(fForceInitialBlocksDownloadMode)
        return true;

    // Optimization: pre-test latch before taking the lock.
    if (m_cached_finished_ibd.load(std::memory_order_relaxed))
        return false;

    LOCK(cs_main);
    if (m_cached_finished_ibd.load(std::memory_order_relaxed))
        return false;
    if (fImporting || fReindex)
        return true;
    if (m_chain.Tip() == nullptr)
        return true;
    if (m_chain.Tip()->nChainWork < nMinimumChainWork)
        return true;
    if (m_chain.Tip()->GetBlockTime() < (GetTime() - nMaxTipAge))
        return true;
    LogPrintf("Leaving InitialBlockDownload (latching to false)\n");
    m_cached_finished_ibd.store(true, std::memory_order_relaxed);
    return false;
}

static CBlockIndex *pindexBestForkTip = nullptr, *pindexBestForkBase = nullptr;

static void AlertNotify(const std::string& strMessage)
{
    uiInterface.NotifyAlertChanged();
#if HAVE_SYSTEM
    std::string strCmd = gArgs.GetArg("-alertnotify", "");
    if (strCmd.empty()) return;

    // Alert text should be plain ascii coming from a trusted source, but to
    // be safe we first strip anything not in safeChars, then add single quotes around
    // the whole string before passing it to the shell:
    std::string singleQuote("'");
    std::string safeStatus = SanitizeString(strMessage);
    safeStatus = singleQuote+safeStatus+singleQuote;
    boost::replace_all(strCmd, "%s", safeStatus);

    std::thread t(runCommand, strCmd);
    t.detach(); // thread runs free
#endif
}

static void CheckForkWarningConditions() EXCLUSIVE_LOCKS_REQUIRED(cs_main)
{
    AssertLockHeld(cs_main);
    // Before we get past initial download, we cannot reliably alert about forks
    // (we assume we don't get stuck on a fork before finishing our initial sync)
    if (::ChainstateActive().IsInitialBlockDownload())
        return;

    // If our best fork is no longer within 72 blocks (+/- 12 hours if no one mines it)
    // of our head, drop it
    if (pindexBestForkTip && ::ChainActive().Height() - pindexBestForkTip->nHeight >= 72)
        pindexBestForkTip = nullptr;

    if (pindexBestForkTip || (pindexBestInvalid && pindexBestInvalid->nChainWork > ::ChainActive().Tip()->nChainWork + (GetBlockProof(*::ChainActive().Tip()) * 6)))
    {
        if (!GetfLargeWorkForkFound() && pindexBestForkBase)
        {
            std::string warning = std::string("'Warning: Large-work fork detected, forking after block ") +
                pindexBestForkBase->phashBlock->ToString() + std::string("'");
            AlertNotify(warning);
        }
        if (pindexBestForkTip && pindexBestForkBase)
        {
            LogPrintf("%s: Warning: Large valid fork found\n  forking the chain at height %d (%s)\n  lasting to height %d (%s).\nChain state database corruption likely.\n", __func__,
                   pindexBestForkBase->nHeight, pindexBestForkBase->phashBlock->ToString(),
                   pindexBestForkTip->nHeight, pindexBestForkTip->phashBlock->ToString());
            SetfLargeWorkForkFound(true);
        }
        else
        {
            LogPrintf("%s: Warning: Found invalid chain at least ~6 blocks longer than our best chain.\nChain state database corruption likely.\n", __func__);
            SetfLargeWorkInvalidChainFound(true);
        }
    }
    else
    {
        SetfLargeWorkForkFound(false);
        SetfLargeWorkInvalidChainFound(false);
    }
}

static void CheckForkWarningConditionsOnNewFork(CBlockIndex* pindexNewForkTip) EXCLUSIVE_LOCKS_REQUIRED(cs_main)
{
    AssertLockHeld(cs_main);
    // If we are on a fork that is sufficiently large, set a warning flag
    CBlockIndex* pfork = pindexNewForkTip;
    CBlockIndex* plonger = ::ChainActive().Tip();
    while (pfork && pfork != plonger)
    {
        while (plonger && plonger->nHeight > pfork->nHeight)
            plonger = plonger->pprev;
        if (pfork == plonger)
            break;
        pfork = pfork->pprev;
    }

    // We define a condition where we should warn the user about as a fork of at least 7 blocks
    // with a tip within 72 blocks (+/- 12 hours if no one mines it) of ours
    // We use 7 blocks rather arbitrarily as it represents just under 10% of sustained network
    // hash rate operating on the fork.
    // or a chain that is entirely longer than ours and invalid (note that this should be detected by both)
    // We define it this way because it allows us to only store the highest fork tip (+ base) which meets
    // the 7-block condition and from this always have the most-likely-to-cause-warning fork
    if (pfork && (!pindexBestForkTip || pindexNewForkTip->nHeight > pindexBestForkTip->nHeight) &&
            pindexNewForkTip->nChainWork - pfork->nChainWork > (GetBlockProof(*pfork) * 7) &&
            ::ChainActive().Height() - pindexNewForkTip->nHeight < 72)
    {
        pindexBestForkTip = pindexNewForkTip;
        pindexBestForkBase = pfork;
    }

    CheckForkWarningConditions();
}

// Called both upon regular invalid block discovery *and* InvalidateBlock
void static InvalidChainFound(CBlockIndex* pindexNew) EXCLUSIVE_LOCKS_REQUIRED(cs_main)
{
    if (!pindexBestInvalid || pindexNew->nChainWork > pindexBestInvalid->nChainWork)
        pindexBestInvalid = pindexNew;
    if (pindexBestHeader != nullptr && pindexBestHeader->GetAncestor(pindexNew->nHeight) == pindexNew) {
        pindexBestHeader = ::ChainActive().Tip();
    }

    LogPrintf("%s: invalid block=%s  height=%d  log2_work=%f  date=%s\n", __func__,
      pindexNew->GetBlockHash().ToString(), pindexNew->nHeight,
      log(pindexNew->nChainWork.getdouble())/log(2.0), FormatISO8601DateTime(pindexNew->GetBlockTime()));
    CBlockIndex *tip = ::ChainActive().Tip();
    assert (tip);
    LogPrintf("%s:  current best=%s  height=%d  log2_work=%f  date=%s\n", __func__,
      tip->GetBlockHash().ToString(), ::ChainActive().Height(), log(tip->nChainWork.getdouble())/log(2.0),
      FormatISO8601DateTime(tip->GetBlockTime()));
    CheckForkWarningConditions();
}

// Same as InvalidChainFound, above, except not called directly from InvalidateBlock,
// which does its own setBlockIndexCandidates manageent.
void CChainState::InvalidBlockFound(CBlockIndex *pindex, const BlockValidationState &state) {
    if (state.GetResult() != BlockValidationResult::BLOCK_MUTATED) {
        pindex->nStatus |= BLOCK_FAILED_VALID;
        m_blockman.m_failed_blocks.insert(pindex);
        setDirtyBlockIndex.insert(pindex);
        setBlockIndexCandidates.erase(pindex);
        InvalidChainFound(pindex);
    }
}

void UpdateCoins(const CTransaction& tx, CCoinsViewCache& inputs, CTxUndo &txundo, int nHeight)
{
    // mark inputs spent
    if (!tx.IsCoinBase()) {
        txundo.vprevout.reserve(tx.vin.size());
        for (const CTxIn &txin : tx.vin) {
            txundo.vprevout.emplace_back();
            bool is_spent = inputs.SpendCoin(txin.prevout, &txundo.vprevout.back());
            assert(is_spent);
        }
    }
    // add outputs
    AddCoins(inputs, tx, nHeight);
}

void UpdateCoins(const CTransaction& tx, CCoinsViewCache& inputs, int nHeight)
{
    CTxUndo txundo;
    UpdateCoins(tx, inputs, txundo, nHeight);
}

bool CScriptCheck::operator()() {
    if(checkOutput())
    {
        // Check the sender signature inside the output, used to identify VM sender
        CScript senderPubKey, senderSig;
        if(!ExtractSenderData(ptxTo->vout[nOut].scriptPubKey, &senderPubKey, &senderSig))
            return false;
        return VerifyScript(senderSig, senderPubKey, nullptr, nFlags, CachingTransactionSignatureOutputChecker(ptxTo, nOut, ptxTo->vout[nOut].nValue, cacheStore, *txdata), &error);
    }

    // Check the input signature
    const CScript &scriptSig = ptxTo->vin[nIn].scriptSig;
    const CScriptWitness *witness = &ptxTo->vin[nIn].scriptWitness;
    return VerifyScript(scriptSig, m_tx_out.scriptPubKey, witness, nFlags, CachingTransactionSignatureChecker(ptxTo, nIn, m_tx_out.nValue, cacheStore, *txdata), &error);
}

int GetSpendHeight(const CCoinsViewCache& inputs)
{
    LOCK(cs_main);
    CBlockIndex* pindexPrev = LookupBlockIndex(inputs.GetBestBlock());
    return pindexPrev->nHeight + 1;
}


static CuckooCache::cache<uint256, SignatureCacheHasher> g_scriptExecutionCache;
static CSHA256 g_scriptExecutionCacheHasher;

void InitScriptExecutionCache() {
    // Setup the salted hasher
    uint256 nonce = GetRandHash();
    // We want the nonce to be 64 bytes long to force the hasher to process
    // this chunk, which makes later hash computations more efficient. We
    // just write our 32-byte entropy twice to fill the 64 bytes.
    g_scriptExecutionCacheHasher.Write(nonce.begin(), 32);
    g_scriptExecutionCacheHasher.Write(nonce.begin(), 32);
    // nMaxCacheSize is unsigned. If -maxsigcachesize is set to zero,
    // setup_bytes creates the minimum possible cache (2 elements).
    size_t nMaxCacheSize = std::min(std::max((int64_t)0, gArgs.GetArg("-maxsigcachesize", DEFAULT_MAX_SIG_CACHE_SIZE) / 2), MAX_MAX_SIG_CACHE_SIZE) * ((size_t) 1 << 20);
    size_t nElems = g_scriptExecutionCache.setup_bytes(nMaxCacheSize);
    LogPrintf("Using %zu MiB out of %zu/2 requested for script execution cache, able to store %zu elements\n",
            (nElems*sizeof(uint256)) >>20, (nMaxCacheSize*2)>>20, nElems);
}

/**
 * Check whether all of this transaction's input scripts succeed.
 *
 * This involves ECDSA signature checks so can be computationally intensive. This function should
 * only be called after the cheap sanity checks in CheckTxInputs passed.
 *
 * If pvChecks is not nullptr, script checks are pushed onto it instead of being performed inline. Any
 * script checks which are not necessary (eg due to script execution cache hits) are, obviously,
 * not pushed onto pvChecks/run.
 *
 * Setting cacheSigStore/cacheFullScriptStore to false will remove elements from the corresponding cache
 * which are matched. This is useful for checking blocks where we will likely never need the cache
 * entry again.
 *
 * Note that we may set state.reason to NOT_STANDARD for extra soft-fork flags in flags, block-checking
 * callers should probably reset it to CONSENSUS in such cases.
 *
 * Non-static (and re-declared) in src/test/txvalidationcache_tests.cpp
 */
bool CheckInputScripts(const CTransaction& tx, TxValidationState &state, const CCoinsViewCache &inputs, unsigned int flags, bool cacheSigStore, bool cacheFullScriptStore, PrecomputedTransactionData& txdata, std::vector<CScriptCheck> *pvChecks) EXCLUSIVE_LOCKS_REQUIRED(cs_main)
{
    if (tx.IsCoinBase()) return true;

    if (pvChecks) {
        pvChecks->reserve(tx.vin.size());
    }

    // First check if script executions have been cached with the same
    // flags. Note that this assumes that the inputs provided are
    // correct (ie that the transaction hash which is in tx's prevouts
    // properly commits to the scriptPubKey in the inputs view of that
    // transaction).
    uint256 hashCacheEntry;
    CSHA256 hasher = g_scriptExecutionCacheHasher;
    hasher.Write(tx.GetWitnessHash().begin(), 32).Write((unsigned char*)&flags, sizeof(flags)).Finalize(hashCacheEntry.begin());
    AssertLockHeld(cs_main); //TODO: Remove this requirement by making CuckooCache not require external locks
    if (g_scriptExecutionCache.contains(hashCacheEntry, !cacheFullScriptStore)) {
        return true;
    }

    if (!txdata.m_spent_outputs_ready) {
        std::vector<CTxOut> spent_outputs;
        spent_outputs.reserve(tx.vin.size());

        for (const auto& txin : tx.vin) {
            const COutPoint& prevout = txin.prevout;
            const Coin& coin = inputs.AccessCoin(prevout);
            assert(!coin.IsSpent());
            spent_outputs.emplace_back(coin.out);
        }
        txdata.Init(tx, std::move(spent_outputs));
    }
    assert(txdata.m_spent_outputs.size() == tx.vin.size());

    for (unsigned int i = 0; i < tx.vin.size(); i++) {

        // We very carefully only pass in things to CScriptCheck which
        // are clearly committed to by tx' witness hash. This provides
        // a sanity check that our caching is not introducing consensus
        // failures through additional data in, eg, the coins being
        // spent being checked as a part of CScriptCheck.

        // Verify signature
        CScriptCheck check(txdata.m_spent_outputs[i], tx, i, flags, cacheSigStore, &txdata);
        if (pvChecks) {
            pvChecks->push_back(CScriptCheck());
            check.swap(pvChecks->back());
        } else if (!check()) {
            if (flags & STANDARD_NOT_MANDATORY_VERIFY_FLAGS) {
                // Check whether the failure was caused by a
                // non-mandatory script verification check, such as
                // non-standard DER encodings or non-null dummy
                // arguments; if so, ensure we return NOT_STANDARD
                // instead of CONSENSUS to avoid downstream users
                // splitting the network between upgraded and
                // non-upgraded nodes by banning CONSENSUS-failing
                // data providers.
                CScriptCheck check2(txdata.m_spent_outputs[i], tx, i,
                        flags & ~STANDARD_NOT_MANDATORY_VERIFY_FLAGS, cacheSigStore, &txdata);
                if (check2())
                    return state.Invalid(TxValidationResult::TX_NOT_STANDARD, strprintf("non-mandatory-script-verify-flag (%s)", ScriptErrorString(check.GetScriptError())));
            }
            // MANDATORY flag failures correspond to
            // TxValidationResult::TX_CONSENSUS. Because CONSENSUS
            // failures are the most serious case of validation
            // failures, we may need to consider using
            // RECENT_CONSENSUS_CHANGE for any script failure that
            // could be due to non-upgraded nodes which we may want to
            // support, to avoid splitting the network (but this
            // depends on the details of how net_processing handles
            // such errors).
            return state.Invalid(TxValidationResult::TX_CONSENSUS, strprintf("mandatory-script-verify-flag-failed (%s)", ScriptErrorString(check.GetScriptError())));
        }
    }

    for (unsigned int i = 0; i < tx.vout.size(); i++) {
        // Verify sender output signature
        if(tx.vout[i].scriptPubKey.HasOpSender())
        {
            CScriptCheck check(tx, i, 0, cacheSigStore, &txdata);
            if (pvChecks) {
                pvChecks->push_back(CScriptCheck());
                check.swap(pvChecks->back());
            } else if (!check()) {
                return state.Invalid(TxValidationResult::TX_CONSENSUS, strprintf("sender-output-script-verify-failed (%s)", ScriptErrorString(check.GetScriptError())));
            }
        }
    }

    if (cacheFullScriptStore && !pvChecks) {
        // We executed all of the provided scripts, and were told to
        // cache the result. Do so now.
        g_scriptExecutionCache.insert(hashCacheEntry);
    }

    return true;
}

static bool UndoWriteToDisk(const CBlockUndo& blockundo, FlatFilePos& pos, const uint256& hashBlock, const CMessageHeader::MessageStartChars& messageStart)
{
    // Open history file to append
    CAutoFile fileout(OpenUndoFile(pos), SER_DISK, CLIENT_VERSION);
    if (fileout.IsNull())
        return error("%s: OpenUndoFile failed", __func__);

    // Write index header
    unsigned int nSize = GetSerializeSize(blockundo, fileout.GetVersion());
    fileout << messageStart << nSize;

    // Write undo data
    long fileOutPos = ftell(fileout.Get());
    if (fileOutPos < 0)
        return error("%s: ftell failed", __func__);
    pos.nPos = (unsigned int)fileOutPos;
    fileout << blockundo;

    // calculate & write checksum
    CHashWriter hasher(SER_GETHASH, PROTOCOL_VERSION);
    hasher << hashBlock;
    hasher << blockundo;
    fileout << hasher.GetHash();

    return true;
}

bool UndoReadFromDisk(CBlockUndo& blockundo, const CBlockIndex* pindex)
{
    FlatFilePos pos = pindex->GetUndoPos();
    if (pos.IsNull()) {
        return error("%s: no undo data available", __func__);
    }

    // Open history file to read
    CAutoFile filein(OpenUndoFile(pos, true), SER_DISK, CLIENT_VERSION);
    if (filein.IsNull())
        return error("%s: OpenUndoFile failed", __func__);

    // Read block
    uint256 hashChecksum;
    CHashVerifier<CAutoFile> verifier(&filein); // We need a CHashVerifier as reserializing may lose data
    try {
        verifier << pindex->pprev->GetBlockHash();
        verifier >> blockundo;
        filein >> hashChecksum;
    }
    catch (const std::exception& e) {
        return error("%s: Deserialize or I/O error - %s", __func__, e.what());
    }

    // Verify checksum
    if (hashChecksum != verifier.GetHash())
        return error("%s: Checksum mismatch", __func__);

    return true;
}

/** Abort with a message */
static bool AbortNode(const std::string& strMessage, bilingual_str user_message = bilingual_str())
{
    SetMiscWarning(Untranslated(strMessage));
    LogPrintf("*** %s\n", strMessage);
    if (user_message.empty()) {
        user_message = _("A fatal internal error occurred, see debug.log for details");
    }
    AbortError(user_message);
    StartShutdown();
    return false;
}

static bool AbortNode(BlockValidationState& state, const std::string& strMessage, const bilingual_str& userMessage = bilingual_str())
{
    AbortNode(strMessage, userMessage);
    return state.Error(strMessage);
}

/**
 * Restore the UTXO in a Coin at a given COutPoint
 * @param undo The Coin to be restored.
 * @param view The coins view to which to apply the changes.
 * @param out The out point that corresponds to the tx input.
 * @return A DisconnectResult as an int
 */
int ApplyTxInUndo(Coin&& undo, CCoinsViewCache& view, const COutPoint& out)
{
    bool fClean = true;

    if (view.HaveCoin(out)) fClean = false; // overwriting transaction output

    if (undo.nHeight == 0) {
        // Missing undo metadata (height and coinbase). Older versions included this
        // information only in undo records for the last spend of a transactions'
        // outputs. This implies that it must be present for some other output of the same tx.
        const Coin& alternate = AccessByTxid(view, out.hash);
        if (!alternate.IsSpent()) {
            undo.nHeight = alternate.nHeight;
            undo.fCoinBase = alternate.fCoinBase;
        } else {
            return DISCONNECT_FAILED; // adding output for transaction without known metadata
        }
    }
    // If the coin already exists as an unspent coin in the cache, then the
    // possible_overwrite parameter to AddCoin must be set to true. We have
    // already checked whether an unspent coin exists above using HaveCoin, so
    // we don't need to guess. When fClean is false, an unspent coin already
    // existed and it is an overwrite.
    view.AddCoin(out, std::move(undo), !fClean);

    return fClean ? DISCONNECT_OK : DISCONNECT_UNCLEAN;
}

/** Undo the effects of this block (with given index) on the UTXO set represented by coins.
 *  When FAILED is returned, view is left in an indeterminate state. */
DisconnectResult CChainState::DisconnectBlock(const CBlock& block, const CBlockIndex* pindex, CCoinsViewCache& view, bool* pfClean)
{
    assert(pindex->GetBlockHash() == view.GetBestBlock());
    if (pfClean)
        *pfClean = false;
    bool fClean = true;

    CBlockUndo blockUndo;
    if (!UndoReadFromDisk(blockUndo, pindex)) {
        error("DisconnectBlock(): failure reading undo data");
        return DISCONNECT_FAILED;
    }

    if (blockUndo.vtxundo.size() + 1 != block.vtx.size()) {
        error("DisconnectBlock(): block and undo data inconsistent");
        return DISCONNECT_FAILED;
    }

    /////////////////////////////////////////////////////////// // qtum
    std::vector<std::pair<CAddressIndexKey, CAmount> > addressIndex;
    std::vector<std::pair<CAddressUnspentKey, CAddressUnspentValue> > addressUnspentIndex;
    ///////////////////////////////////////////////////////////

    // undo transactions in reverse order
    for (int i = block.vtx.size() - 1; i >= 0; i--) {
        const CTransaction &tx = *(block.vtx[i]);
        uint256 hash = tx.GetHash();
        bool is_coinbase = tx.IsCoinBase();
        bool is_coinstake = tx.IsCoinStake();

        // Check that all outputs are available and match the outputs in the block itself
        // exactly.
        for (size_t o = 0; o < tx.vout.size(); o++) {
            if (!tx.vout[o].scriptPubKey.IsUnspendable()) {
                COutPoint out(hash, o);
                Coin coin;
                bool is_spent = view.SpendCoin(out, &coin);
                if (!is_spent || tx.vout[o] != coin.out || pindex->nHeight != coin.nHeight || is_coinbase != coin.fCoinBase || is_coinstake != coin.fCoinStake) {
                    fClean = false; // transaction output mismatch
                }
            }
        }

        /////////////////////////////////////////////////////////// // qtum
        if (pfClean == NULL && fAddressIndex) {

            for (unsigned int k = tx.vout.size(); k-- > 0;) {
                const CTxOut &out = tx.vout[k];

                CTxDestination dest;
                if (ExtractDestination({hash, k}, out.scriptPubKey, dest)) {
                    valtype bytesID(boost::apply_visitor(DataVisitor(), dest));
                    if(bytesID.empty()) {
                        continue;
                    }
                    valtype addressBytes(32);
                    std::copy(bytesID.begin(), bytesID.end(), addressBytes.begin());
                    // undo receiving activity
                    addressIndex.push_back(std::make_pair(CAddressIndexKey(dest.which(), uint256(addressBytes), pindex->nHeight, i, hash, k, false), out.nValue));
                    // undo unspent index
                    addressUnspentIndex.push_back(std::make_pair(CAddressUnspentKey(dest.which(), uint256(addressBytes), hash, k), CAddressUnspentValue()));
                }
            }
        }
        ///////////////////////////////////////////////////////////

        // restore inputs
        if (i > 0) { // not coinbases
            CTxUndo &txundo = blockUndo.vtxundo[i-1];
            if (txundo.vprevout.size() != tx.vin.size()) {
                error("DisconnectBlock(): transaction and undo data inconsistent");
                return DISCONNECT_FAILED;
            }
            for (unsigned int j = tx.vin.size(); j-- > 0;) {
                const COutPoint &out = tx.vin[j].prevout;
                int res = ApplyTxInUndo(std::move(txundo.vprevout[j]), view, out);
                if (res == DISCONNECT_FAILED) return DISCONNECT_FAILED;
                fClean = fClean && res != DISCONNECT_UNCLEAN;

                if (pfClean == NULL && fAddressIndex) {
                    const auto &undo = txundo.vprevout[j];
                    const bool isTxCoinStake = tx.IsCoinStake();
                    const CTxIn input = tx.vin[j];
                    const CTxOut &prevout = view.GetOutputFor(input);

                    CTxDestination dest;
                    if (ExtractDestination(input.prevout, prevout.scriptPubKey, dest)) {
                        valtype bytesID(boost::apply_visitor(DataVisitor(), dest));
                        if(bytesID.empty()) {
                            continue;
                        }
                        valtype addressBytes(32);
                        std::copy(bytesID.begin(), bytesID.end(), addressBytes.begin());
                        // undo spending activity
                        addressIndex.push_back(std::make_pair(CAddressIndexKey(dest.which(), uint256(addressBytes), pindex->nHeight, i, hash, j, true), prevout.nValue * -1));
                        // restore unspent index
                        addressUnspentIndex.push_back(std::make_pair(CAddressUnspentKey(dest.which(), uint256(addressBytes), input.prevout.hash, input.prevout.n), CAddressUnspentValue(prevout.nValue, prevout.scriptPubKey, undo.nHeight, isTxCoinStake)));
                    }
                }
            }
            // At this point, all of txundo.vprevout should have been moved out.
        }
    }

    // move best block pointer to prevout block
    view.SetBestBlock(pindex->pprev->GetBlockHash());

    globalState->setRoot(uintToh256(pindex->pprev->hashStateRoot)); // qtum
    globalState->setRootUTXO(uintToh256(pindex->pprev->hashUTXORoot)); // qtum

    if(pfClean == NULL && fLogEvents){
        pstorageresult->deleteResults(block.vtx);
        pblocktree->EraseHeightIndex(pindex->nHeight);
    }

    // The stake and delegate index is needed for MPoS, update it while MPoS is active
    const CChainParams& chainparams = Params();
    if(pindex->nHeight <= chainparams.GetConsensus().nLastMPoSBlock)
    {
        pblocktree->EraseStakeIndex(pindex->nHeight);
        if(pindex->IsProofOfStake() && pindex->HasProofOfDelegation())
            pblocktree->EraseDelegateIndex(pindex->nHeight);
    }

    //////////////////////////////////////////////////// // qtum
    if (pfClean == NULL && fAddressIndex) {
        if (!pblocktree->EraseAddressIndex(addressIndex)) {
            error("Failed to delete address index");
            return DISCONNECT_FAILED;
        }
        if (!pblocktree->UpdateAddressUnspentIndex(addressUnspentIndex)) {
            error("Failed to write address unspent index");
            return DISCONNECT_FAILED;
        }
    }
    ////////////////////////////////////////////////////

    return fClean ? DISCONNECT_OK : DISCONNECT_UNCLEAN;
}

static void FlushUndoFile(int block_file, bool finalize = false)
{
    FlatFilePos undo_pos_old(block_file, vinfoBlockFile[block_file].nUndoSize);
    if (!UndoFileSeq().Flush(undo_pos_old, finalize)) {
        AbortNode("Flushing undo file to disk failed. This is likely the result of an I/O error.");
    }
}

static void FlushBlockFile(bool fFinalize = false, bool finalize_undo = false)
{
    LOCK(cs_LastBlockFile);
    FlatFilePos block_pos_old(nLastBlockFile, vinfoBlockFile[nLastBlockFile].nSize);
    if (!BlockFileSeq().Flush(block_pos_old, fFinalize)) {
        AbortNode("Flushing block file to disk failed. This is likely the result of an I/O error.");
    }
    // we do not always flush the undo file, as the chain tip may be lagging behind the incoming blocks,
    // e.g. during IBD or a sync after a node going offline
    if (!fFinalize || finalize_undo) FlushUndoFile(nLastBlockFile, finalize_undo);
}

static bool FindUndoPos(BlockValidationState &state, int nFile, FlatFilePos &pos, unsigned int nAddSize);

static bool WriteUndoDataForBlock(const CBlockUndo& blockundo, BlockValidationState& state, CBlockIndex* pindex, const CChainParams& chainparams)
{
    // Write undo information to disk
    if (pindex->GetUndoPos().IsNull()) {
        FlatFilePos _pos;
        if (!FindUndoPos(state, pindex->nFile, _pos, ::GetSerializeSize(blockundo, CLIENT_VERSION) + 40))
            return error("ConnectBlock(): FindUndoPos failed");
        if (!UndoWriteToDisk(blockundo, _pos, pindex->pprev->GetBlockHash(), chainparams.MessageStart()))
            return AbortNode(state, "Failed to write undo data");
        // rev files are written in block height order, whereas blk files are written as blocks come in (often out of order)
        // we want to flush the rev (undo) file once we've written the last block, which is indicated by the last height
        // in the block file info as below; note that this does not catch the case where the undo writes are keeping up
        // with the block writes (usually when a synced up node is getting newly mined blocks) -- this case is caught in
        // the FindBlockPos function
        if (_pos.nFile < nLastBlockFile && static_cast<uint32_t>(pindex->nHeight) == vinfoBlockFile[_pos.nFile].nHeightLast) {
            FlushUndoFile(_pos.nFile, true);
        }

        // update nUndoPos in block index
        pindex->nUndoPos = _pos.nPos;
        pindex->nStatus |= BLOCK_HAVE_UNDO;
        setDirtyBlockIndex.insert(pindex);
    }

    return true;
}

static CCheckQueue<CScriptCheck> scriptcheckqueue(128);

void ThreadScriptCheck(int worker_num) {
    util::ThreadRename(strprintf("scriptch.%i", worker_num));
    scriptcheckqueue.Thread();
}

VersionBitsCache versionbitscache GUARDED_BY(cs_main);

int32_t ComputeBlockVersion(const CBlockIndex* pindexPrev, const Consensus::Params& params)
{
    LOCK(cs_main);
    int32_t nVersion = VERSIONBITS_TOP_BITS;

    for (int i = 0; i < (int)Consensus::MAX_VERSION_BITS_DEPLOYMENTS; i++) {
        ThresholdState state = VersionBitsState(pindexPrev, params, static_cast<Consensus::DeploymentPos>(i), versionbitscache);
        if (state == ThresholdState::LOCKED_IN || state == ThresholdState::STARTED) {
            nVersion |= VersionBitsMask(params, static_cast<Consensus::DeploymentPos>(i));
        }
    }

    return nVersion;
}

/**
 * Threshold condition checker that triggers when unknown versionbits are seen on the network.
 */
class WarningBitsConditionChecker : public AbstractThresholdConditionChecker
{
private:
    int bit;

public:
    explicit WarningBitsConditionChecker(int bitIn) : bit(bitIn) {}

    int64_t BeginTime(const Consensus::Params& params) const override { return 0; }
    int64_t EndTime(const Consensus::Params& params) const override { return std::numeric_limits<int64_t>::max(); }
    int Period(const Consensus::Params& params) const override { return params.nMinerConfirmationWindow; }
    int Threshold(const Consensus::Params& params) const override { return params.nRuleChangeActivationThreshold; }

    bool Condition(const CBlockIndex* pindex, const Consensus::Params& params) const override
    {
        return pindex->nHeight >= params.MinBIP9WarningHeight &&
               ((pindex->nVersion & VERSIONBITS_TOP_MASK) == VERSIONBITS_TOP_BITS) &&
               ((pindex->nVersion >> bit) & 1) != 0 &&
               ((ComputeBlockVersion(pindex->pprev, params) >> bit) & 1) == 0;
    }
};

static ThresholdConditionCache warningcache[VERSIONBITS_NUM_BITS] GUARDED_BY(cs_main);

// 0.13.0 was shipped with a segwit deployment defined for testnet, but not for
// mainnet. We no longer need to support disabling the segwit deployment
// except for testing purposes, due to limitations of the functional test
// environment. See test/functional/p2p-segwit.py.
static bool IsScriptWitnessEnabled(const Consensus::Params& params)
{
    return params.SegwitHeight != std::numeric_limits<int>::max();
}

static unsigned int GetBlockScriptFlags(const CBlockIndex* pindex, const Consensus::Params& consensusparams) EXCLUSIVE_LOCKS_REQUIRED(cs_main) {
    AssertLockHeld(cs_main);

    unsigned int flags = SCRIPT_VERIFY_NONE;

    // BIP16 didn't become active until Apr 1 2012 (on mainnet, and
    // retroactively applied to testnet)
    // However, only one historical block violated the P2SH rules (on both
    // mainnet and testnet), so for simplicity, always leave P2SH
    // on except for the one violating block.
    if (consensusparams.BIP16Exception.IsNull() || // no bip16 exception on this chain
        pindex->phashBlock == nullptr || // this is a new candidate block, eg from TestBlockValidity()
        *pindex->phashBlock != consensusparams.BIP16Exception) // this block isn't the historical exception
    {
        flags |= SCRIPT_VERIFY_P2SH;
    }

    // Enforce WITNESS rules whenever P2SH is in effect (and the segwit
    // deployment is defined).
    if (flags & SCRIPT_VERIFY_P2SH && IsScriptWitnessEnabled(consensusparams)) {
        flags |= SCRIPT_VERIFY_WITNESS;
    }

    // Start enforcing the DERSIG (BIP66) rule
    if (pindex->nHeight >= consensusparams.BIP66Height) {
        flags |= SCRIPT_VERIFY_DERSIG;
    }

    // Start enforcing CHECKLOCKTIMEVERIFY (BIP65) rule
    if (pindex->nHeight >= consensusparams.BIP65Height) {
        flags |= SCRIPT_VERIFY_CHECKLOCKTIMEVERIFY;
    }

    // Start enforcing BIP112 (CHECKSEQUENCEVERIFY)
    if (pindex->nHeight >= consensusparams.CSVHeight) {
        flags |= SCRIPT_VERIFY_CHECKSEQUENCEVERIFY;
    }

    // Start enforcing Taproot using versionbits logic.
    if (VersionBitsState(pindex->pprev, consensusparams, Consensus::DEPLOYMENT_TAPROOT, versionbitscache) == ThresholdState::ACTIVE) {
        flags |= SCRIPT_VERIFY_TAPROOT;
    }

    // Start enforcing BIP147 NULLDUMMY (activated simultaneously with segwit)
    if (IsWitnessEnabled(pindex->pprev, consensusparams)) {
        flags |= SCRIPT_VERIFY_NULLDUMMY;
    }

    // Start support sender address in contract output
    if (pindex->nHeight >= consensusparams.QIP5Height) {
        flags |= SCRIPT_OUTPUT_SENDER;
    }

    return flags;
}

unsigned int GetContractScriptFlags(int nHeight, const Consensus::Params& consensusparams) {
    unsigned int flags = SCRIPT_EXEC_BYTE_CODE;

    // Start support sender address in contract output
    if (nHeight >= consensusparams.QIP5Height) {
        flags |= SCRIPT_OUTPUT_SENDER;
    }

    return flags;
}


static int64_t nTimeCheck = 0;
static int64_t nTimeForks = 0;
static int64_t nTimeVerify = 0;
static int64_t nTimeConnect = 0;
static int64_t nTimeIndex = 0;
static int64_t nTimeCallbacks = 0;
static int64_t nTimeTotal = 0;
static int64_t nBlocksTotal = 0;

/////////////////////////////////////////////////////////////////////// qtum
bool GetSpentCoinFromBlock(const CBlockIndex* pindex, COutPoint prevout, Coin* coin) {
    std::shared_ptr<CBlock> pblock = std::make_shared<CBlock>();
    CBlock& block = *pblock;
    if (!ReadBlockFromDisk(block, pindex, Params().GetConsensus())) {
        return error("GetSpentCoinFromBlock(): Could not read block from disk");
    }

    for(size_t j = 1; j < block.vtx.size(); ++j) {
        CTransactionRef& tx = block.vtx[j];
        for(size_t k = 0; k < tx->vin.size(); ++k) {
            const COutPoint& tmpprevout = tx->vin[k].prevout;
            if(tmpprevout == prevout) {
                CBlockUndo undo;
                if(!UndoReadFromDisk(undo, pindex)) {
                    return error("GetSpentCoinFromBlock(): Could not read undo block from disk");
                }

                if(undo.vtxundo.size() != block.vtx.size() - 1) {
                    return error("GetSpentCoinFromBlock(): undo tx size not equal to block tx size");
                }

                CTxUndo &txundo = undo.vtxundo[j-1]; // no vtxundo for coinbase

                if(txundo.vprevout.size() != tx->vin.size()) {
                    return error("GetSpentCoinFromBlock(): undo tx vin size not equal to block tx vin size");
                }

                *coin = txundo.vprevout[k];
                return true;
            }

        }
    }
    return false;
}

bool GetSpentCoinFromMainChain(const CBlockIndex* pforkPrev, COutPoint prevoutStake, Coin* coin) {
    const CBlockIndex* pforkBase = ChainActive().FindFork(pforkPrev);

    // If the forkbase is more than coinbaseMaturity blocks in the past, do not attempt to scan the main chain.
    int nHeight = ChainActive().Tip()->nHeight;
    int coinbaseMaturity = Params().GetConsensus().CoinbaseMaturity(nHeight);
    if(nHeight - pforkBase->nHeight > coinbaseMaturity) {
        return error("The fork's base is behind by more than 500 blocks");
    }

    // First, we make sure that the prevout has not been spent in any of pforktip's ancestors as the prevoutStake.
    // This is done to prevent a single staker building a long chain based on only a single prevout.
    {
        const CBlockIndex* pindex = pforkPrev;
        while(pindex && pindex != pforkBase) {
            // The coinstake has already been spent in the fork.
            if(pindex->prevoutStake == prevoutStake) {
                return error("prevout already spent in the orphan chain");
            }
            pindex = pindex->pprev;
        }
    }

    // Scan through blocks until we reach the forkbase to check if the prevoutStake has been spent in one of those blocks
    // If it not in any of those blocks, and not in the utxo set, it can't be spendable in the orphan chain.
    {
        CBlockIndex* pindex = ChainActive().Tip();
        while(pindex && pindex != pforkBase) {
            if(GetSpentCoinFromBlock(pindex, prevoutStake, coin)) {
                return true;
            }
            pindex = pindex->pprev;
        }
    }

    return false;
}

bool CheckOpSender(const CTransaction& tx, const CChainParams& chainparams, int nHeight){
    if(!tx.HasOpSender())
        return true;

    if(!(nHeight >= chainparams.GetConsensus().QIP5Height))
        return false;

    // Check that the sender address inside the output is only valid for contract outputs
    for (const CTxOut& txout : tx.vout)
    {
        bool hashOpSender = txout.scriptPubKey.HasOpSender();
        if(hashOpSender &&
                !(txout.scriptPubKey.HasOpCreate() ||
                  txout.scriptPubKey.HasOpCall()))
        {
            return false;
        }

        // Solve the script that match the sender templates
        if(hashOpSender && !ExtractSenderData(txout.scriptPubKey, nullptr, nullptr))
            return false;
    }

    return true;
}

bool CheckSenderScript(const CCoinsViewCache& view, const CTransaction& tx){
    // Check for the sender that pays the coins
    CScript script = view.AccessCoin(tx.vin[0].prevout).out.scriptPubKey;
    if(!script.IsPayToPubkeyHash() && !script.IsPayToPubkey()){
        return false;
    }

    // Check for additional VM sender
    if(!tx.HasOpSender())
        return true;

    // Check for the VM sender that is encoded into the output
    for (const CTxOut& txout : tx.vout)
    {
        if(txout.scriptPubKey.HasOpSender())
        {
            // Extract the sender data
            CScript senderPubKey, senderSig;
            if(!ExtractSenderData(txout.scriptPubKey, &senderPubKey, &senderSig))
                return false;

            // Check that the pub key is valid sender that can be used in the VM
            if(!senderPubKey.IsPayToPubkeyHash() && !senderPubKey.IsPayToPubkey())
                return false;

            // Get the signature stack
            std::vector <std::vector<unsigned char> > stack;
            if (!EvalScript(stack, senderSig, SCRIPT_VERIFY_NONE, BaseSignatureChecker(), SigVersion::BASE))
                return false;

            // Check that the signature script contains only signature and public key (2 items)
            if(stack.size() != STANDARD_SENDER_STACK_ITEMS)
                return false;

            // Check that the items size is no more than 80 bytes
            for(size_t i=0; i < stack.size(); i++)
            {
                if(stack[i].size() > MAX_STANDARD_SENDER_STACK_ITEM_SIZE)
                    return false;
            }
        }
    }

    return true;
}

std::vector<ResultExecute> CallContract(const dev::Address& addrContract, std::vector<unsigned char> opcode, const dev::Address& sender, uint64_t gasLimit, CAmount nAmount){
    CBlock block;
    CMutableTransaction tx;

    CBlockIndex* pblockindex = g_chainman.BlockIndex()[::ChainActive().Tip()->GetBlockHash()];
    ReadBlockFromDisk(block, pblockindex, Params().GetConsensus());
    block.nTime = GetAdjustedTime();

    if(block.IsProofOfStake())
    	block.vtx.erase(block.vtx.begin()+2,block.vtx.end());
    else
    	block.vtx.erase(block.vtx.begin()+1,block.vtx.end());

    QtumDGP qtumDGP(globalState.get(), fGettingValuesDGP);
    uint64_t blockGasLimit = qtumDGP.getBlockGasLimit(::ChainActive().Tip()->nHeight + 1);

    if(gasLimit == 0){
        gasLimit = blockGasLimit - 1;
    }
    dev::Address senderAddress = sender == dev::Address() ? dev::Address("ffffffffffffffffffffffffffffffffffffffff") : sender;
    tx.vout.push_back(CTxOut(nAmount, CScript() << OP_DUP << OP_HASH160 << senderAddress.asBytes() << OP_EQUALVERIFY << OP_CHECKSIG));
    block.vtx.push_back(MakeTransactionRef(CTransaction(tx)));
    dev::u256 nonce = globalState->getNonce(senderAddress);
 
    QtumTransaction callTransaction;
    if(addrContract == dev::Address())
    {
        callTransaction = QtumTransaction(nAmount, 1, dev::u256(gasLimit), opcode, nonce);
    }
    else
    {
        callTransaction = QtumTransaction(nAmount, 1, dev::u256(gasLimit), addrContract, opcode, nonce);
    }
    callTransaction.forceSender(senderAddress);
    callTransaction.setVersion(VersionVM::GetEVMDefault());

    
    ByteCodeExec exec(block, std::vector<QtumTransaction>(1, callTransaction), blockGasLimit, pblockindex);
    exec.performByteCode(dev::eth::Permanence::Reverted);
    return exec.getResult();
}

bool CheckMinGasPrice(std::vector<EthTransactionParams>& etps, const uint64_t& minGasPrice){
    for(EthTransactionParams& etp : etps){
        if(etp.gasPrice < dev::u256(minGasPrice))
            return false;
    }
    return true;
}

bool CheckReward(const CBlock& block, BlockValidationState& state, int nHeight, const Consensus::Params& consensusParams, CAmount nFees, CAmount gasRefunds, CAmount nActualStakeReward, const std::vector<CTxOut>& vouts, CAmount nValueCoinPrev, bool delegateOutputExist)
{
    size_t offset = block.IsProofOfStake() ? 1 : 0;
    std::vector<CTxOut> vTempVouts=block.vtx[offset]->vout;
    std::vector<CTxOut>::iterator it;
    for(size_t i = 0; i < vouts.size(); i++){
        it=std::find(vTempVouts.begin(), vTempVouts.end(), vouts[i]);
        if(it==vTempVouts.end()){
            return state.Invalid(BlockValidationResult::BLOCK_CONSENSUS, "bad-gas-refund-missing", "CheckReward(): Gas refund missing");
        }else{
            vTempVouts.erase(it);
        }
    }

    // Check block reward
    if (block.IsProofOfWork())
    {
        // Check proof-of-work reward
        CAmount blockReward = nFees + GetBlockSubsidy(nHeight, consensusParams);
        if (block.vtx[offset]->GetValueOut() > blockReward) {
            LogPrintf("ERROR: ConnectBlock(): coinbase pays too much (actual=%d vs limit=%d)\n", block.vtx[offset]->GetValueOut(), blockReward);
            return state.Invalid(BlockValidationResult::BLOCK_CONSENSUS, "bad-cb-amount");
        }
    }
    else
    {
        // Check full reward
        CAmount blockReward = nFees + GetBlockSubsidy(nHeight, consensusParams);
        if (nActualStakeReward > blockReward)
            return state.Invalid(BlockValidationResult::BLOCK_CONSENSUS, "bad-cs-amount", strprintf("CheckReward(): coinstake pays too much (actual=%d vs limit=%d)", nActualStakeReward, blockReward));

        // The first proof-of-stake blocks get full reward, the rest of them are split between recipients
        int rewardRecipients = 1;
        int nPrevHeight = nHeight -1;
        if(nPrevHeight >= consensusParams.nFirstMPoSBlock && nPrevHeight < consensusParams.nLastMPoSBlock)
            rewardRecipients = consensusParams.nMPoSRewardRecipients;

        // Check reward recipients number
        if(rewardRecipients < 1)
            return error("CheckReward(): invalid reward recipients");

        // Check reward can cover the gas refunds
        if(blockReward < gasRefunds){
            return state.Invalid(BlockValidationResult::BLOCK_CONSENSUS, "bad-cs-gas-greater-than-reward", "CheckReward(): Block Reward is less than total gas refunds");
        }

        CAmount splitReward = (blockReward - gasRefunds) / rewardRecipients;

        // Check that the reward is in the second output for the staker and the third output for the delegate
        // Delegation contract data like the fee is checked in CheckProofOfStake
        if(block.HasProofOfDelegation())
        {
            CAmount nReward = blockReward - gasRefunds - splitReward * (rewardRecipients -1);
            CAmount nValueStaker = block.vtx[offset]->vout[1].nValue;
            CAmount nValueDelegate = delegateOutputExist ? block.vtx[offset]->vout[2].nValue : 0;
            CAmount nMinedReward = nValueStaker + nValueDelegate - nValueCoinPrev;
            if(nReward != nMinedReward)
                return state.Invalid(BlockValidationResult::BLOCK_CONSENSUS, "bad-cs-delegate-reward", "CheckReward(): The block reward is not split correctly between the staker and the delegate");
        }

        //if only 1 then no MPoS logic required
        if(rewardRecipients == 1){
            return true;
        }

        // Generate the list of mpos outputs including all of their parameters
        std::vector<CTxOut> mposOutputList;
        if(!GetMPoSOutputs(mposOutputList, splitReward, nPrevHeight, consensusParams))
            return error("CheckReward(): cannot create the list of MPoS outputs");
      
        for(size_t i = 0; i < mposOutputList.size(); i++){
            it=std::find(vTempVouts.begin(), vTempVouts.end(), mposOutputList[i]);
            if(it==vTempVouts.end()){
                return state.Invalid(BlockValidationResult::BLOCK_CONSENSUS, "bad-cs-mpos-missing", "CheckReward(): An MPoS participant was not properly paid");
            }else{
                vTempVouts.erase(it);
            }
        }

        vTempVouts.clear();
    }

    return true;
}

valtype GetSenderAddress(const CTransaction& tx, const CCoinsViewCache* coinsView, const std::vector<CTransactionRef>* blockTxs, int nOut = -1){
    CScript script;
    bool scriptFilled=false; //can't use script.empty() because an empty script is technically valid

    // Try get the sender script from the output script
    if(nOut > -1)
        scriptFilled = ExtractSenderData(tx.vout[nOut].scriptPubKey, &script, nullptr);

    // Check the current (or in-progress) block for zero-confirmation change spending that won't yet be in txindex
    if(!scriptFilled && blockTxs){
        for(auto btx : *blockTxs){
            if(btx->GetHash() == tx.vin[0].prevout.hash){
                script = btx->vout[tx.vin[0].prevout.n].scriptPubKey;
                scriptFilled=true;
                break;
            }
        }
    }
    if(!scriptFilled && coinsView){
        script = coinsView->AccessCoin(tx.vin[0].prevout).out.scriptPubKey;
        scriptFilled = true;
    }
    if(!scriptFilled)
    {
        CTransactionRef txPrevout;
        uint256 hashBlock;
        txPrevout = GetTransaction(nullptr, &ChainstateActive().Mempool(), tx.vin[0].prevout.hash, Params().GetConsensus(), hashBlock, true);
        if(txPrevout != nullptr){
            script = txPrevout->vout[tx.vin[0].prevout.n].scriptPubKey;
        } else {
            LogPrintf("Error fetching transaction details of tx %s. This will probably cause more errors", tx.vin[0].prevout.hash.ToString());
            return valtype();
        }
    }

	CTxDestination addressBit;
    TxoutType txType=TxoutType::NONSTANDARD;
	if(ExtractDestination(script, addressBit, &txType)){
		if ((txType == TxoutType::PUBKEY || txType == TxoutType::PUBKEYHASH) &&
                addressBit.type() == typeid(PKHash)){
			PKHash senderAddress(boost::get<PKHash>(addressBit));
			return valtype(senderAddress.begin(), senderAddress.end());
		}
	}
    //prevout is not a standard transaction format, so just return 0
    return valtype();
}

UniValue vmLogToJSON(const ResultExecute& execRes, const CTransaction& tx, const CBlock& block){
    UniValue result(UniValue::VOBJ);
    if(tx != CTransaction())
        result.pushKV("txid", tx.GetHash().GetHex());
    result.pushKV("address", execRes.execRes.newAddress.hex());
    if(block.GetHash() != CBlock().GetHash()){
        result.pushKV("time", block.GetBlockTime());
        result.pushKV("blockhash", block.GetHash().GetHex());
        result.pushKV("blockheight", ::ChainActive().Tip()->nHeight + 1);
    } else {
        result.pushKV("time", GetAdjustedTime());
        result.pushKV("blockheight", ::ChainActive().Tip()->nHeight);
    }
    UniValue logEntries(UniValue::VARR);
    dev::eth::LogEntries logs = execRes.txRec.log();
    for(dev::eth::LogEntry log : logs){
        UniValue logEntrie(UniValue::VOBJ);
        logEntrie.pushKV("address", log.address.hex());
        UniValue topics(UniValue::VARR);
        for(dev::h256 l : log.topics){
            UniValue topicPair(UniValue::VOBJ);
            topicPair.pushKV("raw", l.hex());
            topics.push_back(topicPair);
            //TODO add "pretty" field for human readable data
        }
        UniValue dataPair(UniValue::VOBJ);
        dataPair.pushKV("raw", HexStr(log.data));
        logEntrie.pushKV("data", dataPair);
        logEntrie.pushKV("topics", topics);
        logEntries.push_back(logEntrie);
    }
    result.pushKV("entries", logEntries);
    return result;
}

void writeVMlog(const std::vector<ResultExecute>& res, const CTransaction& tx, const CBlock& block){
    boost::filesystem::path qtumDir = GetDataDir() / "vmExecLogs.json";
    std::stringstream ss;
    if(fIsVMlogFile){
        ss << ",";
    } else {
        std::ofstream file(qtumDir.string(), std::ios::out | std::ios::app);
        file << "{\"logs\":[]}";
        file.close();
    }

    for(size_t i = 0; i < res.size(); i++){
        ss << vmLogToJSON(res[i], tx, block).write();
        if(i != res.size() - 1){
            ss << ",";
        } else {
            ss << "]}";
        }
    }
    
    std::ofstream file(qtumDir.string(), std::ios::in | std::ios::out);
    file.seekp(-2, std::ios::end);
    file << ss.str();
    file.close();
    fIsVMlogFile = true;
}

LastHashes::LastHashes()
{}

void LastHashes::set(const CBlockIndex *tip)
{
    clear();

    m_lastHashes.resize(256);
    for(int i=0;i<256;i++){
        if(!tip)
            break;
        m_lastHashes[i]= uintToh256(*tip->phashBlock);
        tip = tip->pprev;
    }
}

dev::h256s LastHashes::precedingHashes(const dev::h256 &) const
{
    return m_lastHashes;
}

void LastHashes::clear()
{
    m_lastHashes.clear();
}

bool ByteCodeExec::performByteCode(dev::eth::Permanence type){
    for(QtumTransaction& tx : txs){
        //validate VM version
        if(tx.getVersion().toRaw() != VersionVM::GetEVMDefault().toRaw()){
            return false;
        }
        dev::eth::EnvInfo envInfo(BuildEVMEnvironment());
        if(!tx.isCreation() && !globalState->addressInUse(tx.receiveAddress())){
            dev::eth::ExecutionResult execRes;
            execRes.excepted = dev::eth::TransactionException::Unknown;
            result.push_back(ResultExecute{execRes, QtumTransactionReceipt(dev::h256(), dev::h256(), dev::u256(), dev::eth::LogEntries()), CTransaction()});
            continue;
        }
        result.push_back(globalState->execute(envInfo, *globalSealEngine.get(), tx, type, OnOpFunc()));
    }
    globalState->db().commit();
    globalState->dbUtxo().commit();
    globalSealEngine.get()->deleteAddresses.clear();
    return true;
}

bool ByteCodeExec::processingResults(ByteCodeExecResult& resultBCE){
	const Consensus::Params& consensusParams = Params().GetConsensus();
    for(size_t i = 0; i < result.size(); i++){
        uint64_t gasUsed = (uint64_t) result[i].execRes.gasUsed;

        if(result[i].execRes.excepted != dev::eth::TransactionException::None){
        	// refund coins sent to the contract to the sender
        	if(txs[i].value() > 0){
        		CMutableTransaction tx;
        		tx.vin.push_back(CTxIn(h256Touint(txs[i].getHashWith()), txs[i].getNVout(), CScript() << OP_SPEND));
        		CScript script(CScript() << OP_DUP << OP_HASH160 << txs[i].sender().asBytes() << OP_EQUALVERIFY << OP_CHECKSIG);
        		tx.vout.push_back(CTxOut(CAmount(txs[i].value()), script));
        		resultBCE.valueTransfers.push_back(CTransaction(tx));
        	}
        	if(!(::ChainActive().Height() >= consensusParams.QIP7Height && result[i].execRes.excepted == dev::eth::TransactionException::RevertInstruction)){
        	resultBCE.usedGas += gasUsed;
        	}
        }

        if(result[i].execRes.excepted == dev::eth::TransactionException::None || (::ChainActive().Height() >= consensusParams.QIP7Height && result[i].execRes.excepted == dev::eth::TransactionException::RevertInstruction)){
        	if(txs[i].gas() > UINT64_MAX ||
        			result[i].execRes.gasUsed > UINT64_MAX ||
					txs[i].gasPrice() > UINT64_MAX){
        		return false;
        	}
        	uint64_t gas = (uint64_t) txs[i].gas();
        	uint64_t gasPrice = (uint64_t) txs[i].gasPrice();

        	resultBCE.usedGas += gasUsed;
        	int64_t amount = (gas - gasUsed) * gasPrice;
        	if(amount < 0){
        		return false;
        	}
        	if(amount > 0){
        		// Refund the rest of the amount to the sender that provide the coins for the contract
				CScript script(CScript() << OP_DUP << OP_HASH160 << txs[i].getRefundSender().asBytes() << OP_EQUALVERIFY << OP_CHECKSIG);
				resultBCE.refundOutputs.push_back(CTxOut(amount, script));
				resultBCE.refundSender += amount;
        	}
        }

        if(result[i].tx != CTransaction()){
            resultBCE.valueTransfers.push_back(result[i].tx);
        }
    }
    return true;
}

dev::eth::EnvInfo ByteCodeExec::BuildEVMEnvironment(){
    CBlockIndex* tip = pindex;
    dev::eth::BlockHeader header;
    header.setNumber(tip->nHeight + 1);
    header.setTimestamp(block.nTime);
    header.setDifficulty(dev::u256(block.nBits));
    header.setGasLimit(blockGasLimit);

    lastHashes.set(tip);

    if(block.IsProofOfStake()){
        header.setAuthor(EthAddrFromScript(block.vtx[1]->vout[1].scriptPubKey));
    }else {
        header.setAuthor(EthAddrFromScript(block.vtx[0]->vout[0].scriptPubKey));
    }
    dev::u256 gasUsed;
    dev::eth::EnvInfo env(header, lastHashes, gasUsed, globalSealEngine->chainParams().chainID);
    return env;
}

dev::Address ByteCodeExec::EthAddrFromScript(const CScript& script){
    CTxDestination addressBit;
    TxoutType txType=TxoutType::NONSTANDARD;
    if(ExtractDestination(script, addressBit, &txType)){
        if ((txType == TxoutType::PUBKEY || txType == TxoutType::PUBKEYHASH) &&
            addressBit.type() == typeid(PKHash)){
            PKHash addressKey(boost::get<PKHash>(addressBit));
            std::vector<unsigned char> addr(addressKey.begin(), addressKey.end());
            return dev::Address(addr);
        }
    }
    //if not standard or not a pubkey or pubkeyhash output, then return 0
    return dev::Address();
}

bool QtumTxConverter::extractionQtumTransactions(ExtractQtumTX& qtumtx){
    // Get the address of the sender that pay the coins for the contract transactions
    refundSender = dev::Address(GetSenderAddress(txBit, view, blockTransactions));

    // Extract contract transactions
    std::vector<QtumTransaction> resultTX;
    std::vector<EthTransactionParams> resultETP;
    for(size_t i = 0; i < txBit.vout.size(); i++){
        if(txBit.vout[i].scriptPubKey.HasOpCreate() || txBit.vout[i].scriptPubKey.HasOpCall()){
            if(receiveStack(txBit.vout[i].scriptPubKey)){
                EthTransactionParams params;
                if(parseEthTXParams(params)){
                    resultTX.push_back(createEthTX(params, i));
                    resultETP.push_back(params);
                }else{
                    return false;
                }
            }else{
                return false;
            }
        }
    }
    qtumtx = std::make_pair(resultTX, resultETP);
    return true;
}

bool QtumTxConverter::receiveStack(const CScript& scriptPubKey){
    sender = false;
    EvalScript(stack, scriptPubKey, nFlags, BaseSignatureChecker(), SigVersion::BASE, nullptr);
    if (stack.empty())
        return false;

    CScript scriptRest(stack.back().begin(), stack.back().end());
    stack.pop_back();
    sender = scriptPubKey.HasOpSender();

    opcode = (opcodetype)(*scriptRest.begin());
    if((opcode == OP_CREATE && stack.size() < correctedStackSize(4)) || (opcode == OP_CALL && stack.size() < correctedStackSize(5))){
        stack.clear();
        sender = false;
        return false;
    }

    return true;
}

bool QtumTxConverter::parseEthTXParams(EthTransactionParams& params){
    try{
        dev::Address receiveAddress;
        valtype vecAddr;
        if (opcode == OP_CALL)
        {
            vecAddr = stack.back();
            stack.pop_back();
            receiveAddress = dev::Address(vecAddr);
        }
        if(stack.size() < correctedStackSize(4))
            return false;

        if(stack.back().size() < 1){
            return false;
        }
        valtype code(stack.back());
        stack.pop_back();
        uint64_t gasPrice = CScriptNum::vch_to_uint64(stack.back());
        stack.pop_back();
        uint64_t gasLimit = CScriptNum::vch_to_uint64(stack.back());
        stack.pop_back();
        if(gasPrice > INT64_MAX || gasLimit > INT64_MAX){
            return false;
        }
        //we track this as CAmount in some places, which is an int64_t, so constrain to INT64_MAX
        if(gasPrice !=0 && gasLimit > INT64_MAX / gasPrice){
            //overflows past 64bits, reject this tx
            return false;
        }
        if(stack.back().size() > 4){
            return false;
        }
        VersionVM version = VersionVM::fromRaw((uint32_t)CScriptNum::vch_to_uint64(stack.back()));
        stack.pop_back();
        params.version = version;
        params.gasPrice = dev::u256(gasPrice);
        params.receiveAddress = receiveAddress;
        params.code = code;
        params.gasLimit = dev::u256(gasLimit);
        return true;
    }
    catch(const scriptnum_error& err){
        LogPrintf("Incorrect parameters to VM.");
        return false;
    }
}

QtumTransaction QtumTxConverter::createEthTX(const EthTransactionParams& etp, uint32_t nOut){
    QtumTransaction txEth;
    if (etp.receiveAddress == dev::Address() && opcode != OP_CALL){
        txEth = QtumTransaction(txBit.vout[nOut].nValue, etp.gasPrice, etp.gasLimit, etp.code, dev::u256(0));
    }
    else{
        txEth = QtumTransaction(txBit.vout[nOut].nValue, etp.gasPrice, etp.gasLimit, etp.receiveAddress, etp.code, dev::u256(0));
    }
    dev::Address sender(GetSenderAddress(txBit, view, blockTransactions, (int)nOut));
    txEth.forceSender(sender);
    txEth.setHashWith(uintToh256(txBit.GetHash()));
    txEth.setNVout(nOut);
    txEth.setVersion(etp.version);
    txEth.setRefundSender(refundSender);

    return txEth;
}

size_t QtumTxConverter::correctedStackSize(size_t size){
    // OP_SENDER add 3 more parameters in stack besides those for OP_CREATE or OP_CALL
    return sender ? size + 3 : size;
}
///////////////////////////////////////////////////////////////////////

bool CheckDelegationOutput(const CBlock& block, bool& delegateOutputExist, CCoinsViewCache& view)
{
    if(block.IsProofOfStake() && block.HasProofOfDelegation())
    {
        uint160 staker;
        std::vector<unsigned char> vchPubKey;
        if(GetBlockPublicKey(block, vchPubKey))
        {
            staker = uint160(ToByteVector(CPubKey(vchPubKey).GetID()));
            uint160 address;
            uint8_t fee = 0;
            if(GetBlockDelegation(block, staker, address, fee, view))
            {
                delegateOutputExist = IsDelegateOutputExist(fee);
                return true;
            }
            else
            {
                return false;
            }
        }
        else
        {
            return false;
        }
    }

    return true;
}

/** Apply the effects of this block (with given index) on the UTXO set represented by coins.
 *  Validity checks that depend on the UTXO set are also done; ConnectBlock()
 *  can fail if those validity checks fail (among other reasons). */
bool CChainState::ConnectBlock(const CBlock& block, BlockValidationState& state, CBlockIndex* pindex,
                  CCoinsViewCache& view, const CChainParams& chainparams, bool fJustCheck)
{
    AssertLockHeld(cs_main);
    assert(pindex);
    assert(*pindex->phashBlock == block.GetHash());
    int64_t nTimeStart = GetTimeMicros();

    ///////////////////////////////////////////////// // qtum
    QtumDGP qtumDGP(globalState.get(), fGettingValuesDGP);
    globalSealEngine->setQtumSchedule(qtumDGP.getGasSchedule(pindex->nHeight + (pindex->nHeight+1 >= chainparams.GetConsensus().QIP7Height ? 0 : 1) ));
    uint32_t sizeBlockDGP = qtumDGP.getBlockSize(pindex->nHeight + (pindex->nHeight+1 >= chainparams.GetConsensus().QIP7Height ? 0 : 1));
    uint64_t minGasPrice = qtumDGP.getMinGasPrice(pindex->nHeight + (pindex->nHeight+1 >= chainparams.GetConsensus().QIP7Height ? 0 : 1));
    uint64_t blockGasLimit = qtumDGP.getBlockGasLimit(pindex->nHeight + (pindex->nHeight+1 >= chainparams.GetConsensus().QIP7Height ? 0 : 1));
    dgpMaxBlockSize = sizeBlockDGP ? sizeBlockDGP : dgpMaxBlockSize;
    updateBlockSizeParams(dgpMaxBlockSize);
    CBlock checkBlock(block.GetBlockHeader());
    std::vector<CTxOut> checkVouts;

    /////////////////////////////////////////////////
    // We recheck the hardened checkpoints here since ContextualCheckBlock(Header) is not called in ConnectBlock.
    if(fCheckpointsEnabled && !Checkpoints::CheckHardened(pindex->nHeight, block.GetHash(), chainparams.Checkpoints())) {
        return state.Invalid(BlockValidationResult::BLOCK_CHECKPOINT, "bad-fork-hardened-checkpoint", strprintf("%s: expected hardened checkpoint at height %d", __func__, pindex->nHeight));
    }


    // Move this check from CheckBlock to ConnectBlock as it depends on DGP values
    if (block.vtx.empty() || block.vtx.size() > dgpMaxBlockSize || ::GetSerializeSize(block, PROTOCOL_VERSION | SERIALIZE_TRANSACTION_NO_WITNESS) > dgpMaxBlockSize) // qtum
        return state.Invalid(BlockValidationResult::BLOCK_CONSENSUS, "bad-blk-length", "size limits failed");

    // Move this check from ContextualCheckBlock to ConnectBlock as it depends on DGP values
    if (GetBlockWeight(block) > dgpMaxBlockWeight) {
        return state.Invalid(BlockValidationResult::BLOCK_CONSENSUS, "bad-blk-weight", strprintf("%s : weight limit failed", __func__));
    }

    bool delegateOutputExist = false;
    if (!CheckDelegationOutput(block, delegateOutputExist, view)) {
        return state.Invalid(BlockValidationResult::BLOCK_CONSENSUS, "bad-delegate-output", strprintf("%s : delegation output check failed", __func__));
    }

    if (block.IsProofOfStake() && pindex->nHeight > chainparams.GetConsensus().nEnableHeaderSignatureHeight && !CheckBlockInputPubKeyMatchesOutputPubKey(block, view, delegateOutputExist)) {
        return state.Invalid(BlockValidationResult::BLOCK_CONSENSUS, "bad-blk-coinstake-input-output-mismatch");
    }

    // Check it again in case a previous version let a bad block in
    // NOTE: We don't currently (re-)invoke ContextualCheckBlock() or
    // ContextualCheckBlockHeader() here. This means that if we add a new
    // consensus rule that is enforced in one of those two functions, then we
    // may have let in a block that violates the rule prior to updating the
    // software, and we would NOT be enforcing the rule here. Fully solving
    // upgrade from one software version to the next after a consensus rule
    // change is potentially tricky and issue-specific (see RewindBlockIndex()
    // for one general approach that was used for BIP 141 deployment).
    // Also, currently the rule against blocks more than 2 hours in the future
    // is enforced in ContextualCheckBlockHeader(); we wouldn't want to
    // re-enforce that rule here (at least until we make it impossible for
    // GetAdjustedTime() to go backward).
    if (!CheckBlock(block, state, chainparams.GetConsensus(), !fJustCheck, !fJustCheck)) {
        if (state.GetResult() == BlockValidationResult::BLOCK_MUTATED) {
            // We don't write down blocks to disk if they may have been
            // corrupted, so this should be impossible unless we're having hardware
            // problems.
            return AbortNode(state, "Corrupt block found indicating potential hardware failure; shutting down");
        }
        return error("%s: Consensus::CheckBlock: %s", __func__, state.ToString());
    }

    // verify that the view's current state corresponds to the previous block
    uint256 hashPrevBlock = pindex->pprev == nullptr ? uint256() : pindex->pprev->GetBlockHash();
    assert(hashPrevBlock == view.GetBestBlock());

    nBlocksTotal++;

    // Special case for the genesis block, skipping connection of its transactions
    // (its coinbase is unspendable)
    if (block.GetHash() == chainparams.GetConsensus().hashGenesisBlock) {
        if (!fJustCheck)
            view.SetBestBlock(pindex->GetBlockHash());
        return true;
    }

    // State is filled in by UpdateHashProof
    if (!UpdateHashProof(block, state, chainparams.GetConsensus(), pindex, view)) {
        return error("%s: ConnectBlock(): %s", __func__, state.GetRejectReason().c_str());
    }

    bool fScriptChecks = true;
    if (!hashAssumeValid.IsNull()) {
        // We've been configured with the hash of a block which has been externally verified to have a valid history.
        // A suitable default value is included with the software and updated from time to time.  Because validity
        //  relative to a piece of software is an objective fact these defaults can be easily reviewed.
        // This setting doesn't force the selection of any particular chain but makes validating some faster by
        //  effectively caching the result of part of the verification.
        BlockMap::const_iterator  it = m_blockman.m_block_index.find(hashAssumeValid);
        if (it != m_blockman.m_block_index.end()) {
            if (it->second->GetAncestor(pindex->nHeight) == pindex &&
                pindexBestHeader->GetAncestor(pindex->nHeight) == pindex &&
                pindexBestHeader->nChainWork >= nMinimumChainWork) {
                // This block is a member of the assumed verified chain and an ancestor of the best header.
                // Script verification is skipped when connecting blocks under the
                // assumevalid block. Assuming the assumevalid block is valid this
                // is safe because block merkle hashes are still computed and checked,
                // Of course, if an assumed valid block is invalid due to false scriptSigs
                // this optimization would allow an invalid chain to be accepted.
                // The equivalent time check discourages hash power from extorting the network via DOS attack
                //  into accepting an invalid block through telling users they must manually set assumevalid.
                //  Requiring a software change or burying the invalid block, regardless of the setting, makes
                //  it hard to hide the implication of the demand.  This also avoids having release candidates
                //  that are hardly doing any signature verification at all in testing without having to
                //  artificially set the default assumed verified block further back.
                // The test against nMinimumChainWork prevents the skipping when denied access to any chain at
                //  least as good as the expected chain.
                fScriptChecks = (GetBlockProofEquivalentTime(*pindexBestHeader, *pindex, *pindexBestHeader, chainparams.GetConsensus()) <= 60 * 60 * 24 * 7 * 2);
            }
        }
    }

    int64_t nTime1 = GetTimeMicros(); nTimeCheck += nTime1 - nTimeStart;
    LogPrint(BCLog::BENCH, "    - Sanity checks: %.2fms [%.2fs (%.2fms/blk)]\n", MILLI * (nTime1 - nTimeStart), nTimeCheck * MICRO, nTimeCheck * MILLI / nBlocksTotal);

    // Do not allow blocks that contain transactions which 'overwrite' older transactions,
    // unless those are already completely spent.
    // If such overwrites are allowed, coinbases and transactions depending upon those
    // can be duplicated to remove the ability to spend the first instance -- even after
    // being sent to another address.
    // See BIP30, CVE-2012-1909, and http://r6.ca/blog/20120206T005236Z.html for more information.
    // This logic is not necessary for memory pool transactions, as AcceptToMemoryPool
    // already refuses previously-known transaction ids entirely.
    // This rule was originally applied to all blocks with a timestamp after March 15, 2012, 0:00 UTC.
    // Now that the whole chain is irreversibly beyond that time it is applied to all blocks except the
    // two in the chain that violate it. This prevents exploiting the issue against nodes during their
    // initial block download.
    bool fEnforceBIP30 = (!pindex->phashBlock);
    // Once BIP34 activated it was not possible to create new duplicate coinbases and thus other than starting
    // with the 2 existing duplicate coinbase pairs, not possible to create overwriting txs.  But by the
    // time BIP34 activated, in each of the existing pairs the duplicate coinbase had overwritten the first
    // before the first had been spent.  Since those coinbases are sufficiently buried it's no longer possible to create further
    // duplicate transactions descending from the known pairs either.
    // If we're on the known chain at height greater than where BIP34 activated, we can save the db accesses needed for the BIP30 check.

    // BIP34 requires that a block at height X (block X) has its coinbase
    // scriptSig start with a CScriptNum of X (indicated height X).  The above
    // logic of no longer requiring BIP30 once BIP34 activates is flawed in the
    // case that there is a block X before the BIP34 height of 227,931 which has
    // an indicated height Y where Y is greater than X.  The coinbase for block
    // X would also be a valid coinbase for block Y, which could be a BIP30
    // violation.  An exhaustive search of all mainnet coinbases before the
    // BIP34 height which have an indicated height greater than the block height
    // reveals many occurrences. The 3 lowest indicated heights found are
    // 209,921, 490,897, and 1,983,702 and thus coinbases for blocks at these 3
    // heights would be the first opportunity for BIP30 to be violated.

    // The search reveals a great many blocks which have an indicated height
    // greater than 1,983,702, so we simply remove the optimization to skip
    // BIP30 checking for blocks at height 1,983,702 or higher.  Before we reach
    // that block in another 25 years or so, we should take advantage of a
    // future consensus change to do a new and improved version of BIP34 that
    // will actually prevent ever creating any duplicate coinbases in the
    // future.
    static constexpr int BIP34_IMPLIES_BIP30_LIMIT = 1983702;

    // There is no potential to create a duplicate coinbase at block 209,921
    // because this is still before the BIP34 height and so explicit BIP30
    // checking is still active.

    // The final case is block 176,684 which has an indicated height of
    // 490,897. Unfortunately, this issue was not discovered until about 2 weeks
    // before block 490,897 so there was not much opportunity to address this
    // case other than to carefully analyze it and determine it would not be a
    // problem. Block 490,897 was, in fact, mined with a different coinbase than
    // block 176,684, but it is important to note that even if it hadn't been or
    // is remined on an alternate fork with a duplicate coinbase, we would still
    // not run into a BIP30 violation.  This is because the coinbase for 176,684
    // is spent in block 185,956 in transaction
    // d4f7fbbf92f4a3014a230b2dc70b8058d02eb36ac06b4a0736d9d60eaa9e8781.  This
    // spending transaction can't be duplicated because it also spends coinbase
    // 0328dd85c331237f18e781d692c92de57649529bd5edf1d01036daea32ffde29.  This
    // coinbase has an indicated height of over 4.2 billion, and wouldn't be
    // duplicatable until that height, and it's currently impossible to create a
    // chain that long. Nevertheless we may wish to consider a future soft fork
    // which retroactively prevents block 490,897 from creating a duplicate
    // coinbase. The two historical BIP30 violations often provide a confusing
    // edge case when manipulating the UTXO and it would be simpler not to have
    // another edge case to deal with.

    // testnet3 has no blocks before the BIP34 height with indicated heights
    // post BIP34 before approximately height 486,000,000 and presumably will
    // be reset before it reaches block 1,983,702 and starts doing unnecessary
    // BIP30 checking again.
    assert(pindex->pprev);
    CBlockIndex *pindexBIP34height = pindex->pprev->GetAncestor(chainparams.GetConsensus().BIP34Height);
    //Only continue to enforce if we're below BIP34 activation height or the block hash at that height doesn't correspond.
    fEnforceBIP30 = fEnforceBIP30 && (!pindexBIP34height || !(pindexBIP34height->GetBlockHash() == chainparams.GetConsensus().BIP34Hash));

    // TODO: Remove BIP30 checking from block height 1,983,702 on, once we have a
    // consensus change that ensures coinbases at those heights can not
    // duplicate earlier coinbases.
    if (fEnforceBIP30 || pindex->nHeight >= BIP34_IMPLIES_BIP30_LIMIT) {
        for (const auto& tx : block.vtx) {
            for (size_t o = 0; o < tx->vout.size(); o++) {
                if (view.HaveCoin(COutPoint(tx->GetHash(), o))) {
                    LogPrintf("ERROR: ConnectBlock(): tried to overwrite transaction\n");
                    return state.Invalid(BlockValidationResult::BLOCK_CONSENSUS, "bad-txns-BIP30");
                }
            }
        }
    }

    // Start enforcing BIP68 (sequence locks)
    int nLockTimeFlags = 0;
    if (pindex->nHeight >= chainparams.GetConsensus().CSVHeight) {
        nLockTimeFlags |= LOCKTIME_VERIFY_SEQUENCE;
    }

    // Get the script flags for this block
    unsigned int flags = GetBlockScriptFlags(pindex, chainparams.GetConsensus());
    unsigned int contractflags = GetContractScriptFlags(pindex->nHeight, chainparams.GetConsensus());

    int64_t nTime2 = GetTimeMicros(); nTimeForks += nTime2 - nTime1;
    LogPrint(BCLog::BENCH, "    - Fork checks: %.2fms [%.2fs (%.2fms/blk)]\n", MILLI * (nTime2 - nTime1), nTimeForks * MICRO, nTimeForks * MILLI / nBlocksTotal);

    CBlockUndo blockundo;

    // Precomputed transaction data pointers must not be invalidated
    // until after `control` has run the script checks (potentially
    // in multiple threads). Preallocate the vector size so a new allocation
    // doesn't invalidate pointers into the vector, and keep txsdata in scope
    // for as long as `control`.
    CCheckQueueControl<CScriptCheck> control(fScriptChecks && g_parallel_script_checks ? &scriptcheckqueue : nullptr);
    std::vector<PrecomputedTransactionData> txsdata(block.vtx.size());

    std::vector<int> prevheights;
    CAmount nFees = 0;
    CAmount nActualStakeReward = 0;
    CAmount nValueCoinPrev = 0;
    int nInputs = 0;
    int64_t nSigOpsCost = 0;
    blockundo.vtxundo.reserve(block.vtx.size() - 1);

    ///////////////////////////////////////////////////////// // qtum
    std::vector<std::pair<CAddressIndexKey, CAmount> > addressIndex;
    std::vector<std::pair<CAddressUnspentKey, CAddressUnspentValue> > addressUnspentIndex;
    std::vector<std::pair<CSpentIndexKey, CSpentIndexValue> > spentIndex;
    std::map<dev::Address, std::pair<CHeightTxIndexKey, std::vector<uint256>>> heightIndexes;
    /////////////////////////////////////////////////////////

    uint64_t blockGasUsed = 0;
    CAmount gasRefunds=0;

    uint64_t nValueOut=0;
    uint64_t nValueIn=0;

    if(block.IsProofOfStake())
    {
        Coin coin;
        if(!view.GetCoin(block.vtx[1]->vin[0].prevout, coin)){
            return state.Invalid(BlockValidationResult::BLOCK_CONSENSUS, "stake-prevout-not-exist", strprintf("ConnectBlock() : Stake prevout does not exist %s", block.vtx[1]->vin[0].prevout.hash.ToString()));
        }
        nValueCoinPrev = coin.out.nValue;
    }

    for (unsigned int i = 0; i < block.vtx.size(); i++)
    {
        const CTransaction &tx = *(block.vtx[i]);

        nInputs += tx.vin.size();

        if (!tx.IsCoinBase())
        {
            CAmount txfee = 0;
            TxValidationState tx_state;
            if (!Consensus::CheckTxInputs(tx, tx_state, view, pindex->nHeight, txfee)) {
                // Any transaction validation failure in ConnectBlock is a block consensus failure
                state.Invalid(BlockValidationResult::BLOCK_CONSENSUS,
                            tx_state.GetRejectReason(), tx_state.GetDebugMessage());
                return error("%s: Consensus::CheckTxInputs: %s, %s", __func__, tx.GetHash().ToString(), state.ToString());
            }
            nFees += txfee;
            if (!MoneyRange(nFees)) {
                LogPrintf("ERROR: %s: accumulated fee in the block out of range.\n", __func__);
                return state.Invalid(BlockValidationResult::BLOCK_CONSENSUS, "bad-txns-accumulated-fee-outofrange");
            }

            // Check that transaction is BIP68 final
            // BIP68 lock checks (as opposed to nLockTime checks) must
            // be in ConnectBlock because they require the UTXO set
            prevheights.resize(tx.vin.size());
            for (size_t j = 0; j < tx.vin.size(); j++) {
                prevheights[j] = view.AccessCoin(tx.vin[j].prevout).nHeight;
            }

            if (!SequenceLocks(tx, nLockTimeFlags, prevheights, *pindex)) {
                LogPrintf("ERROR: %s: contains a non-BIP68-final transaction\n", __func__);
                return state.Invalid(BlockValidationResult::BLOCK_CONSENSUS, "bad-txns-nonfinal");
            }

            ////////////////////////////////////////////////////////////////// // qtum
            if (fAddressIndex)
            {
                for (size_t j = 0; j < tx.vin.size(); j++) {
                    const CTxIn input = tx.vin[j];
                    const CTxOut &prevout = view.GetOutputFor(tx.vin[j]);

                    CTxDestination dest;
                    if (ExtractDestination(input.prevout, prevout.scriptPubKey, dest)) {
                        valtype bytesID(boost::apply_visitor(DataVisitor(), dest));
                        if(bytesID.empty()) {
                            continue;
                        }
                        valtype addressBytes(32);
                        std::copy(bytesID.begin(), bytesID.end(), addressBytes.begin());
                        addressIndex.push_back(std::make_pair(CAddressIndexKey(dest.which(), uint256(addressBytes), pindex->nHeight, i, tx.GetHash(), j, true), prevout.nValue * -1));

                        // remove address from unspent index
                        addressUnspentIndex.push_back(std::make_pair(CAddressUnspentKey(dest.which(), uint256(addressBytes), input.prevout.hash, input.prevout.n), CAddressUnspentValue()));
                        spentIndex.push_back(std::make_pair(CSpentIndexKey(input.prevout.hash, input.prevout.n), CSpentIndexValue(tx.GetHash(), j, pindex->nHeight, prevout.nValue, dest.which(), uint256(addressBytes))));
                    }
                }
            }
            //////////////////////////////////////////////////////////////////
        }

        // GetTransactionSigOpCost counts 3 types of sigops:
        // * legacy (always)
        // * p2sh (when P2SH enabled in flags and excludes coinbase)
        // * witness (when witness enabled in flags and excludes coinbase)
        nSigOpsCost += GetTransactionSigOpCost(tx, view, flags);
        if (nSigOpsCost > dgpMaxBlockSigOps) {
            LogPrintf("ERROR: ConnectBlock(): too many sigops\n");
            return state.Invalid(BlockValidationResult::BLOCK_CONSENSUS, "bad-blk-sigops");
        }

        bool hasOpSpend = tx.HasOpSpend();

        if (!tx.IsCoinBase())
        {
            if (tx.IsCoinStake())
                nActualStakeReward = tx.GetValueOut()-view.GetValueIn(tx);
                    
            std::vector<CScriptCheck> vChecks;
            bool fCacheResults = fJustCheck; /* Don't cache results if we're actually connecting blocks (still consult the cache, though) */
            TxValidationState tx_state;
            if (fScriptChecks && !CheckInputScripts(tx, tx_state, view, flags, fCacheResults, fCacheResults, txsdata[i], (hasOpSpend || tx.HasCreateOrCall()) ? nullptr : (g_parallel_script_checks ? &vChecks : nullptr))) {
                // Any transaction validation failure in ConnectBlock is a block consensus failure
                state.Invalid(BlockValidationResult::BLOCK_CONSENSUS,
                              tx_state.GetRejectReason(), tx_state.GetDebugMessage());
                return error("ConnectBlock(): CheckInputScripts on %s failed with %s",
                    tx.GetHash().ToString(), state.ToString());
            }
            control.Add(vChecks);

            for(const CTxIn& j : tx.vin){
                if(!j.scriptSig.HasOpSpend()){
                    const CTxOut& prevout = view.AccessCoin(j.prevout).out;
                    if((prevout.scriptPubKey.HasOpCreate() || prevout.scriptPubKey.HasOpCall())){
                        return state.Invalid(BlockValidationResult::BLOCK_CONSENSUS, "bad-txns-invalid-contract-spend", "ConnectBlock(): Contract spend without OP_SPEND in scriptSig");
                    }
                }
            }
        }

        if(tx.IsCoinBase()){
            nValueOut += tx.GetValueOut();
        }else{
            int64_t nTxValueIn = view.GetValueIn(tx);
            int64_t nTxValueOut = tx.GetValueOut();
            nValueIn += nTxValueIn;
            nValueOut += nTxValueOut;
        }

///////////////////////////////////////////////////////////////////////////////////////// qtum
        if(!CheckOpSender(tx, chainparams, pindex->nHeight)){
            return state.Invalid(BlockValidationResult::BLOCK_CONSENSUS, "bad-txns-invalid-sender");
        }
        if(!tx.HasOpSpend()){
            checkBlock.vtx.push_back(block.vtx[i]);
        }
        if(tx.HasCreateOrCall() && !hasOpSpend){

            if(!CheckSenderScript(view, tx)){
                return state.Invalid(BlockValidationResult::BLOCK_CONSENSUS, "bad-txns-invalid-sender-script");
            }

            QtumTxConverter convert(tx, &view, &block.vtx, contractflags);

            ExtractQtumTX resultConvertQtumTX;
            if(!convert.extractionQtumTransactions(resultConvertQtumTX)){
                return state.Invalid(BlockValidationResult::BLOCK_CONSENSUS, "bad-tx-bad-contract-format", "ConnectBlock(): Contract transaction of the wrong format");
            }
            if(!CheckMinGasPrice(resultConvertQtumTX.second, minGasPrice))
                return state.Invalid(BlockValidationResult::BLOCK_CONSENSUS, "bad-tx-low-gas-price", "ConnectBlock(): Contract execution has lower gas price than allowed");


            dev::u256 gasAllTxs = dev::u256(0);
            ByteCodeExec exec(block, resultConvertQtumTX.first, blockGasLimit, pindex->pprev);
            //validate VM version and other ETH params before execution
            //Reject anything unknown (could be changed later by DGP)
            //TODO evaluate if this should be relaxed for soft-fork purposes
            bool nonZeroVersion=false;
            dev::u256 sumGas = dev::u256(0);
            CAmount nTxFee = view.GetValueIn(tx)-tx.GetValueOut();
            for(QtumTransaction& qtx : resultConvertQtumTX.first){
                sumGas += qtx.gas() * qtx.gasPrice();

                if(sumGas > dev::u256(INT64_MAX)) {
                    return state.Invalid(BlockValidationResult::BLOCK_CONSENSUS, "bad-tx-gas-stipend-overflow", "ConnectBlock(): Transaction's gas stipend overflows");
                }

                if(sumGas > dev::u256(nTxFee)) {
                    return state.Invalid(BlockValidationResult::BLOCK_CONSENSUS, "bad-txns-fee-notenough", "ConnectBlock(): Transaction fee does not cover the gas stipend");
                }

                VersionVM v = qtx.getVersion();
                if(v.format!=0)
                    return state.Invalid(BlockValidationResult::BLOCK_CONSENSUS, "bad-tx-version-format", "ConnectBlock(): Contract execution uses unknown version format");
                if(v.rootVM != 0){
                    nonZeroVersion=true;
                }else{
                    if(nonZeroVersion){
                        //If an output is version 0, then do not allow any other versions in the same tx
                        return state.Invalid(BlockValidationResult::BLOCK_CONSENSUS, "bad-tx-mixed-zero-versions", "ConnectBlock(): Contract tx has mixed version 0 and non-0 VM executions");
                    }
                }
                if(!(v.rootVM == 0 || v.rootVM == 1))
                    return state.Invalid(BlockValidationResult::BLOCK_CONSENSUS, "bad-tx-version-rootvm", "ConnectBlock(): Contract execution uses unknown root VM");
                if(v.vmVersion != 0)
                    return state.Invalid(BlockValidationResult::BLOCK_CONSENSUS, "bad-tx-version-vmversion", "ConnectBlock(): Contract execution uses unknown VM version");
                if(v.flagOptions != 0)
                    return state.Invalid(BlockValidationResult::BLOCK_CONSENSUS, "bad-tx-version-flags", "ConnectBlock(): Contract execution uses unknown flag options");

                //check gas limit is not less than minimum gas limit (unless it is a no-exec tx)
                if(qtx.gas() < MINIMUM_GAS_LIMIT && v.rootVM != 0)
                    return state.Invalid(BlockValidationResult::BLOCK_CONSENSUS, "bad-tx-too-little-gas", "ConnectBlock(): Contract execution has lower gas limit than allowed");

                if(qtx.gas() > UINT32_MAX)
                    return state.Invalid(BlockValidationResult::BLOCK_CONSENSUS, "bad-tx-too-much-gas", "ConnectBlock(): Contract execution can not specify greater gas limit than can fit in 32-bits");

                gasAllTxs += qtx.gas();
                if(gasAllTxs > dev::u256(blockGasLimit))
                    return state.Invalid(BlockValidationResult::BLOCK_GAS_EXCEEDS_LIMIT, "bad-txns-gas-exceeds-blockgaslimit");

                //don't allow less than DGP set minimum gas price to prevent MPoS greedy mining/spammers
                if(v.rootVM!=0 && (uint64_t)qtx.gasPrice() < minGasPrice)
                    return state.Invalid(BlockValidationResult::BLOCK_CONSENSUS, "bad-tx-low-gas-price", "ConnectBlock(): Contract execution has lower gas price than allowed");
            }

            if(!nonZeroVersion){
                //if tx is 0 version, then the tx must already have been added by a previous contract execution
                if(!tx.HasOpSpend()){
                    return state.Invalid(BlockValidationResult::BLOCK_CONSENSUS, "bad-tx-improper-version-0", "ConnectBlock(): Version 0 contract executions are not allowed unless created by the AAL");
                }
            }

            if(!exec.performByteCode()){
                return state.Invalid(BlockValidationResult::BLOCK_CONSENSUS, "bad-tx-unknown-error", "ConnectBlock(): Unknown error during contract execution");
            }

            std::vector<ResultExecute> resultExec(exec.getResult());
            ByteCodeExecResult bcer;
            if(!exec.processingResults(bcer)){
                return state.Invalid(BlockValidationResult::BLOCK_CONSENSUS, "bad-vm-exec-processing", "ConnectBlock(): Error processing VM execution results");
            }

            std::vector<TransactionReceiptInfo> tri;
            if (fLogEvents && !fJustCheck)
            {
                uint64_t countCumulativeGasUsed = blockGasUsed;
                for(size_t k = 0; k < resultConvertQtumTX.first.size(); k ++){
                    for(auto& log : resultExec[k].txRec.log()) {
                        if(!heightIndexes.count(log.address)){
                            heightIndexes[log.address].first = CHeightTxIndexKey(pindex->nHeight, log.address);
                        }
                        heightIndexes[log.address].second.push_back(tx.GetHash());
                    }
                    uint64_t gasUsed = uint64_t(resultExec[k].execRes.gasUsed);
                    countCumulativeGasUsed += gasUsed;
                    tri.push_back(TransactionReceiptInfo{
                        block.GetHash(),
                        uint32_t(pindex->nHeight),
                        tx.GetHash(),
                        uint32_t(i),
                        resultConvertQtumTX.first[k].from(),
                        resultConvertQtumTX.first[k].to(),
                        countCumulativeGasUsed,
                        gasUsed,
                        resultExec[k].execRes.newAddress,
                        resultExec[k].txRec.log(),
                        resultExec[k].execRes.excepted,
                        exceptedMessage(resultExec[k].execRes.excepted, resultExec[k].execRes.output),
                        resultConvertQtumTX.first[k].getNVout(),
                        resultExec[k].txRec.bloom(),
                        resultExec[k].txRec.stateRoot(),
                        resultExec[k].txRec.utxoRoot(),
                    });
                }

                pstorageresult->addResult(uintToh256(tx.GetHash()), tri);
            }

            blockGasUsed += bcer.usedGas;
            if(blockGasUsed > blockGasLimit){
                return state.Invalid(BlockValidationResult::BLOCK_CONSENSUS, "bad-blk-gaslimit", "ConnectBlock(): Block exceeds gas limit");
            }
            for(CTxOut refundVout : bcer.refundOutputs){
                gasRefunds += refundVout.nValue;
            }
            checkVouts.insert(checkVouts.end(), bcer.refundOutputs.begin(), bcer.refundOutputs.end());
            for(CTransaction& t : bcer.valueTransfers){
                checkBlock.vtx.push_back(MakeTransactionRef(std::move(t)));
            }
            if(fRecordLogOpcodes && !fJustCheck){
                writeVMlog(resultExec, tx, block);
            }

            for(ResultExecute& re: resultExec){
                if(re.execRes.newAddress != dev::Address() && !fJustCheck)
                    dev::g_logPost(std::string("Address : " + re.execRes.newAddress.hex()), NULL);
            }
        }
/////////////////////////////////////////////////////////////////////////////////////////

        /////////////////////////////////////////////////////////////////////////////////// // qtum
        if (fAddressIndex) {

            for (unsigned int k = 0; k < tx.vout.size(); k++) {
                const CTxOut &out = tx.vout[k];
                const bool isTxCoinStake = tx.IsCoinStake();

                CTxDestination dest;
                if (ExtractDestination({tx.GetHash(), k}, out.scriptPubKey, dest)) {
                    valtype bytesID(boost::apply_visitor(DataVisitor(), dest));
                    if(bytesID.empty()) {
                        continue;
                    }
                    valtype addressBytes(32);
                    std::copy(bytesID.begin(), bytesID.end(), addressBytes.begin());
                    // record receiving activity
                    addressIndex.push_back(std::make_pair(CAddressIndexKey(dest.which(), uint256(addressBytes), pindex->nHeight, i, tx.GetHash(), k, false), out.nValue));
                    // record unspent output
                    addressUnspentIndex.push_back(std::make_pair(CAddressUnspentKey(dest.which(), uint256(addressBytes), tx.GetHash(), k), CAddressUnspentValue(out.nValue, out.scriptPubKey, pindex->nHeight, isTxCoinStake)));
                }
            }
        }
        ///////////////////////////////////////////////////////////////////////////////////

        CTxUndo undoDummy;
        if (i > 0) {
            blockundo.vtxundo.push_back(CTxUndo());
        }
        UpdateCoins(tx, view, i == 0 ? undoDummy : blockundo.vtxundo.back(), pindex->nHeight);
    }
    int64_t nTime3 = GetTimeMicros(); nTimeConnect += nTime3 - nTime2;
    LogPrint(BCLog::BENCH, "      - Connect %u transactions: %.2fms (%.3fms/tx, %.3fms/txin) [%.2fs (%.2fms/blk)]\n", (unsigned)block.vtx.size(), MILLI * (nTime3 - nTime2), MILLI * (nTime3 - nTime2) / block.vtx.size(), nInputs <= 1 ? 0 : MILLI * (nTime3 - nTime2) / (nInputs-1), nTimeConnect * MICRO, nTimeConnect * MILLI / nBlocksTotal);

    if(nFees < gasRefunds) { //make sure it won't overflow
        return state.Invalid(BlockValidationResult::BLOCK_CONSENSUS, "bad-blk-fees-greater-gasrefund", "ConnectBlock(): Less total fees than gas refund fees");
    }
    if(!CheckReward(block, state, pindex->nHeight, chainparams.GetConsensus(), nFees, gasRefunds, nActualStakeReward, checkVouts, nValueCoinPrev, delegateOutputExist))
        return state.Invalid(BlockValidationResult::BLOCK_CONSENSUS, "block-reward-invalid", "ConnectBlock(): Reward check failed");

    if (!control.Wait()) {
        LogPrintf("ERROR: %s: CheckQueue failed\n", __func__);
        return state.Invalid(BlockValidationResult::BLOCK_CONSENSUS, "block-validation-failed");
    }
    int64_t nTime4 = GetTimeMicros(); nTimeVerify += nTime4 - nTime2;
    LogPrint(BCLog::BENCH, "    - Verify %u txins: %.2fms (%.3fms/txin) [%.2fs (%.2fms/blk)]\n", nInputs - 1, MILLI * (nTime4 - nTime2), nInputs <= 1 ? 0 : MILLI * (nTime4 - nTime2) / (nInputs-1), nTimeVerify * MICRO, nTimeVerify * MILLI / nBlocksTotal);

////////////////////////////////////////////////////////////////// // qtum
    if(pindex->nHeight == chainparams.GetConsensus().nOfflineStakeHeight){
        globalState->deployDelegationsContract();
    }
    checkBlock.hashMerkleRoot = BlockMerkleRoot(checkBlock);
    checkBlock.hashStateRoot = h256Touint(globalState->rootHash());
    checkBlock.hashUTXORoot = h256Touint(globalState->rootHashUTXO());

    //If this error happens, it probably means that something with AAL created transactions didn't match up to what is expected
    if((checkBlock.GetHash() != block.GetHash()) && !fJustCheck)
    {
        LogPrintf("Actual block data does not match block expected by AAL\n");
        //Something went wrong with AAL, compare different elements and determine what the problem is
        if(checkBlock.hashMerkleRoot != block.hashMerkleRoot){
            //there is a mismatched tx, so go through and determine which txs
            if(block.vtx.size() > checkBlock.vtx.size()){
                LogPrintf("Unexpected AAL transactions in block. Actual txs: %i, expected txs: %i\n", block.vtx.size(), checkBlock.vtx.size());
                for(size_t i=0;i<block.vtx.size();i++){
                    if(i > checkBlock.vtx.size()-1){
                        LogPrintf("Unexpected transaction: %s\n", block.vtx[i]->ToString());
                    }else {
                        if (block.vtx[i]->GetHash() != checkBlock.vtx[i]->GetHash()) {
                            LogPrintf("Mismatched transaction at entry %i\n", i);
                            LogPrintf("Actual: %s\n", block.vtx[i]->ToString());
                            LogPrintf("Expected: %s\n", checkBlock.vtx[i]->ToString());
                        }
                    }
                }
            }else if(block.vtx.size() < checkBlock.vtx.size()){
                LogPrintf("Actual block is missing AAL transactions. Actual txs: %i, expected txs: %i\n", block.vtx.size(), checkBlock.vtx.size());
                for(size_t i=0;i<checkBlock.vtx.size();i++){
                    if(i > block.vtx.size()-1){
                        LogPrintf("Missing transaction: %s\n", checkBlock.vtx[i]->ToString());
                    }else {
                        if (block.vtx[i]->GetHash() != checkBlock.vtx[i]->GetHash()) {
                            LogPrintf("Mismatched transaction at entry %i\n", i);
                            LogPrintf("Actual: %s\n", block.vtx[i]->ToString());
                            LogPrintf("Expected: %s\n", checkBlock.vtx[i]->ToString());
                        }
                    }
                }
            }else{
                //count is correct, but a tx is wrong
                for(size_t i=0;i<checkBlock.vtx.size();i++){
                    if (block.vtx[i]->GetHash() != checkBlock.vtx[i]->GetHash()) {
                        LogPrintf("Mismatched transaction at entry %i\n", i);
                        LogPrintf("Actual: %s\n", block.vtx[i]->ToString());
                        LogPrintf("Expected: %s\n", checkBlock.vtx[i]->ToString());
                    }
                }
            }
        }
        if(checkBlock.hashUTXORoot != block.hashUTXORoot){
            LogPrintf("Actual block data does not match hashUTXORoot expected by AAL block\n");
        }
        if(checkBlock.hashStateRoot != block.hashStateRoot){
            LogPrintf("Actual block data does not match hashStateRoot expected by AAL block\n");
        }

        return state.Invalid(BlockValidationResult::BLOCK_CONSENSUS, "incorrect-transactions-or-hashes-block", "ConnectBlock(): Incorrect AAL transactions or hashes (hashStateRoot, hashUTXORoot)");
    }

    if (fJustCheck)
    {
        dev::h256 prevHashStateRoot(dev::sha3(dev::rlp("")));
        dev::h256 prevHashUTXORoot(dev::sha3(dev::rlp("")));
        if(pindex->pprev->hashStateRoot != uint256() && pindex->pprev->hashUTXORoot != uint256()){
            prevHashStateRoot = uintToh256(pindex->pprev->hashStateRoot);
            prevHashUTXORoot = uintToh256(pindex->pprev->hashUTXORoot);
        }
        globalState->setRoot(prevHashStateRoot);
        globalState->setRootUTXO(prevHashUTXORoot);
        return true;
    }
//////////////////////////////////////////////////////////////////

    pindex->nMoneySupply = (pindex->pprev? pindex->pprev->nMoneySupply : 0) + nValueOut - nValueIn;
    //only start checking this error after block 5000 and only on testnet and mainnet, not regtest
    if(pindex->nHeight > 5000 && !Params().MineBlocksOnDemand()) {
        //sanity check in case an exploit happens that allows new coins to be minted
        if(pindex->nMoneySupply > (uint64_t)(100000000 + ((pindex->nHeight - 5000) * 4)) * COIN){
            return state.Invalid(BlockValidationResult::BLOCK_CONSENSUS, "incorrect-money-supply", "ConnectBlock(): Unknown error caused actual money supply to exceed expected money supply");
        }
    }

    if (!WriteUndoDataForBlock(blockundo, state, pindex, chainparams))
        return false;

    if (!pindex->IsValid(BLOCK_VALID_SCRIPTS)) {
        pindex->RaiseValidity(BLOCK_VALID_SCRIPTS);
        setDirtyBlockIndex.insert(pindex);
    }
    if (fLogEvents)
    {
        for (const auto& e: heightIndexes)
        {
            if (!pblocktree->WriteHeightIndex(e.second.first, e.second.second))
                return AbortNode(state, "Failed to write height index");
        }
    }

    // The stake and delegate index is needed for MPoS, update it while MPoS is active
    if(pindex->nHeight <= chainparams.GetConsensus().nLastMPoSBlock)
    {
        if(block.IsProofOfStake()){
            // Read the public key from the second output
            std::vector<unsigned char> vchPubKey;
            uint160 pkh;
            if(GetBlockPublicKey(block, vchPubKey))
            {
                pkh = uint160(ToByteVector(CPubKey(vchPubKey).GetID()));
                pblocktree->WriteStakeIndex(pindex->nHeight, pkh);
            }else{
                pblocktree->WriteStakeIndex(pindex->nHeight, uint160());
            }

            if(block.HasProofOfDelegation())
            {
                uint160 address;
                uint8_t fee = 0;
                GetBlockDelegation(block, pkh, address, fee, view);
                pblocktree->WriteDelegateIndex(pindex->nHeight, address, fee);
            }
        }else{
            pblocktree->WriteStakeIndex(pindex->nHeight, uint160());
        }
    }

    assert(pindex->phashBlock);
    ///////////////////////////////////////////////////////////// // qtum
    if (fAddressIndex) {
        if (!pblocktree->WriteAddressIndex(addressIndex)) {
            return AbortNode(state, "Failed to write address index");
        }
        if (!pblocktree->UpdateAddressUnspentIndex(addressUnspentIndex)) {
            return AbortNode(state, "Failed to write address unspent index");
        }

        if (!pblocktree->UpdateSpentIndex(spentIndex))
            return AbortNode(state, "Failed to write transaction index");

        unsigned int logicalTS = pindex->nTime;
        unsigned int prevLogicalTS = 0;

        // retrieve logical timestamp of the previous block
        if (pindex->pprev)
            if (!pblocktree->ReadTimestampBlockIndex(pindex->pprev->GetBlockHash(), prevLogicalTS))
                LogPrintf("%s: Failed to read previous block's logical timestamp\n", __func__);

        if (logicalTS <= prevLogicalTS) {
            logicalTS = prevLogicalTS + 1;
            LogPrint(BCLog::INDEX, "%s: Previous logical timestamp is newer Actual[%d] prevLogical[%d] Logical[%d]\n", __func__, pindex->nTime, prevLogicalTS, logicalTS);
        }

        if (!pblocktree->WriteTimestampIndex(CTimestampIndexKey(logicalTS, pindex->GetBlockHash())))
            return AbortNode(state, "Failed to write timestamp index");

        if (!pblocktree->WriteTimestampBlockIndex(CTimestampBlockIndexKey(pindex->GetBlockHash()), CTimestampBlockIndexValue(logicalTS)))
            return AbortNode(state, "Failed to write blockhash index");
    }
    /////////////////////////////////////////////////////////////

    // add this block to the view's block chain
    view.SetBestBlock(pindex->GetBlockHash());

    int64_t nTime5 = GetTimeMicros(); nTimeIndex += nTime5 - nTime4;
    LogPrint(BCLog::BENCH, "    - Index writing: %.2fms [%.2fs (%.2fms/blk)]\n", MILLI * (nTime5 - nTime4), nTimeIndex * MICRO, nTimeIndex * MILLI / nBlocksTotal);

    int64_t nTime6 = GetTimeMicros(); nTimeCallbacks += nTime6 - nTime5;
    LogPrint(BCLog::BENCH, "    - Callbacks: %.2fms [%.2fs (%.2fms/blk)]\n", MILLI * (nTime6 - nTime5), nTimeCallbacks * MICRO, nTimeCallbacks * MILLI / nBlocksTotal);

    if (fLogEvents)
        pstorageresult->commitResults();

    return true;
}

CoinsCacheSizeState CChainState::GetCoinsCacheSizeState(const CTxMemPool* tx_pool)
{
    return this->GetCoinsCacheSizeState(
        tx_pool,
        m_coinstip_cache_size_bytes,
        gArgs.GetArg("-maxmempool", DEFAULT_MAX_MEMPOOL_SIZE) * 1000000);
}

CoinsCacheSizeState CChainState::GetCoinsCacheSizeState(
    const CTxMemPool* tx_pool,
    size_t max_coins_cache_size_bytes,
    size_t max_mempool_size_bytes)
{
    const int64_t nMempoolUsage = tx_pool ? tx_pool->DynamicMemoryUsage() : 0;
    int64_t cacheSize = CoinsTip().DynamicMemoryUsage() * DB_PEAK_USAGE_FACTOR;
    int64_t nTotalSpace =
        max_coins_cache_size_bytes + std::max<int64_t>(max_mempool_size_bytes - nMempoolUsage, 0);

    //! No need to periodic flush if at least this much space still available.
    static constexpr int64_t MAX_BLOCK_COINSDB_USAGE_BYTES = 10 * 1024 * 1024;  // 10MB
    int64_t large_threshold =
        std::max((9 * nTotalSpace) / 10, nTotalSpace - MAX_BLOCK_COINSDB_USAGE_BYTES);

    if (cacheSize > nTotalSpace) {
        LogPrintf("Cache size (%s) exceeds total space (%s)\n", cacheSize, nTotalSpace);
        return CoinsCacheSizeState::CRITICAL;
    } else if (cacheSize > large_threshold) {
        return CoinsCacheSizeState::LARGE;
    }
    return CoinsCacheSizeState::OK;
}

bool CChainState::FlushStateToDisk(
    const CChainParams& chainparams,
    BlockValidationState &state,
    FlushStateMode mode,
    int nManualPruneHeight)
{
    LOCK(cs_main);
    assert(this->CanFlushToDisk());
    static std::chrono::microseconds nLastWrite{0};
    static std::chrono::microseconds nLastFlush{0};
    std::set<int> setFilesToPrune;
    bool full_flush_completed = false;

    const size_t coins_count = CoinsTip().GetCacheSize();
    const size_t coins_mem_usage = CoinsTip().DynamicMemoryUsage();

    try {
    {
        bool fFlushForPrune = false;
        bool fDoFullFlush = false;
        CoinsCacheSizeState cache_state = GetCoinsCacheSizeState(&m_mempool);
        LOCK(cs_LastBlockFile);
        if (fPruneMode && (fCheckForPruning || nManualPruneHeight > 0) && !fReindex) {
            if (nManualPruneHeight > 0) {
                LOG_TIME_MILLIS_WITH_CATEGORY("find files to prune (manual)", BCLog::BENCH);

                m_blockman.FindFilesToPruneManual(setFilesToPrune, nManualPruneHeight, m_chain.Height());
            } else {
                LOG_TIME_MILLIS_WITH_CATEGORY("find files to prune", BCLog::BENCH);

                m_blockman.FindFilesToPrune(setFilesToPrune, chainparams.PruneAfterHeight(), m_chain.Height(), IsInitialBlockDownload());
                fCheckForPruning = false;
            }
            if (!setFilesToPrune.empty()) {
                fFlushForPrune = true;
                if (!fHavePruned) {
                    pblocktree->WriteFlag("prunedblockfiles", true);
                    fHavePruned = true;
                }
            }
        }
        const auto nNow = GetTime<std::chrono::microseconds>();
        // Avoid writing/flushing immediately after startup.
        if (nLastWrite.count() == 0) {
            nLastWrite = nNow;
        }
        if (nLastFlush.count() == 0) {
            nLastFlush = nNow;
        }
        // The cache is large and we're within 10% and 10 MiB of the limit, but we have time now (not in the middle of a block processing).
        bool fCacheLarge = mode == FlushStateMode::PERIODIC && cache_state >= CoinsCacheSizeState::LARGE;
        // The cache is over the limit, we have to write now.
        bool fCacheCritical = mode == FlushStateMode::IF_NEEDED && cache_state >= CoinsCacheSizeState::CRITICAL;
        // It's been a while since we wrote the block index to disk. Do this frequently, so we don't need to redownload after a crash.
        bool fPeriodicWrite = mode == FlushStateMode::PERIODIC && nNow > nLastWrite + DATABASE_WRITE_INTERVAL;
        // It's been very long since we flushed the cache. Do this infrequently, to optimize cache usage.
        bool fPeriodicFlush = mode == FlushStateMode::PERIODIC && nNow > nLastFlush + DATABASE_FLUSH_INTERVAL;
        // Combine all conditions that result in a full cache flush.
        fDoFullFlush = (mode == FlushStateMode::ALWAYS) || fCacheLarge || fCacheCritical || fPeriodicFlush || fFlushForPrune;
        // Write blocks and block index to disk.
        if (fDoFullFlush || fPeriodicWrite) {
            // Depend on nMinDiskSpace to ensure we can write block index
            if (!CheckDiskSpace(GetBlocksDir())) {
                return AbortNode(state, "Disk space is too low!", _("Disk space is too low!"));
            }
            {
                LOG_TIME_MILLIS_WITH_CATEGORY("write block and undo data to disk", BCLog::BENCH);

                // First make sure all block and undo data is flushed to disk.
                FlushBlockFile();
            }

            // Then update all block file information (which may refer to block and undo files).
            {
                LOG_TIME_MILLIS_WITH_CATEGORY("write block index to disk", BCLog::BENCH);

                std::vector<std::pair<int, const CBlockFileInfo*> > vFiles;
                vFiles.reserve(setDirtyFileInfo.size());
                for (std::set<int>::iterator it = setDirtyFileInfo.begin(); it != setDirtyFileInfo.end(); ) {
                    vFiles.push_back(std::make_pair(*it, &vinfoBlockFile[*it]));
                    setDirtyFileInfo.erase(it++);
                }
                std::vector<const CBlockIndex*> vBlocks;
                vBlocks.reserve(setDirtyBlockIndex.size());
                for (std::set<CBlockIndex*>::iterator it = setDirtyBlockIndex.begin(); it != setDirtyBlockIndex.end(); ) {
                    vBlocks.push_back(*it);
                    setDirtyBlockIndex.erase(it++);
                }
                if (!pblocktree->WriteBatchSync(vFiles, nLastBlockFile, vBlocks)) {
                    return AbortNode(state, "Failed to write to block index database");
                }
            }
            // Finally remove any pruned files
            if (fFlushForPrune) {
                LOG_TIME_MILLIS_WITH_CATEGORY("unlink pruned files", BCLog::BENCH);

                UnlinkPrunedFiles(setFilesToPrune);
            }
            nLastWrite = nNow;
        }
        // Flush best chain related state. This can only be done if the blocks / block index write was also done.
        if (fDoFullFlush && !CoinsTip().GetBestBlock().IsNull()) {
            LOG_TIME_SECONDS(strprintf("write coins cache to disk (%d coins, %.2fkB)",
                coins_count, coins_mem_usage / 1000));

            // Typical Coin structures on disk are around 48 bytes in size.
            // Pushing a new one to the database can cause it to be written
            // twice (once in the log, and once in the tables). This is already
            // an overestimation, as most will delete an existing entry or
            // overwrite one. Still, use a conservative safety factor of 2.
            if (!CheckDiskSpace(GetDataDir(), 48 * 2 * 2 * CoinsTip().GetCacheSize())) {
                return AbortNode(state, "Disk space is too low!", _("Disk space is too low!"));
            }
            // Flush the chainstate (which may refer to block index entries).
            if (!CoinsTip().Flush())
                return AbortNode(state, "Failed to write to coin database");
            nLastFlush = nNow;
            full_flush_completed = true;
        }
    }
    if (full_flush_completed) {
        // Update best block in wallet (so we can detect restored wallets).
        GetMainSignals().ChainStateFlushed(m_chain.GetLocator());
    }
    } catch (const std::runtime_error& e) {
        return AbortNode(state, std::string("System error while flushing: ") + e.what());
    }
    return true;
}

void CChainState::ForceFlushStateToDisk() {
    BlockValidationState state;
    const CChainParams& chainparams = Params();
    if (!this->FlushStateToDisk(chainparams, state, FlushStateMode::ALWAYS)) {
        LogPrintf("%s: failed to flush state (%s)\n", __func__, state.ToString());
    }
}

void CChainState::PruneAndFlush() {
    BlockValidationState state;
    fCheckForPruning = true;
    const CChainParams& chainparams = Params();

    if (!this->FlushStateToDisk(chainparams, state, FlushStateMode::NONE)) {
        LogPrintf("%s: failed to flush state (%s)\n", __func__, state.ToString());
    }
}

CTxMemPool& CChainState::Mempool() {
    return m_mempool;
}

static void DoWarning(const bilingual_str& warning)
{
    static bool fWarned = false;
    SetMiscWarning(warning);
    if (!fWarned) {
        AlertNotify(warning.original);
        fWarned = true;
    }
}

/** Private helper function that concatenates warning messages. */
static void AppendWarning(bilingual_str& res, const bilingual_str& warn)
{
    if (!res.empty()) res += Untranslated(", ");
    res += warn;
}

/** Check warning conditions and do some notifications on new chain tip set. */
static void UpdateTip(CTxMemPool& mempool, const CBlockIndex* pindexNew, const CChainParams& chainParams)
    EXCLUSIVE_LOCKS_REQUIRED(::cs_main)
{
    // New best block
    mempool.AddTransactionsUpdated(1);

    {
        LOCK(g_best_block_mutex);
        g_best_block = pindexNew->GetBlockHash();
        g_best_block_cv.notify_all();
    }

    bilingual_str warning_messages;
    int num_unexpected_version = 0;
    if (!::ChainstateActive().IsInitialBlockDownload())
    {
        const CBlockIndex* pindex = pindexNew;
        for (int bit = 0; bit < VERSIONBITS_NUM_BITS; bit++) {
            WarningBitsConditionChecker checker(bit);
            ThresholdState state = checker.GetStateFor(pindex, chainParams.GetConsensus(), warningcache[bit]);
            if (state == ThresholdState::ACTIVE || state == ThresholdState::LOCKED_IN) {
                const bilingual_str warning = strprintf(_("Warning: unknown new rules activated (versionbit %i)"), bit);
                if (state == ThresholdState::ACTIVE) {
                    DoWarning(warning);
                } else {
                    AppendWarning(warning_messages, warning);
                }
            }
        }
        // Check the version of the last 100 blocks to see if we need to upgrade:
        for (int i = 0; i < 100 && pindex != nullptr; i++)
        {
            int32_t nExpectedVersion = ComputeBlockVersion(pindex->pprev, chainParams.GetConsensus());
            if (pindex->nVersion > VERSIONBITS_LAST_OLD_BLOCK_VERSION && (pindex->nVersion & ~nExpectedVersion) != 0)
                ++num_unexpected_version;
            pindex = pindex->pprev;
        }
    }
    LogPrintf("%s: new best=%s height=%d version=0x%08x log2_work=%f tx=%lu date='%s' progress=%f cache=%.1fMiB(%utxo)%s\n", __func__,
      pindexNew->GetBlockHash().ToString(), pindexNew->nHeight, pindexNew->nVersion,
      log(pindexNew->nChainWork.getdouble())/log(2.0), (unsigned long)pindexNew->nChainTx,
      FormatISO8601DateTime(pindexNew->GetBlockTime()),
      GuessVerificationProgress(chainParams.TxData(), pindexNew), ::ChainstateActive().CoinsTip().DynamicMemoryUsage() * (1.0 / (1<<20)), ::ChainstateActive().CoinsTip().GetCacheSize(),
      !warning_messages.empty() ? strprintf(" warning='%s'", warning_messages.original) : "");

    if (num_unexpected_version > 0) {
        LogPrint(BCLog::VALIDATION, "%d of last 100 blocks have unexpected version\n", num_unexpected_version);
    }
}

/** Disconnect m_chain's tip.
  * After calling, the mempool will be in an inconsistent state, with
  * transactions from disconnected blocks being added to disconnectpool.  You
  * should make the mempool consistent again by calling UpdateMempoolForReorg.
  * with cs_main held.
  *
  * If disconnectpool is nullptr, then no disconnected transactions are added to
  * disconnectpool (note that the caller is responsible for mempool consistency
  * in any case).
  */
bool CChainState::DisconnectTip(BlockValidationState& state, const CChainParams& chainparams, DisconnectedBlockTransactions* disconnectpool)
{
    AssertLockHeld(cs_main);
    AssertLockHeld(m_mempool.cs);

    CBlockIndex *pindexDelete = m_chain.Tip();
    assert(pindexDelete);
    // Read block from disk.
    std::shared_ptr<CBlock> pblock = std::make_shared<CBlock>();
    CBlock& block = *pblock;
    if (!ReadBlockFromDisk(block, pindexDelete, chainparams.GetConsensus()))
        return error("DisconnectTip(): Failed to read block");
    // Apply the block atomically to the chain state.
    int64_t nStart = GetTimeMicros();
    {
        CCoinsViewCache view(&CoinsTip());
        assert(view.GetBestBlock() == pindexDelete->GetBlockHash());
        if (DisconnectBlock(block, pindexDelete, view, nullptr) != DISCONNECT_OK)
            return error("DisconnectTip(): DisconnectBlock %s failed", pindexDelete->GetBlockHash().ToString());
        bool flushed = view.Flush();
        assert(flushed);
    }
    LogPrint(BCLog::BENCH, "- Disconnect block: %.2fms\n", (GetTimeMicros() - nStart) * MILLI);
    // Write the chain state to disk, if necessary.
    if (!FlushStateToDisk(chainparams, state, FlushStateMode::IF_NEEDED))
        return false;

    if (disconnectpool) {
        // Save transactions to re-add to mempool at end of reorg
        for (auto it = block.vtx.rbegin(); it != block.vtx.rend(); ++it) {
            disconnectpool->addTransaction(*it);
        }
        while (disconnectpool->DynamicMemoryUsage() > MAX_DISCONNECTED_TX_POOL_SIZE * 1000) {
            // Drop the earliest entry, and remove its children from the mempool.
            auto it = disconnectpool->queuedTx.get<insertion_order>().begin();
            m_mempool.removeRecursive(**it, MemPoolRemovalReason::REORG);
            disconnectpool->removeEntry(it);
        }
    }

    m_chain.SetTip(pindexDelete->pprev);

    UpdateTip(m_mempool, pindexDelete->pprev, chainparams);
    // Let wallets know transactions went from 1-confirmed to
    // 0-confirmed or conflicted:
    GetMainSignals().BlockDisconnected(pblock, pindexDelete);
    return true;
}

static int64_t nTimeReadFromDisk = 0;
static int64_t nTimeConnectTotal = 0;
static int64_t nTimeFlush = 0;
static int64_t nTimeChainState = 0;
static int64_t nTimePostConnect = 0;

struct PerBlockConnectTrace {
    CBlockIndex* pindex = nullptr;
    std::shared_ptr<const CBlock> pblock;
    PerBlockConnectTrace() {}
};
/**
 * Used to track blocks whose transactions were applied to the UTXO state as a
 * part of a single ActivateBestChainStep call.
 *
 * This class is single-use, once you call GetBlocksConnected() you have to throw
 * it away and make a new one.
 */
class ConnectTrace {
private:
    std::vector<PerBlockConnectTrace> blocksConnected;

public:
    explicit ConnectTrace() : blocksConnected(1) {}

    void BlockConnected(CBlockIndex* pindex, std::shared_ptr<const CBlock> pblock) {
        assert(!blocksConnected.back().pindex);
        assert(pindex);
        assert(pblock);
        blocksConnected.back().pindex = pindex;
        blocksConnected.back().pblock = std::move(pblock);
        blocksConnected.emplace_back();
    }

    std::vector<PerBlockConnectTrace>& GetBlocksConnected() {
        // We always keep one extra block at the end of our list because
        // blocks are added after all the conflicted transactions have
        // been filled in. Thus, the last entry should always be an empty
        // one waiting for the transactions from the next block. We pop
        // the last entry here to make sure the list we return is sane.
        assert(!blocksConnected.back().pindex);
        blocksConnected.pop_back();
        return blocksConnected;
    }
};

/**
 * Connect a new block to m_chain. pblock is either nullptr or a pointer to a CBlock
 * corresponding to pindexNew, to bypass loading it again from disk.
 *
 * The block is added to connectTrace if connection succeeds.
 */
bool CChainState::ConnectTip(BlockValidationState& state, const CChainParams& chainparams, CBlockIndex* pindexNew, const std::shared_ptr<const CBlock>& pblock, ConnectTrace& connectTrace, DisconnectedBlockTransactions &disconnectpool)
{
    AssertLockHeld(cs_main);
    AssertLockHeld(m_mempool.cs);

    assert(pindexNew->pprev == m_chain.Tip());
    // Read block from disk.
    int64_t nTime1 = GetTimeMicros();
    std::shared_ptr<const CBlock> pthisBlock;
    if (!pblock) {
        std::shared_ptr<CBlock> pblockNew = std::make_shared<CBlock>();
        if (!ReadBlockFromDisk(*pblockNew, pindexNew, chainparams.GetConsensus()))
            return AbortNode(state, "Failed to read block");
        pthisBlock = pblockNew;
    } else {
        pthisBlock = pblock;
    }
    const CBlock& blockConnecting = *pthisBlock;
    // Apply the block atomically to the chain state.
    int64_t nTime2 = GetTimeMicros(); nTimeReadFromDisk += nTime2 - nTime1;
    int64_t nTime3;
    LogPrint(BCLog::BENCH, "  - Load block from disk: %.2fms [%.2fs]\n", (nTime2 - nTime1) * MILLI, nTimeReadFromDisk * MICRO);
    {
        CCoinsViewCache view(&CoinsTip());

        dev::h256 oldHashStateRoot(globalState->rootHash()); // qtum
        dev::h256 oldHashUTXORoot(globalState->rootHashUTXO()); // qtum

        bool rv = ConnectBlock(blockConnecting, state, pindexNew, view, chainparams);
        GetMainSignals().BlockChecked(blockConnecting, state);
        if (!rv) {
            if (state.IsInvalid())
                InvalidBlockFound(pindexNew, state);

            globalState->setRoot(oldHashStateRoot); // qtum
            globalState->setRootUTXO(oldHashUTXORoot); // qtum
            pstorageresult->clearCacheResult();
            return error("%s: ConnectBlock %s failed, %s", __func__, pindexNew->GetBlockHash().ToString(), state.ToString());
        }
        nTime3 = GetTimeMicros(); nTimeConnectTotal += nTime3 - nTime2;
        assert(nBlocksTotal > 0);
        LogPrint(BCLog::BENCH, "  - Connect total: %.2fms [%.2fs (%.2fms/blk)]\n", (nTime3 - nTime2) * MILLI, nTimeConnectTotal * MICRO, nTimeConnectTotal * MILLI / nBlocksTotal);
        bool flushed = view.Flush();
        assert(flushed);
    }
    int64_t nTime4 = GetTimeMicros(); nTimeFlush += nTime4 - nTime3;
    LogPrint(BCLog::BENCH, "  - Flush: %.2fms [%.2fs (%.2fms/blk)]\n", (nTime4 - nTime3) * MILLI, nTimeFlush * MICRO, nTimeFlush * MILLI / nBlocksTotal);
    // Write the chain state to disk, if necessary.
    if (!FlushStateToDisk(chainparams, state, FlushStateMode::IF_NEEDED))
        return false;
    int64_t nTime5 = GetTimeMicros(); nTimeChainState += nTime5 - nTime4;
    LogPrint(BCLog::BENCH, "  - Writing chainstate: %.2fms [%.2fs (%.2fms/blk)]\n", (nTime5 - nTime4) * MILLI, nTimeChainState * MICRO, nTimeChainState * MILLI / nBlocksTotal);
    // Remove conflicting transactions from the mempool.;
    m_mempool.removeForBlock(blockConnecting.vtx, pindexNew->nHeight);
    disconnectpool.removeForBlock(blockConnecting.vtx);
    // Update m_chain & related variables.
    m_chain.SetTip(pindexNew);
    UpdateTip(m_mempool, pindexNew, chainparams);

    int64_t nTime6 = GetTimeMicros(); nTimePostConnect += nTime6 - nTime5; nTimeTotal += nTime6 - nTime1;
    LogPrint(BCLog::BENCH, "  - Connect postprocess: %.2fms [%.2fs (%.2fms/blk)]\n", (nTime6 - nTime5) * MILLI, nTimePostConnect * MICRO, nTimePostConnect * MILLI / nBlocksTotal);
    LogPrint(BCLog::BENCH, "- Connect block: %.2fms [%.2fs (%.2fms/blk)]\n", (nTime6 - nTime1) * MILLI, nTimeTotal * MICRO, nTimeTotal * MILLI / nBlocksTotal);

    connectTrace.BlockConnected(pindexNew, std::move(pthisBlock));
    return true;
}

/**
 * Return the tip of the chain with the most work in it, that isn't
 * known to be invalid (it's however far from certain to be valid).
 */
CBlockIndex* CChainState::FindMostWorkChain() {
    do {
        CBlockIndex *pindexNew = nullptr;

        // Find the best candidate header.
        {
            std::set<CBlockIndex*, CBlockIndexWorkComparator>::reverse_iterator it = setBlockIndexCandidates.rbegin();
            if (it == setBlockIndexCandidates.rend())
                return nullptr;
            pindexNew = *it;
        }

        // Check whether all blocks on the path between the currently active chain and the candidate are valid.
        // Just going until the active chain is an optimization, as we know all blocks in it are valid already.
        CBlockIndex *pindexTest = pindexNew;
        bool fInvalidAncestor = false;
        while (pindexTest && !m_chain.Contains(pindexTest)) {
            assert(pindexTest->HaveTxsDownloaded() || pindexTest->nHeight == 0);

            // Pruned nodes may have entries in setBlockIndexCandidates for
            // which block files have been deleted.  Remove those as candidates
            // for the most work chain if we come across them; we can't switch
            // to a chain unless we have all the non-active-chain parent blocks.
            bool fFailedChain = pindexTest->nStatus & BLOCK_FAILED_MASK;
            bool fMissingData = !(pindexTest->nStatus & BLOCK_HAVE_DATA);
            if (fFailedChain || fMissingData) {
                // Candidate chain is not usable (either invalid or missing data)
                if (fFailedChain && (pindexBestInvalid == nullptr || pindexNew->nChainWork > pindexBestInvalid->nChainWork))
                    pindexBestInvalid = pindexNew;
                CBlockIndex *pindexFailed = pindexNew;
                // Remove the entire chain from the set.
                while (pindexTest != pindexFailed) {
                    if (fFailedChain) {
                        pindexFailed->nStatus |= BLOCK_FAILED_CHILD;
                    } else if (fMissingData) {
                        // If we're missing data, then add back to m_blocks_unlinked,
                        // so that if the block arrives in the future we can try adding
                        // to setBlockIndexCandidates again.
                        m_blockman.m_blocks_unlinked.insert(
                            std::make_pair(pindexFailed->pprev, pindexFailed));
                    }
                    setBlockIndexCandidates.erase(pindexFailed);
                    pindexFailed = pindexFailed->pprev;
                }
                setBlockIndexCandidates.erase(pindexTest);
                fInvalidAncestor = true;
                break;
            }
            pindexTest = pindexTest->pprev;
        }
        if (!fInvalidAncestor)
            return pindexNew;
    } while(true);
}

/** Delete all entries in setBlockIndexCandidates that are worse than the current tip. */
void CChainState::PruneBlockIndexCandidates() {
    // Note that we can't delete the current block itself, as we may need to return to it later in case a
    // reorganization to a better block fails.
    std::set<CBlockIndex*, CBlockIndexWorkComparator>::iterator it = setBlockIndexCandidates.begin();
    while (it != setBlockIndexCandidates.end() && setBlockIndexCandidates.value_comp()(*it, m_chain.Tip())) {
        setBlockIndexCandidates.erase(it++);
    }
    // Either the current tip or a successor of it we're working towards is left in setBlockIndexCandidates.
    assert(!setBlockIndexCandidates.empty());
}

/**
 * Try to make some progress towards making pindexMostWork the active block.
 * pblock is either nullptr or a pointer to a CBlock corresponding to pindexMostWork.
 *
 * @returns true unless a system error occurred
 */
bool CChainState::ActivateBestChainStep(BlockValidationState& state, const CChainParams& chainparams, CBlockIndex* pindexMostWork, const std::shared_ptr<const CBlock>& pblock, bool& fInvalidFound, ConnectTrace& connectTrace)
{
    AssertLockHeld(cs_main);
    AssertLockHeld(m_mempool.cs);

    const CBlockIndex *pindexOldTip = m_chain.Tip();
    const CBlockIndex *pindexFork = m_chain.FindFork(pindexMostWork);

    // Disconnect active blocks which are no longer in the best chain.
    bool fBlocksDisconnected = false;
    DisconnectedBlockTransactions disconnectpool;
    while (m_chain.Tip() && m_chain.Tip() != pindexFork) {
        if (!DisconnectTip(state, chainparams, &disconnectpool)) {
            // This is likely a fatal error, but keep the mempool consistent,
            // just in case. Only remove from the mempool in this case.
            UpdateMempoolForReorg(m_mempool, disconnectpool, false);

            // If we're unable to disconnect a block during normal operation,
            // then that is a failure of our local system -- we should abort
            // rather than stay on a less work chain.
            AbortNode(state, "Failed to disconnect block; see debug.log for details");
            return false;
        }
        fBlocksDisconnected = true;
    }

    // Build list of new blocks to connect.
    std::vector<CBlockIndex*> vpindexToConnect;
    bool fContinue = true;
    int nHeight = pindexFork ? pindexFork->nHeight : -1;
    while (fContinue && nHeight != pindexMostWork->nHeight) {
        // Don't iterate the entire list of potential improvements toward the best tip, as we likely only need
        // a few blocks along the way.
        int nTargetHeight = std::min(nHeight + 32, pindexMostWork->nHeight);
        vpindexToConnect.clear();
        vpindexToConnect.reserve(nTargetHeight - nHeight);
        CBlockIndex *pindexIter = pindexMostWork->GetAncestor(nTargetHeight);
        while (pindexIter && pindexIter->nHeight != nHeight) {
            vpindexToConnect.push_back(pindexIter);
            pindexIter = pindexIter->pprev;
        }
        nHeight = nTargetHeight;

        // Connect new blocks.
        for (CBlockIndex *pindexConnect : reverse_iterate(vpindexToConnect)) {
            if (!ConnectTip(state, chainparams, pindexConnect, pindexConnect == pindexMostWork ? pblock : std::shared_ptr<const CBlock>(), connectTrace, disconnectpool)) {
                if (state.IsInvalid()) {
                    // The block violates a consensus rule.
                    if (state.GetResult() != BlockValidationResult::BLOCK_MUTATED) {
                        InvalidChainFound(vpindexToConnect.front());
                    }
                    state = BlockValidationState();
                    fInvalidFound = true;
                    fContinue = false;
                    break;
                } else {
                    // A system error occurred (disk space, database error, ...).
                    // Make the mempool consistent with the current tip, just in case
                    // any observers try to use it before shutdown.
                    UpdateMempoolForReorg(m_mempool, disconnectpool, false);
                    return false;
                }
            } else {
                PruneBlockIndexCandidates();
                if (!pindexOldTip || m_chain.Tip()->nChainWork > pindexOldTip->nChainWork) {
                    // We're in a better position than we were. Return temporarily to release the lock.
                    fContinue = false;
                    break;
                }
            }
        }
    }

    if (fBlocksDisconnected) {
        // If any blocks were disconnected, disconnectpool may be non empty.  Add
        // any disconnected transactions back to the mempool.
        UpdateMempoolForReorg(m_mempool, disconnectpool, true);
    }
    m_mempool.check(&CoinsTip());

    // Callbacks/notifications for a new best chain.
    if (fInvalidFound)
        CheckForkWarningConditionsOnNewFork(vpindexToConnect.back());
    else
        CheckForkWarningConditions();

    return true;
}

static SynchronizationState GetSynchronizationState(bool init)
{
    if (!init) return SynchronizationState::POST_INIT;
    if (::fReindex) return SynchronizationState::INIT_REINDEX;
    return SynchronizationState::INIT_DOWNLOAD;
}

static bool NotifyHeaderTip() LOCKS_EXCLUDED(cs_main) {
    bool fNotify = false;
    bool fInitialBlockDownload = false;
    static CBlockIndex* pindexHeaderOld = nullptr;
    CBlockIndex* pindexHeader = nullptr;
    {
        LOCK(cs_main);
        pindexHeader = pindexBestHeader;

        if (pindexHeader != pindexHeaderOld) {
            fNotify = true;
            fInitialBlockDownload = ::ChainstateActive().IsInitialBlockDownload();
            pindexHeaderOld = pindexHeader;
        }
    }
    // Send block tip changed notifications without cs_main
    if (fNotify) {
        uiInterface.NotifyHeaderTip(GetSynchronizationState(fInitialBlockDownload), pindexHeader);
    }
    return fNotify;
}

static void LimitValidationInterfaceQueue() LOCKS_EXCLUDED(cs_main) {
    AssertLockNotHeld(cs_main);

    if (GetMainSignals().CallbacksPending() > 10) {
        SyncWithValidationInterfaceQueue();
    }
}

bool CChainState::ActivateBestChain(BlockValidationState &state, const CChainParams& chainparams, std::shared_ptr<const CBlock> pblock) {
    // Note that while we're often called here from ProcessNewBlock, this is
    // far from a guarantee. Things in the P2P/RPC will often end up calling
    // us in the middle of ProcessNewBlock - do not assume pblock is set
    // sanely for performance or correctness!
    AssertLockNotHeld(cs_main);

    // ABC maintains a fair degree of expensive-to-calculate internal state
    // because this function periodically releases cs_main so that it does not lock up other threads for too long
    // during large connects - and to allow for e.g. the callback queue to drain
    // we use m_cs_chainstate to enforce mutual exclusion so that only one caller may execute this function at a time
    LOCK(m_cs_chainstate);

    CBlockIndex *pindexMostWork = nullptr;
    CBlockIndex *pindexNewTip = nullptr;
    int nStopAtHeight = gArgs.GetArg("-stopatheight", DEFAULT_STOPATHEIGHT);
    do {
        // Block until the validation queue drains. This should largely
        // never happen in normal operation, however may happen during
        // reindex, causing memory blowup if we run too far ahead.
        // Note that if a validationinterface callback ends up calling
        // ActivateBestChain this may lead to a deadlock! We should
        // probably have a DEBUG_LOCKORDER test for this in the future.
        LimitValidationInterfaceQueue();

        {
            LOCK(cs_main);
            LOCK(m_mempool.cs); // Lock transaction pool for at least as long as it takes for connectTrace to be consumed
            CBlockIndex* starting_tip = m_chain.Tip();
            bool blocks_connected = false;
            do {
                // We absolutely may not unlock cs_main until we've made forward progress
                // (with the exception of shutdown due to hardware issues, low disk space, etc).
                ConnectTrace connectTrace; // Destructed before cs_main is unlocked

                if (pindexMostWork == nullptr) {
                    pindexMostWork = FindMostWorkChain();
                }

                // Whether we have anything to do at all.
                if (pindexMostWork == nullptr || pindexMostWork == m_chain.Tip()) {
                    break;
                }

                bool fInvalidFound = false;
                std::shared_ptr<const CBlock> nullBlockPtr;
                if (!ActivateBestChainStep(state, chainparams, pindexMostWork, pblock && pblock->GetHash() == pindexMostWork->GetBlockHash() ? pblock : nullBlockPtr, fInvalidFound, connectTrace)) {
                    // A system error occurred
                    return false;
                }
                blocks_connected = true;

                if (fInvalidFound) {
                    // Wipe cache, we may need another branch now.
                    pindexMostWork = nullptr;
                }
                pindexNewTip = m_chain.Tip();

                for (const PerBlockConnectTrace& trace : connectTrace.GetBlocksConnected()) {
                    assert(trace.pblock && trace.pindex);
                    GetMainSignals().BlockConnected(trace.pblock, trace.pindex);
                }
            } while (!m_chain.Tip() || (starting_tip && CBlockIndexWorkComparator()(m_chain.Tip(), starting_tip)));
            if (!blocks_connected) return true;

            const CBlockIndex* pindexFork = m_chain.FindFork(starting_tip);
            bool fInitialDownload = IsInitialBlockDownload();

            // Notify external listeners about the new tip.
            // Enqueue while holding cs_main to ensure that UpdatedBlockTip is called in the order in which blocks are connected
            if (pindexFork != pindexNewTip) {
                // Notify ValidationInterface subscribers
                GetMainSignals().UpdatedBlockTip(pindexNewTip, pindexFork, fInitialDownload);

                // Always notify the UI if a new block tip was connected
                uiInterface.NotifyBlockTip(GetSynchronizationState(fInitialDownload), pindexNewTip);
            }
        }
        // When we reach this point, we switched to a new tip (stored in pindexNewTip).

        if (nStopAtHeight && pindexNewTip && pindexNewTip->nHeight >= nStopAtHeight) StartShutdown();

        // We check shutdown only after giving ActivateBestChainStep a chance to run once so that we
        // never shutdown before connecting the genesis block during LoadChainTip(). Previously this
        // caused an assert() failure during shutdown in such cases as the UTXO DB flushing checks
        // that the best block hash is non-null.
        if (ShutdownRequested()) break;
    } while (pindexNewTip != pindexMostWork);
    CheckBlockIndex(chainparams.GetConsensus());

    // Write changes periodically to disk, after relay.
    if (!FlushStateToDisk(chainparams, state, FlushStateMode::PERIODIC)) {
        return false;
    }

    return true;
}

bool ActivateBestChain(BlockValidationState &state, const CChainParams& chainparams, std::shared_ptr<const CBlock> pblock) {
    return ::ChainstateActive().ActivateBestChain(state, chainparams, std::move(pblock));
}

bool CChainState::PreciousBlock(BlockValidationState& state, const CChainParams& params, CBlockIndex *pindex)
{
    {
        LOCK(cs_main);
        if (pindex->nChainWork < m_chain.Tip()->nChainWork) {
            // Nothing to do, this block is not at the tip.
            return true;
        }
        if (m_chain.Tip()->nChainWork > nLastPreciousChainwork) {
            // The chain has been extended since the last call, reset the counter.
            nBlockReverseSequenceId = -1;
        }
        nLastPreciousChainwork = m_chain.Tip()->nChainWork;
        setBlockIndexCandidates.erase(pindex);
        pindex->nSequenceId = nBlockReverseSequenceId;
        if (nBlockReverseSequenceId > std::numeric_limits<int32_t>::min()) {
            // We can't keep reducing the counter if somebody really wants to
            // call preciousblock 2**31-1 times on the same set of tips...
            nBlockReverseSequenceId--;
        }
        if (pindex->IsValid(BLOCK_VALID_TRANSACTIONS) && pindex->HaveTxsDownloaded()) {
            setBlockIndexCandidates.insert(pindex);
            PruneBlockIndexCandidates();
        }
    }

    return ActivateBestChain(state, params, std::shared_ptr<const CBlock>());
}
bool PreciousBlock(BlockValidationState& state, const CChainParams& params, CBlockIndex *pindex) {
    return ::ChainstateActive().PreciousBlock(state, params, pindex);
}

bool CChainState::InvalidateBlock(BlockValidationState& state, const CChainParams& chainparams, CBlockIndex *pindex)
{
    CBlockIndex* to_mark_failed = pindex;
    bool pindex_was_in_chain = false;
    int disconnected = 0;

    // We do not allow ActivateBestChain() to run while InvalidateBlock() is
    // running, as that could cause the tip to change while we disconnect
    // blocks.
    LOCK(m_cs_chainstate);

    // We'll be acquiring and releasing cs_main below, to allow the validation
    // callbacks to run. However, we should keep the block index in a
    // consistent state as we disconnect blocks -- in particular we need to
    // add equal-work blocks to setBlockIndexCandidates as we disconnect.
    // To avoid walking the block index repeatedly in search of candidates,
    // build a map once so that we can look up candidate blocks by chain
    // work as we go.
    std::multimap<const arith_uint256, CBlockIndex *> candidate_blocks_by_work;

    {
        LOCK(cs_main);
        for (const auto& entry : m_blockman.m_block_index) {
            CBlockIndex *candidate = entry.second;
            // We don't need to put anything in our active chain into the
            // multimap, because those candidates will be found and considered
            // as we disconnect.
            // Instead, consider only non-active-chain blocks that have at
            // least as much work as where we expect the new tip to end up.
            if (!m_chain.Contains(candidate) &&
                    !CBlockIndexWorkComparator()(candidate, pindex->pprev) &&
                    candidate->IsValid(BLOCK_VALID_TRANSACTIONS) &&
                    candidate->HaveTxsDownloaded()) {
                candidate_blocks_by_work.insert(std::make_pair(candidate->nChainWork, candidate));
            }
        }
    }

    // Disconnect (descendants of) pindex, and mark them invalid.
    while (true) {
        if (ShutdownRequested()) break;

        // Make sure the queue of validation callbacks doesn't grow unboundedly.
        LimitValidationInterfaceQueue();

        LOCK(cs_main);
        LOCK(m_mempool.cs); // Lock for as long as disconnectpool is in scope to make sure UpdateMempoolForReorg is called after DisconnectTip without unlocking in between
        if (!m_chain.Contains(pindex)) break;
        pindex_was_in_chain = true;
        CBlockIndex *invalid_walk_tip = m_chain.Tip();

        // ActivateBestChain considers blocks already in m_chain
        // unconditionally valid already, so force disconnect away from it.
        DisconnectedBlockTransactions disconnectpool;
        bool ret = DisconnectTip(state, chainparams, &disconnectpool);
        // DisconnectTip will add transactions to disconnectpool.
        // Adjust the mempool to be consistent with the new tip, adding
        // transactions back to the mempool if disconnecting was successful,
        // and we're not doing a very deep invalidation (in which case
        // keeping the mempool up to date is probably futile anyway).
        UpdateMempoolForReorg(m_mempool, disconnectpool, /* fAddToMempool = */ (++disconnected <= 10) && ret);
        if (!ret) return false;
        assert(invalid_walk_tip->pprev == m_chain.Tip());

        // We immediately mark the disconnected blocks as invalid.
        // This prevents a case where pruned nodes may fail to invalidateblock
        // and be left unable to start as they have no tip candidates (as there
        // are no blocks that meet the "have data and are not invalid per
        // nStatus" criteria for inclusion in setBlockIndexCandidates).
        invalid_walk_tip->nStatus |= BLOCK_FAILED_VALID;
        setDirtyBlockIndex.insert(invalid_walk_tip);
        setBlockIndexCandidates.erase(invalid_walk_tip);
        setBlockIndexCandidates.insert(invalid_walk_tip->pprev);
        if (invalid_walk_tip->pprev == to_mark_failed && (to_mark_failed->nStatus & BLOCK_FAILED_VALID)) {
            // We only want to mark the last disconnected block as BLOCK_FAILED_VALID; its children
            // need to be BLOCK_FAILED_CHILD instead.
            to_mark_failed->nStatus = (to_mark_failed->nStatus ^ BLOCK_FAILED_VALID) | BLOCK_FAILED_CHILD;
            setDirtyBlockIndex.insert(to_mark_failed);
        }

        // Add any equal or more work headers to setBlockIndexCandidates
        auto candidate_it = candidate_blocks_by_work.lower_bound(invalid_walk_tip->pprev->nChainWork);
        while (candidate_it != candidate_blocks_by_work.end()) {
            if (!CBlockIndexWorkComparator()(candidate_it->second, invalid_walk_tip->pprev)) {
                setBlockIndexCandidates.insert(candidate_it->second);
                candidate_it = candidate_blocks_by_work.erase(candidate_it);
            } else {
                ++candidate_it;
            }
        }

        // Track the last disconnected block, so we can correct its BLOCK_FAILED_CHILD status in future
        // iterations, or, if it's the last one, call InvalidChainFound on it.
        to_mark_failed = invalid_walk_tip;
    }

    CheckBlockIndex(chainparams.GetConsensus());

    {
        LOCK(cs_main);
        if (m_chain.Contains(to_mark_failed)) {
            // If the to-be-marked invalid block is in the active chain, something is interfering and we can't proceed.
            return false;
        }

        // Mark pindex (or the last disconnected block) as invalid, even when it never was in the main chain
        to_mark_failed->nStatus |= BLOCK_FAILED_VALID;
        setDirtyBlockIndex.insert(to_mark_failed);
        setBlockIndexCandidates.erase(to_mark_failed);
        m_blockman.m_failed_blocks.insert(to_mark_failed);

        // If any new blocks somehow arrived while we were disconnecting
        // (above), then the pre-calculation of what should go into
        // setBlockIndexCandidates may have missed entries. This would
        // technically be an inconsistency in the block index, but if we clean
        // it up here, this should be an essentially unobservable error.
        // Loop back over all block index entries and add any missing entries
        // to setBlockIndexCandidates.
        BlockMap::iterator it = m_blockman.m_block_index.begin();
        while (it != m_blockman.m_block_index.end()) {
            if (it->second->IsValid(BLOCK_VALID_TRANSACTIONS) && it->second->HaveTxsDownloaded() && !setBlockIndexCandidates.value_comp()(it->second, m_chain.Tip())) {
                setBlockIndexCandidates.insert(it->second);
            }
            it++;
        }

        InvalidChainFound(to_mark_failed);
    }

    // Only notify about a new block tip if the active chain was modified.
    if (pindex_was_in_chain) {
        uiInterface.NotifyBlockTip(GetSynchronizationState(IsInitialBlockDownload()), to_mark_failed->pprev);
    }
    return true;
}

bool InvalidateBlock(BlockValidationState& state, const CChainParams& chainparams, CBlockIndex *pindex) {
    return ::ChainstateActive().InvalidateBlock(state, chainparams, pindex);
}

void CChainState::ResetBlockFailureFlags(CBlockIndex *pindex) {
    AssertLockHeld(cs_main);

    int nHeight = pindex->nHeight;

    // Remove the invalidity flag from this block and all its descendants.
    BlockMap::iterator it = m_blockman.m_block_index.begin();
    while (it != m_blockman.m_block_index.end()) {
        if (!it->second->IsValid() && it->second->GetAncestor(nHeight) == pindex) {
            it->second->nStatus &= ~BLOCK_FAILED_MASK;
            setDirtyBlockIndex.insert(it->second);
            if (it->second->IsValid(BLOCK_VALID_TRANSACTIONS) && it->second->HaveTxsDownloaded() && setBlockIndexCandidates.value_comp()(m_chain.Tip(), it->second)) {
                setBlockIndexCandidates.insert(it->second);
            }
            if (it->second == pindexBestInvalid) {
                // Reset invalid block marker if it was pointing to one of those.
                pindexBestInvalid = nullptr;
            }
            m_blockman.m_failed_blocks.erase(it->second);
        }
        it++;
    }

    // Remove the invalidity flag from all ancestors too.
    while (pindex != nullptr) {
        if (pindex->nStatus & BLOCK_FAILED_MASK) {
            pindex->nStatus &= ~BLOCK_FAILED_MASK;
            setDirtyBlockIndex.insert(pindex);
            m_blockman.m_failed_blocks.erase(pindex);
        }
        pindex = pindex->pprev;
    }
}

void ResetBlockFailureFlags(CBlockIndex *pindex) {
    return ::ChainstateActive().ResetBlockFailureFlags(pindex);
}

CBlockIndex* BlockManager::AddToBlockIndex(const CBlockHeader& block)
{
    AssertLockHeld(cs_main);

    // Check for duplicate
    uint256 hash = block.GetHash();
    BlockMap::iterator it = m_block_index.find(hash);
    if (it != m_block_index.end())
        return it->second;

    // Construct new block index object
    CBlockIndex* pindexNew = new CBlockIndex(block);
    // We assign the sequence id to blocks only when the full data is available,
    // to avoid miners withholding blocks but broadcasting headers, to get a
    // competitive advantage.
    pindexNew->nSequenceId = 0;
    BlockMap::iterator mi = m_block_index.insert(std::make_pair(hash, pindexNew)).first;
    if (pindexNew->IsProofOfStake())
        ::ChainstateActive().setStakeSeen.insert(std::make_pair(pindexNew->prevoutStake, pindexNew->nTime));
    pindexNew->phashBlock = &((*mi).first);
    BlockMap::iterator miPrev = m_block_index.find(block.hashPrevBlock);
    if (miPrev != m_block_index.end())
    {
        pindexNew->pprev = (*miPrev).second;
        pindexNew->nHeight = pindexNew->pprev->nHeight + 1;
        pindexNew->BuildSkip();
    }
    pindexNew->nTimeMax = (pindexNew->pprev ? std::max(pindexNew->pprev->nTimeMax, pindexNew->nTime) : pindexNew->nTime);
    pindexNew->nChainWork = (pindexNew->pprev ? pindexNew->pprev->nChainWork : 0) + GetBlockProof(*pindexNew);
    pindexNew->nStakeModifier = ComputeStakeModifier(pindexNew->pprev, block.IsProofOfWork() ? hash : block.prevoutStake.hash);
    pindexNew->RaiseValidity(BLOCK_VALID_TREE);
    if (pindexBestHeader == nullptr || pindexBestHeader->nChainWork < pindexNew->nChainWork)
        pindexBestHeader = pindexNew;

    setDirtyBlockIndex.insert(pindexNew);

    return pindexNew;
}

/** Mark a block as having its data received and checked (up to BLOCK_VALID_TRANSACTIONS). */
void CChainState::ReceivedBlockTransactions(const CBlock& block, CBlockIndex* pindexNew, const FlatFilePos& pos, const Consensus::Params& consensusParams)
{
    pindexNew->nTx = block.vtx.size();
    pindexNew->nChainTx = 0;
    pindexNew->nFile = pos.nFile;
    pindexNew->nDataPos = pos.nPos;
    pindexNew->nUndoPos = 0;
    pindexNew->nStatus |= BLOCK_HAVE_DATA;
    if (IsWitnessEnabled(pindexNew->pprev, consensusParams)) {
        pindexNew->nStatus |= BLOCK_OPT_WITNESS;
    }
    pindexNew->RaiseValidity(BLOCK_VALID_TRANSACTIONS);
    setDirtyBlockIndex.insert(pindexNew);

    if (pindexNew->pprev == nullptr || pindexNew->pprev->HaveTxsDownloaded()) {
        // If pindexNew is the genesis block or all parents are BLOCK_VALID_TRANSACTIONS.
        std::deque<CBlockIndex*> queue;
        queue.push_back(pindexNew);

        // Recursively process any descendant blocks that now may be eligible to be connected.
        while (!queue.empty()) {
            CBlockIndex *pindex = queue.front();
            queue.pop_front();
            pindex->nChainTx = (pindex->pprev ? pindex->pprev->nChainTx : 0) + pindex->nTx;
            {
                LOCK(cs_nBlockSequenceId);
                pindex->nSequenceId = nBlockSequenceId++;
            }
            if (m_chain.Tip() == nullptr || !setBlockIndexCandidates.value_comp()(pindex, m_chain.Tip())) {
                setBlockIndexCandidates.insert(pindex);
            }
            std::pair<std::multimap<CBlockIndex*, CBlockIndex*>::iterator, std::multimap<CBlockIndex*, CBlockIndex*>::iterator> range = m_blockman.m_blocks_unlinked.equal_range(pindex);
            while (range.first != range.second) {
                std::multimap<CBlockIndex*, CBlockIndex*>::iterator it = range.first;
                queue.push_back(it->second);
                range.first++;
                m_blockman.m_blocks_unlinked.erase(it);
            }
        }
    } else {
        if (pindexNew->pprev && pindexNew->pprev->IsValid(BLOCK_VALID_TREE)) {
            m_blockman.m_blocks_unlinked.insert(std::make_pair(pindexNew->pprev, pindexNew));
        }
    }
}

static bool FindBlockPos(FlatFilePos &pos, unsigned int nAddSize, unsigned int nHeight, uint64_t nTime, bool fKnown = false)
{
    LOCK(cs_LastBlockFile);

    unsigned int nFile = fKnown ? pos.nFile : nLastBlockFile;
    if (vinfoBlockFile.size() <= nFile) {
        vinfoBlockFile.resize(nFile + 1);
    }

    bool finalize_undo = false;
    if (!fKnown) {
        while (vinfoBlockFile[nFile].nSize + nAddSize >= MAX_BLOCKFILE_SIZE) {
            // when the undo file is keeping up with the block file, we want to flush it explicitly
            // when it is lagging behind (more blocks arrive than are being connected), we let the
            // undo block write case handle it
            finalize_undo = (vinfoBlockFile[nFile].nHeightLast == (unsigned int)ChainActive().Tip()->nHeight);
            nFile++;
            if (vinfoBlockFile.size() <= nFile) {
                vinfoBlockFile.resize(nFile + 1);
            }
        }
        pos.nFile = nFile;
        pos.nPos = vinfoBlockFile[nFile].nSize;
    }

    if ((int)nFile != nLastBlockFile) {
        if (!fKnown) {
            LogPrintf("Leaving block file %i: %s\n", nLastBlockFile, vinfoBlockFile[nLastBlockFile].ToString());
        }
        FlushBlockFile(!fKnown, finalize_undo);
        nLastBlockFile = nFile;
    }

    vinfoBlockFile[nFile].AddBlock(nHeight, nTime);
    if (fKnown)
        vinfoBlockFile[nFile].nSize = std::max(pos.nPos + nAddSize, vinfoBlockFile[nFile].nSize);
    else
        vinfoBlockFile[nFile].nSize += nAddSize;

    if (!fKnown) {
        bool out_of_space;
        size_t bytes_allocated = BlockFileSeq().Allocate(pos, nAddSize, out_of_space);
        if (out_of_space) {
            return AbortNode("Disk space is too low!", _("Disk space is too low!"));
        }
        if (bytes_allocated != 0 && fPruneMode) {
            fCheckForPruning = true;
        }
    }

    setDirtyFileInfo.insert(nFile);
    return true;
}

static bool FindUndoPos(BlockValidationState &state, int nFile, FlatFilePos &pos, unsigned int nAddSize)
{
    pos.nFile = nFile;

    LOCK(cs_LastBlockFile);

    pos.nPos = vinfoBlockFile[nFile].nUndoSize;
    vinfoBlockFile[nFile].nUndoSize += nAddSize;
    setDirtyFileInfo.insert(nFile);

    bool out_of_space;
    size_t bytes_allocated = UndoFileSeq().Allocate(pos, nAddSize, out_of_space);
    if (out_of_space) {
        return AbortNode(state, "Disk space is too low!", _("Disk space is too low!"));
    }
    if (bytes_allocated != 0 && fPruneMode) {
        fCheckForPruning = true;
    }

    return true;
}

bool CheckFirstCoinstakeOutput(const CBlock& block)
{
    // Coinbase output should be empty if proof-of-stake block
    int commitpos = GetWitnessCommitmentIndex(block);
    if(commitpos < 0)
    {
        if (block.vtx[0]->vout.size() != 1 || !block.vtx[0]->vout[0].IsEmpty())
            return false;
    }
    else
    {
        if (block.vtx[0]->vout.size() != 2 || !block.vtx[0]->vout[0].IsEmpty() || block.vtx[0]->vout[1].nValue)
            return false;
    }

    return true;
}

#ifdef ENABLE_WALLET
bool SignBlockHWI(std::shared_ptr<CBlock> pblock, CWallet& wallet, std::vector<unsigned char>& vchSig)
{
    // Check ledger ID
    if(wallet.m_ledger_id == "") {
        return false;
    }
    QtumLedger &device = QtumLedger::instance();

    // Make a blank psbt
    PartiallySignedTransaction psbtx_in;
    CMutableTransaction rawTx = CMutableTransaction(*pblock->vtx[1]);
    psbtx_in.tx = rawTx;
    for (unsigned int i = 0; i < rawTx.vin.size(); ++i) {
        psbtx_in.inputs.push_back(PSBTInput());
    }
    for (unsigned int i = 0; i < rawTx.vout.size(); ++i) {
        psbtx_in.outputs.push_back(PSBTOutput());
    }

    // Get staker path
    CScript stakerPubKey = rawTx.vout[1].scriptPubKey;
    CTxDestination txStakerDest = ExtractPublicKeyHash(stakerPubKey);
    std::string strStaker;
    if(!wallet.GetHDKeyPath(txStakerDest, strStaker)) {
        return false;
    }

    // Fill transaction with out data but don't sign
    bool bip32derivs = true;
    bool complete = true;
    const TransactionError err = wallet.FillPSBT(psbtx_in, complete, 1, false, bip32derivs);
    if (err != TransactionError::OK) {
        return false;
    }

    // Serialize the PSBT
    if(wallet.IsStakeClosing()) return false;
    CDataStream ssTx(SER_NETWORK, PROTOCOL_VERSION);
    ssTx << psbtx_in;
    std::string psbt = EncodeBase64((unsigned char*)ssTx.data(), ssTx.size());
    if(!device.signCoinStake(wallet.m_ledger_id, psbt)) {
        return false;
    }

    // Unserialize the transactions
    PartiallySignedTransaction psbtx_out;
    std::string error;
    if (!DecodeBase64PSBT(psbtx_out, psbt, error)) {
        return false;
    }

    // Update block proof
    CMutableTransaction txCoinStake;
    complete = FinalizeAndExtractPSBT(psbtx_out, txCoinStake);
    if(!complete) {
        return false;
    }
    pblock->vtx[1] = MakeTransactionRef(std::move(txCoinStake));
    pblock->hashMerkleRoot = BlockMerkleRoot(*pblock);

    // Sign block header
    if(wallet.IsStakeClosing()) return false;
    std::string header = pblock->GetWithoutSign();
    if(!device.signBlockHeader(wallet.m_ledger_id, header, strStaker, vchSig)) {
        return false;
    }

    return true;
}

bool SignBlockLedger(std::shared_ptr<CBlock> pblock, CWallet& wallet, std::vector<unsigned char>& vchSig)
{
    LOCK(cs_ledger);
    bool ret = SignBlockHWI(pblock, wallet, vchSig);
    if(!ret && !wallet.IsStakeClosing())
    {
        std::string errorMessage = QtumLedger::instance().errorMessage();
        LogPrintf("WARN: %s: fail to sign block (%s)\n", __func__, errorMessage);
    }
    return ret;
}

// novacoin: attempt to generate suitable proof-of-stake
bool SignBlock(std::shared_ptr<CBlock> pblock, CWallet& wallet, const CAmount& nTotalFees, uint32_t nTime, std::set<std::pair<const CWalletTx*,unsigned int> >& setCoins, std::vector<COutPoint>& setSelectedCoins, std::vector<COutPoint>& setDelegateCoins, bool selectedOnly, bool tryOnly)
{
    // if we are trying to sign
    //    something except proof-of-stake block template
    if (!CheckFirstCoinstakeOutput(*pblock))
        return false;

    // if we are trying to sign
    //    a complete proof-of-stake block
    if (pblock->IsProofOfStake() && !pblock->vchBlockSigDlgt.empty())
        return true;

    CKey key;
    CMutableTransaction txCoinStake(*pblock->vtx[1]);
    uint32_t nTimeBlock = nTime;
    std::vector<unsigned char> vchPoD;
    COutPoint headerPrevout;
    //original line:
    //int64_t nSearchInterval = IsProtocolV2(nBestHeight+1) ? 1 : nSearchTime - nLastCoinStakeSearchTime;
    //IsProtocolV2 mean POS 2 or higher, so the modified line is:
    if(wallet.IsStakeClosing()) return false;
    LOCK(wallet.cs_wallet);
    LegacyScriptPubKeyMan* spk_man = wallet.GetLegacyScriptPubKeyMan();
    uint32_t nHeight = ::ChainActive().Height() + 1;
    const Consensus::Params& consensusParams = Params().GetConsensus();
    nTimeBlock &= ~consensusParams.StakeTimestampMask(nHeight);
    if(!spk_man)
        return false;
<<<<<<< HEAD
    if (wallet.CreateCoinStake(*spk_man, pblock->nBits, nTotalFees, nTimeBlock, txCoinStake, key, setCoins, setSelectedCoins, setDelegateCoins, selectedOnly, vchPoD, headerPrevout))
=======
    bool privateKeysDisabled = wallet.IsWalletFlagSet(WALLET_FLAG_DISABLE_PRIVATE_KEYS);
    if (wallet.CreateCoinStake(*locked_chain, *spk_man, pblock->nBits, nTotalFees, nTimeBlock, txCoinStake, key, setCoins, setSelectedCoins, setDelegateCoins, selectedOnly, !privateKeysDisabled, vchPoD, headerPrevout))
>>>>>>> 0fb0c87e
    {
        if (nTimeBlock >= ::ChainActive().Tip()->GetMedianTimePast()+1)
        {
            // make sure coinstake would meet timestamp protocol
            //    as it would be the same as the block timestamp
            pblock->nTime = nTimeBlock;
            pblock->vtx[1] = MakeTransactionRef(std::move(txCoinStake));
            pblock->hashMerkleRoot = BlockMerkleRoot(*pblock);
            pblock->prevoutStake = headerPrevout;

            if(tryOnly)
                return true;

            // Check timestamp against prev
            if(pblock->GetBlockTime() <= ::ChainActive().Tip()->GetBlockTime() || FutureDrift(pblock->GetBlockTime(), nHeight, consensusParams) < ::ChainActive().Tip()->GetBlockTime())
            {
                return false;
            }

            // Sign block
            if (::ChainActive().Height() + 1 >= consensusParams.nOfflineStakeHeight)
            {
                // append PoD to the end of the block header
                if(vchPoD.size() > 0)
                    pblock->SetProofOfDelegation(vchPoD);

                // append a signature to our block and ensure that is compact
                std::vector<unsigned char> vchSig;
                bool isSigned = privateKeysDisabled ? SignBlockLedger(pblock, wallet, vchSig) : key.SignCompact(pblock->GetHashWithoutSign(), vchSig);
                pblock->SetBlockSignature(vchSig);

                // check block header
                return isSigned && CheckHeaderPoS(*pblock, consensusParams);
            }
            else
            {
                // append a signature to our block and ensure that is LowS
                return key.Sign(pblock->GetHashWithoutSign(), pblock->vchBlockSigDlgt) &&
                           EnsureLowS(pblock->vchBlockSigDlgt) &&
                           CheckHeaderPoS(*pblock, consensusParams);
            }
        }
    }

    return false;
}
#endif

bool GetBlockPublicKey(const CBlock& block, std::vector<unsigned char>& vchPubKey)
{
    if (block.IsProofOfWork())
        return false;

    if (block.vchBlockSigDlgt.empty())
        return false;

    std::vector<valtype> vSolutions;
    const CTxOut& txout = block.vtx[1]->vout[1];
    TxoutType whichType = Solver(txout.scriptPubKey, vSolutions);

    if (whichType == TxoutType::NONSTANDARD)
        return false;

    if (whichType == TxoutType::PUBKEY)
    {
        vchPubKey = vSolutions[0];
        return true;
    }
    else
    {
        // Block signing key also can be encoded in the nonspendable output
        // This allows to not pollute UTXO set with useless outputs e.g. in case of multisig staking

        const CScript& script = txout.scriptPubKey;
        CScript::const_iterator pc = script.begin();
        opcodetype opcode;
        valtype vchPushValue;

        if (!script.GetOp(pc, opcode, vchPubKey))
            return false;
        if (opcode != OP_RETURN)
            return false;
        if (!script.GetOp(pc, opcode, vchPubKey))
            return false;
        if (!IsCompressedOrUncompressedPubKey(vchPubKey))
            return false;
        return true;
    }

    return false;
}

bool GetBlockDelegation(const CBlock& block, const uint160& staker, uint160& address, uint8_t& fee, CCoinsViewCache& view)
{
    // Check block parameters
    if (block.IsProofOfWork())
        return false;

    if (block.vchBlockSigDlgt.empty())
        return false;

    if (!block.HasProofOfDelegation())
        return false;

    if(block.vtx.size() < 1)
        return false;

    // Get the delegate
    std::string strMessage = staker.GetReverseHex();
    CKeyID keyid;
    if(!SignStr::GetKeyIdMessage(strMessage, block.GetProofOfDelegation(), keyid))
        return false;
    address = uint160(keyid);

    // Get the fee from the delegation contract
    uint8_t inFee = 0;
    if(!GetDelegationFeeFromContract(address, inFee))
        return false;

    bool delegateOutputExist = IsDelegateOutputExist(inFee);
    size_t minVoutSize = delegateOutputExist ? 3 : 2;
    if(block.vtx[1]->vin.size() < 1 ||
            block.vtx[1]->vout.size() < minVoutSize)
        return false;

    // Get the staker fee
    COutPoint prevout = block.vtx[1]->vin[0].prevout;
    CAmount nValueCoin = view.AccessCoin(prevout).out.nValue;
    if(nValueCoin <= 0)
        return false;

    CAmount nValueStaker = block.vtx[1]->vout[1].nValue - nValueCoin;
    CAmount nValueDelegate = delegateOutputExist ? block.vtx[1]->vout[2].nValue : 0;
    CAmount nReward = nValueStaker + nValueDelegate;
    if(nReward <= 0)
        return false;

    fee = (nValueStaker * 100 + nReward - 1) / nReward;
    if(inFee != fee)
        return false;

    return true;
}

bool CheckBlockSignature(const CBlock& block)
{
    std::vector<unsigned char> vchBlockSig = block.GetBlockSignature();
    if (block.IsProofOfWork())
        return vchBlockSig.empty();

    std::vector<unsigned char> vchPubKey;
    if(!GetBlockPublicKey(block, vchPubKey))
    {
        return false;
    }

    uint256 hash = block.GetHashWithoutSign();

    if(vchBlockSig.size() == CPubKey::COMPACT_SIGNATURE_SIZE)
    {
        CPubKey pubkey;
        if(pubkey.RecoverCompact(hash, vchBlockSig) && pubkey == CPubKey(vchPubKey))
            return true;
    }

    return CPubKey(vchPubKey).Verify(hash, vchBlockSig);
}

static bool CheckBlockHeader(const CBlockHeader& block, BlockValidationState& state, const Consensus::Params& consensusParams, bool fCheckPOW = true, bool fCheckPOS = true)
{
    // Check proof of work matches claimed amount
    if (fCheckPOW && block.IsProofOfWork() && !CheckHeaderPoW(block, consensusParams))
        return state.Invalid(BlockValidationResult::BLOCK_INVALID_HEADER, "high-hash", "proof of work failed");

    // Check proof of stake matches claimed amount
    if (fCheckPOS && !::ChainstateActive().IsInitialBlockDownload() && block.IsProofOfStake() && !CheckHeaderPoS(block, consensusParams))
        // May occur if behind on block chain sync
        return state.Invalid(BlockValidationResult::BLOCK_INVALID_HEADER, "bad-cb-header", "proof of stake failed");

    return true;
}

bool CheckBlock(const CBlock& block, BlockValidationState& state, const Consensus::Params& consensusParams, bool fCheckPOW, bool fCheckMerkleRoot, bool fCheckSig)
{
    // These are checks that are independent of context.

    if (block.fChecked)
        return true;

    // Check that the header is valid (particularly PoW).  This is mostly
    // redundant with the call in AcceptBlockHeader.
    if (!CheckBlockHeader(block, state, consensusParams, fCheckPOW, false))
        return false;

    if (block.IsProofOfStake() &&  block.GetBlockTime() > FutureDrift(GetAdjustedTime(), ::ChainActive().Height() + 1, consensusParams))
        return error("CheckBlock() : block timestamp too far in the future");

    // Signet only: check block solution
    if (consensusParams.signet_blocks && fCheckPOW && !CheckSignetBlockSolution(block, consensusParams)) {
        return state.Invalid(BlockValidationResult::BLOCK_CONSENSUS, "bad-signet-blksig", "signet block signature validation failure");
    }

    // Check the merkle root.
    if (fCheckMerkleRoot) {
        bool mutated;
        uint256 hashMerkleRoot2 = BlockMerkleRoot(block, &mutated);
        if (block.hashMerkleRoot != hashMerkleRoot2)
            return state.Invalid(BlockValidationResult::BLOCK_MUTATED, "bad-txnmrklroot", "hashMerkleRoot mismatch");

        // Check for merkle tree malleability (CVE-2012-2459): repeating sequences
        // of transactions in a block without affecting the merkle root of a block,
        // while still invalidating it.
        if (mutated)
            return state.Invalid(BlockValidationResult::BLOCK_MUTATED, "bad-txns-duplicate", "duplicate transaction");
    }

    // All potential-corruption validation must be done before we do any
    // transaction validation, as otherwise we may mark the header as invalid
    // because we receive the wrong transactions for it.
    // Note that witness malleability is checked in ContextualCheckBlock, so no
    // checks that use witness data may be performed here.

    // First transaction must be coinbase, the rest must not be
    if (block.vtx.empty() || !block.vtx[0]->IsCoinBase())
        return state.Invalid(BlockValidationResult::BLOCK_CONSENSUS, "bad-cb-missing", "first tx is not coinbase");
    for (unsigned int i = 1; i < block.vtx.size(); i++)
        if (block.vtx[i]->IsCoinBase())
            return state.Invalid(BlockValidationResult::BLOCK_CONSENSUS, "bad-cb-multiple", "more than one coinbase");

    //Don't allow contract opcodes in coinbase
    if(block.vtx[0]->HasOpSpend() || block.vtx[0]->HasCreateOrCall() || block.vtx[0]->HasOpSender()){
        return state.Invalid(BlockValidationResult::BLOCK_CONSENSUS, "bad-cb-contract", "coinbase must not contain OP_SPEND, OP_CALL, OP_CREATE or OP_SENDER");
    }

    // Second transaction must be coinbase in case of PoS block, the rest must not be
    if (block.IsProofOfStake())
    {
        // Coinbase output should be empty if proof-of-stake block
        if (!CheckFirstCoinstakeOutput(block))
            return state.Invalid(BlockValidationResult::BLOCK_CONSENSUS, "bad-cb-missing", "coinbase output not empty for proof-of-stake block");

        // Second transaction must be coinstake
        if (block.vtx.empty() || block.vtx.size() < 2 || !block.vtx[1]->IsCoinStake())
            return state.Invalid(BlockValidationResult::BLOCK_CONSENSUS, "bad-cs-missing", "second tx is not coinstake");

        if(!block.HasProofOfDelegation())
        {
            //prevoutStake must exactly match the coinstake in the block body
            if(block.vtx[1]->vin.empty() || block.prevoutStake != block.vtx[1]->vin[0].prevout){
                return state.Invalid(BlockValidationResult::BLOCK_CONSENSUS, "bad-cs-invalid", "prevoutStake in block header does not match coinstake in block body");
            }
        }
        //the rest of the transactions must not be coinstake
        for (unsigned int i = 2; i < block.vtx.size(); i++)
            if (block.vtx[i]->IsCoinStake())
               return state.Invalid(BlockValidationResult::BLOCK_CONSENSUS, "bad-cs-multiple", "more than one coinstake");

        //Don't allow contract opcodes in coinstake
        //We might allow this later, but it hasn't been tested enough to determine if safe
        if(block.vtx[1]->HasOpSpend() || block.vtx[1]->HasCreateOrCall() || block.vtx[1]->HasOpSender()){
            return state.Invalid(BlockValidationResult::BLOCK_CONSENSUS, "bad-cs-contract", "coinstake must not contain OP_SPEND, OP_CALL, OP_CREATE or OP_SENDER");
        }
    }

    // Check proof-of-stake block signature
    if (fCheckSig && !CheckBlockSignature(block))
        return state.Invalid(BlockValidationResult::BLOCK_CONSENSUS, "bad-blk-signature", "bad proof-of-stake block signature");

    bool lastWasContract=false;
    // Check transactions
    // Must check for duplicate inputs (see CVE-2018-17144)
    for (const auto& tx : block.vtx) {
        TxValidationState tx_state;
        if (!CheckTransaction(*tx, tx_state)) {
            // CheckBlock() does context-free validation checks. The only
            // possible failures are consensus failures.
            assert(tx_state.GetResult() == TxValidationResult::TX_CONSENSUS);
            return state.Invalid(BlockValidationResult::BLOCK_CONSENSUS, tx_state.GetRejectReason(),
                                 strprintf("Transaction check failed (tx hash %s) %s", tx->GetHash().ToString(), tx_state.GetDebugMessage()));
        }
        //OP_SPEND can only exist immediately after a contract tx in a block, or after another OP_SPEND
        //So, if the previous tx was not a contract tx, fail it.
        if(tx->HasOpSpend()){
            if(!lastWasContract){
                return state.Invalid(BlockValidationResult::BLOCK_CONSENSUS, "bad-opspend-tx", "OP_SPEND transaction without corresponding contract transaction");
            }
        }
        lastWasContract = tx->HasCreateOrCall() || tx->HasOpSpend();
    }
    unsigned int nSigOps = 0;
    for (const auto& tx : block.vtx)
    {
        nSigOps += GetLegacySigOpCount(*tx);
    }
    if (nSigOps * WITNESS_SCALE_FACTOR > dgpMaxBlockSigOps)
        return state.Invalid(BlockValidationResult::BLOCK_CONSENSUS, "bad-blk-sigops", "out-of-bounds SigOpCount");

    if (fCheckPOW && fCheckMerkleRoot)
        block.fChecked = true;

    return true;
}

bool IsWitnessEnabled(const CBlockIndex* pindexPrev, const Consensus::Params& params)
{
    int height = pindexPrev == nullptr ? 0 : pindexPrev->nHeight + 1;
    return (height >= params.SegwitHeight);
}

void UpdateUncommittedBlockStructures(CBlock& block, const CBlockIndex* pindexPrev, const Consensus::Params& consensusParams)
{
    int commitpos = GetWitnessCommitmentIndex(block);
    static const std::vector<unsigned char> nonce(32, 0x00);
    if (commitpos != NO_WITNESS_COMMITMENT && IsWitnessEnabled(pindexPrev, consensusParams) && !block.vtx[0]->HasWitness()) {
        CMutableTransaction tx(*block.vtx[0]);
        tx.vin[0].scriptWitness.stack.resize(1);
        tx.vin[0].scriptWitness.stack[0] = nonce;
        block.vtx[0] = MakeTransactionRef(std::move(tx));
    }
}

std::vector<unsigned char> GenerateCoinbaseCommitment(CBlock& block, const CBlockIndex* pindexPrev, const Consensus::Params& consensusParams, bool fProofOfStake)
{
    std::vector<unsigned char> commitment;
    int commitpos = GetWitnessCommitmentIndex(block);
    std::vector<unsigned char> ret(32, 0x00);
    if (consensusParams.SegwitHeight != std::numeric_limits<int>::max()) {
        if (commitpos == NO_WITNESS_COMMITMENT) {
            uint256 witnessroot = BlockWitnessMerkleRoot(block, nullptr, &fProofOfStake);
            CHash256().Write(witnessroot).Write(ret).Finalize(witnessroot);
            CTxOut out;
            out.nValue = 0;
            out.scriptPubKey.resize(MINIMUM_WITNESS_COMMITMENT);
            out.scriptPubKey[0] = OP_RETURN;
            out.scriptPubKey[1] = 0x24;
            out.scriptPubKey[2] = 0xaa;
            out.scriptPubKey[3] = 0x21;
            out.scriptPubKey[4] = 0xa9;
            out.scriptPubKey[5] = 0xed;
            memcpy(&out.scriptPubKey[6], witnessroot.begin(), 32);
            commitment = std::vector<unsigned char>(out.scriptPubKey.begin(), out.scriptPubKey.end());
            CMutableTransaction tx(*block.vtx[0]);
            tx.vout.push_back(out);
            block.vtx[0] = MakeTransactionRef(std::move(tx));
        }
    }
    UpdateUncommittedBlockStructures(block, pindexPrev, consensusParams);
    return commitment;
}

/** Context-dependent validity checks.
 *  By "context", we mean only the previous block headers, but not the UTXO
 *  set; UTXO-related validity checks are done in ConnectBlock().
 *  NOTE: This function is not currently invoked by ConnectBlock(), so we
 *  should consider upgrade issues if we change which consensus rules are
 *  enforced in this function (eg by adding a new consensus rule). See comment
 *  in ConnectBlock().
 *  Note that -reindex-chainstate skips the validation that happens here!
 */
static bool ContextualCheckBlockHeader(const CBlockHeader& block, BlockValidationState& state, const CChainParams& params, const CBlockIndex* pindexPrev, int64_t nAdjustedTime) EXCLUSIVE_LOCKS_REQUIRED(cs_main)
{
    assert(pindexPrev != nullptr);
    const int nHeight = pindexPrev->nHeight + 1;

    // Check proof of work
    const Consensus::Params& consensusParams = params.GetConsensus();
    if (block.nBits != GetNextWorkRequired(pindexPrev, &block, consensusParams,block.IsProofOfStake()))
        return state.Invalid(BlockValidationResult::BLOCK_INVALID_HEADER, "bad-diffbits", "incorrect difficulty value");

    // Check against checkpoints
    if (fCheckpointsEnabled) {
        // Don't accept any forks from the main chain prior to last checkpoint.
        // GetLastCheckpoint finds the last checkpoint in MapCheckpoints that's in our
        // BlockIndex().
        CBlockIndex* pcheckpoint = Checkpoints::GetLastCheckpoint(params.Checkpoints());
        if (pcheckpoint && nHeight < pcheckpoint->nHeight) {
            LogPrintf("ERROR: %s: forked chain older than last checkpoint (height %d)\n", __func__, nHeight);
            return state.Invalid(BlockValidationResult::BLOCK_CHECKPOINT, "bad-fork-prior-to-checkpoint");
        }
        if(!Checkpoints::CheckHardened(nHeight, block.GetHash(), params.Checkpoints())) {
            return state.Invalid(BlockValidationResult::BLOCK_CHECKPOINT, "bad-fork-hardened-checkpoint", strprintf("%s: expected hardened checkpoint at height %d", __func__, nHeight));
        }
    }

    // Check that the block satisfies synchronized checkpoint
    if (!Checkpoints::CheckSync(nHeight))
        return state.Invalid(BlockValidationResult::BLOCK_HEADER_SYNC, "bad-fork-prior-to-synch-checkpoint", strprintf("%s: forked chain older than synchronized checkpoint (height %d)", __func__, nHeight));

    // Check timestamp against prev
    if (pindexPrev && block.IsProofOfStake() && block.GetBlockTime() <= pindexPrev->GetMedianTimePast())
        return state.Invalid(BlockValidationResult::BLOCK_INVALID_HEADER, "time-too-old", "block's timestamp is too early");

    // Check timestamp
    if (block.IsProofOfStake() && block.GetBlockTime() > FutureDrift(nAdjustedTime, nHeight, consensusParams))
        return state.Invalid(BlockValidationResult::BLOCK_TIME_FUTURE, "time-too-new", "block timestamp too far in the future");

    // Reject outdated version blocks when 95% (75% on testnet) of the network has upgraded:
    // check for version 2, 3 and 4 upgrades
    if((block.nVersion < 2 && nHeight >= consensusParams.BIP34Height) ||
       (block.nVersion < 3 && nHeight >= consensusParams.BIP66Height) ||
       (block.nVersion < 4 && nHeight >= consensusParams.BIP65Height))
            return state.Invalid(BlockValidationResult::BLOCK_INVALID_HEADER, strprintf("bad-version(0x%08x)", block.nVersion),
                                 strprintf("rejected nVersion=0x%08x block", block.nVersion));

    return true;
}

/** NOTE: This function is not currently invoked by ConnectBlock(), so we
 *  should consider upgrade issues if we change which consensus rules are
 *  enforced in this function (eg by adding a new consensus rule). See comment
 *  in ConnectBlock().
 *  Note that -reindex-chainstate skips the validation that happens here!
 */
static bool ContextualCheckBlock(const CBlock& block, BlockValidationState& state, const Consensus::Params& consensusParams, const CBlockIndex* pindexPrev)
{
    const int nHeight = pindexPrev == nullptr ? 0 : pindexPrev->nHeight + 1;

    // Start enforcing BIP113 (Median Time Past).
    int nLockTimeFlags = 0;
    if (nHeight >= consensusParams.CSVHeight) {
        assert(pindexPrev != nullptr);
        nLockTimeFlags |= LOCKTIME_MEDIAN_TIME_PAST;
    }

    int64_t nLockTimeCutoff = (nLockTimeFlags & LOCKTIME_MEDIAN_TIME_PAST)
                              ? pindexPrev->GetMedianTimePast()
                              : block.GetBlockTime();

    // Check that all transactions are finalized
    for (const auto& tx : block.vtx) {
        if (!IsFinalTx(*tx, nHeight, nLockTimeCutoff)) {
            return state.Invalid(BlockValidationResult::BLOCK_CONSENSUS, "bad-txns-nonfinal", "non-final transaction");
        }
    }

    // Enforce rule that the coinbase starts with serialized block height
    if (nHeight >= consensusParams.BIP34Height)
    {
        CScript expect = CScript() << nHeight;
        if (block.vtx[0]->vin[0].scriptSig.size() < expect.size() ||
            !std::equal(expect.begin(), expect.end(), block.vtx[0]->vin[0].scriptSig.begin())) {
            return state.Invalid(BlockValidationResult::BLOCK_CONSENSUS, "bad-cb-height", "block height mismatch in coinbase");
        }
    }

    // Validation for witness commitments.
    // * We compute the witness hash (which is the hash including witnesses) of all the block's transactions, except the
    //   coinbase (where 0x0000....0000 is used instead).
    // * The coinbase scriptWitness is a stack of a single 32-byte vector, containing a witness reserved value (unconstrained).
    // * We build a merkle tree with all those witness hashes as leaves (similar to the hashMerkleRoot in the block header).
    // * There must be at least one output whose scriptPubKey is a single 36-byte push, the first 4 bytes of which are
    //   {0xaa, 0x21, 0xa9, 0xed}, and the following 32 bytes are SHA256^2(witness root, witness reserved value). In case there are
    //   multiple, the last one is used.
    bool fHaveWitness = false;
    if (nHeight >= consensusParams.SegwitHeight) {
        int commitpos = GetWitnessCommitmentIndex(block);
        if (commitpos != NO_WITNESS_COMMITMENT) {
            bool malleated = false;
            uint256 hashWitness = BlockWitnessMerkleRoot(block, &malleated);
            // The malleation check is ignored; as the transaction tree itself
            // already does not permit it, it is impossible to trigger in the
            // witness tree.
            if (block.vtx[0]->vin[0].scriptWitness.stack.size() != 1 || block.vtx[0]->vin[0].scriptWitness.stack[0].size() != 32) {
                return state.Invalid(BlockValidationResult::BLOCK_MUTATED, "bad-witness-nonce-size", strprintf("%s : invalid witness reserved value size", __func__));
            }
            CHash256().Write(hashWitness).Write(block.vtx[0]->vin[0].scriptWitness.stack[0]).Finalize(hashWitness);
            if (memcmp(hashWitness.begin(), &block.vtx[0]->vout[commitpos].scriptPubKey[6], 32)) {
                return state.Invalid(BlockValidationResult::BLOCK_MUTATED, "bad-witness-merkle-match", strprintf("%s : witness merkle commitment mismatch", __func__));
            }
            fHaveWitness = true;
        }
    }

    // No witness data is allowed in blocks that don't commit to witness data, as this would otherwise leave room for spam
    if (!fHaveWitness) {
      for (const auto& tx : block.vtx) {
            if (tx->HasWitness()) {
                return state.Invalid(BlockValidationResult::BLOCK_MUTATED, "unexpected-witness", strprintf("%s : unexpected witness data found", __func__));
            }
        }
    }

    return true;
}

bool CChainState::UpdateHashProof(const CBlock& block, BlockValidationState& state, const Consensus::Params& consensusParams, CBlockIndex* pindex, CCoinsViewCache& view)
{
    int nHeight = pindex->nHeight;
    uint256 hash = block.GetHash();

    //reject proof of work at height consensusParams.nLastPOWBlock
    if (block.IsProofOfWork() && nHeight > consensusParams.nLastPOWBlock)
        return state.Invalid(BlockValidationResult::BLOCK_INVALID_HEADER, "reject-pow", strprintf("UpdateHashProof() : reject proof-of-work at height %d", nHeight));
    
    // Check coinstake timestamp
    if (block.IsProofOfStake() && !CheckCoinStakeTimestamp(block.GetBlockTime(), nHeight, consensusParams))
        return state.Invalid(BlockValidationResult::BLOCK_INVALID_HEADER, "timestamp-invalid", strprintf("UpdateHashProof() : coinstake timestamp violation nTimeBlock=%d", block.GetBlockTime()));

    // Check proof-of-work or proof-of-stake
    if (block.nBits != GetNextWorkRequired(pindex->pprev, &block, consensusParams,block.IsProofOfStake()))
        return state.Invalid(BlockValidationResult::BLOCK_INVALID_HEADER, "bad-diffbits", strprintf("UpdateHashProof() : incorrect %s", block.IsProofOfWork() ? "proof-of-work" : "proof-of-stake"));

    uint256 hashProof;
    // Verify hash target and signature of coinstake tx
    if (block.IsProofOfStake())
    {
        uint256 targetProofOfStake;
        if (!CheckProofOfStake(pindex->pprev, state, *block.vtx[1], block.nBits, block.nTime, block.GetProofOfDelegation(), block.prevoutStake, hashProof, targetProofOfStake, view))
        {
            return error("UpdateHashProof() : check proof-of-stake failed for block %s", hash.ToString());
        }
    }
    
    // PoW is checked in CheckBlock()
    if (block.IsProofOfWork())
    {
        hashProof = block.GetHash();
    }
    
    // Record proof hash value
    pindex->hashProof = hashProof;
    return true;
}

bool CheckPOS(const CBlockHeader& block, CBlockIndex* pindexPrev)
{
    // Determining if PoS is possible to be checked in the header
    int nHeight = pindexPrev->nHeight + 1;
    int coinbaseMaturity = ::Params().GetConsensus().CoinbaseMaturity(nHeight);
    int diff = nHeight - ::ChainActive().Height();
    if(pindexPrev && block.IsProofOfStake() && !::ChainstateActive().IsInitialBlockDownload()
    // Additional check if not triggered initial block download, like when PoW blocks were initially created
    // CheckPOS is called after ContextualCheckBlockHeader where future block headers are not accepted
            && (diff < coinbaseMaturity))
    {
        // Old header not child of the Tip
        if(diff < -coinbaseMaturity)
            return true;

        // New header
        // Determining if the header is child of the Tip
        CBlockIndex* prev = pindexPrev;
        for(int i = 0; i < coinbaseMaturity; i++)
        {
            if(prev == ::ChainActive().Tip())
                return true;
            prev = prev->pprev;
        }
    }

    // PoS header proofs are not validated
    return false;
}

bool BlockManager::AcceptBlockHeader(const CBlockHeader& block, BlockValidationState& state, const CChainParams& chainparams, CBlockIndex** ppindex)
{
    AssertLockHeld(cs_main);
    // Check for duplicate
    uint256 hash = block.GetHash();
    BlockMap::iterator miSelf = m_block_index.find(hash);
    CBlockIndex *pindex = nullptr;
    if (hash != chainparams.GetConsensus().hashGenesisBlock) {
        if (miSelf != m_block_index.end()) {
            // Block header is already known.
            pindex = miSelf->second;
            if (ppindex)
                *ppindex = pindex;
            if (pindex->nStatus & BLOCK_FAILED_MASK) {
                LogPrintf("ERROR: %s: block %s is marked invalid\n", __func__, hash.ToString());
                return state.Invalid(BlockValidationResult::BLOCK_CACHED_INVALID, "duplicate");
            }
            return true;
        }

        // Check for the checkpoint
        if (::ChainActive().Tip() && block.hashPrevBlock != ::ChainActive().Tip()->GetBlockHash())
        {
            // Extra checks to prevent "fill up memory by spamming with bogus blocks"
            const CBlockIndex* pcheckpoint = Checkpoints::AutoSelectSyncCheckpoint();
            int64_t deltaTime = block.GetBlockTime() - pcheckpoint->nTime;
            if (deltaTime < 0)
            {
                return state.Invalid(BlockValidationResult::BLOCK_HEADER_SYNC, "older-than-checkpoint", "AcceptBlockHeader(): Block with a timestamp before last checkpoint");
            }
        }

        // Check for the signiture encoding
        if (!CheckCanonicalBlockSignature(&block))
        {
            return state.Invalid(BlockValidationResult::BLOCK_INVALID_HEADER, "bad-signature-encoding", "AcceptBlockHeader(): bad block signature encoding");
        }

        // Get prev block index
        CBlockIndex* pindexPrev = nullptr;
        BlockMap::iterator mi = m_block_index.find(block.hashPrevBlock);
        if (mi == m_block_index.end()) {
            LogPrintf("ERROR: %s: prev block not found\n", __func__);
            return state.Invalid(BlockValidationResult::BLOCK_MISSING_PREV, "prev-blk-not-found");
        }
        pindexPrev = (*mi).second;
        if (pindexPrev->nStatus & BLOCK_FAILED_MASK) {
            LogPrintf("ERROR: %s: prev block invalid\n", __func__);
            return state.Invalid(BlockValidationResult::BLOCK_INVALID_PREV, "bad-prevblk");
        }
        if (!ContextualCheckBlockHeader(block, state, chainparams, pindexPrev, GetAdjustedTime()))
            return error("%s: Consensus::ContextualCheckBlockHeader: %s, %s", __func__, hash.ToString(), state.ToString());

        /* Determine if this block descends from any block which has been found
         * invalid (m_failed_blocks), then mark pindexPrev and any blocks between
         * them as failed. For example:
         *
         *                D3
         *              /
         *      B2 - C2
         *    /         \
         *  A             D2 - E2 - F2
         *    \
         *      B1 - C1 - D1 - E1
         *
         * In the case that we attempted to reorg from E1 to F2, only to find
         * C2 to be invalid, we would mark D2, E2, and F2 as BLOCK_FAILED_CHILD
         * but NOT D3 (it was not in any of our candidate sets at the time).
         *
         * In any case D3 will also be marked as BLOCK_FAILED_CHILD at restart
         * in LoadBlockIndex.
         */
        if (!pindexPrev->IsValid(BLOCK_VALID_SCRIPTS)) {
            // The above does not mean "invalid": it checks if the previous block
            // hasn't been validated up to BLOCK_VALID_SCRIPTS. This is a performance
            // optimization, in the common case of adding a new block to the tip,
            // we don't need to iterate over the failed blocks list.
            for (const CBlockIndex* failedit : m_failed_blocks) {
                if (pindexPrev->GetAncestor(failedit->nHeight) == failedit) {
                    assert(failedit->nStatus & BLOCK_FAILED_VALID);
                    CBlockIndex* invalid_walk = pindexPrev;
                    while (invalid_walk != failedit) {
                        invalid_walk->nStatus |= BLOCK_FAILED_CHILD;
                        setDirtyBlockIndex.insert(invalid_walk);
                        invalid_walk = invalid_walk->pprev;
                    }
                    LogPrintf("ERROR: %s: prev block invalid\n", __func__);
                    return state.Invalid(BlockValidationResult::BLOCK_INVALID_PREV, "bad-prevblk");
                }
            }
        }

        // Reject proof of work at height consensusParams.nLastPOWBlock
        int nHeight = pindexPrev->nHeight + 1;
        if (block.IsProofOfWork() && nHeight > chainparams.GetConsensus().nLastPOWBlock)
            return state.Invalid(BlockValidationResult::BLOCK_INVALID_HEADER, "reject-pow", strprintf("reject proof-of-work at height %d", nHeight));

        if(block.IsProofOfStake())
        {
            // Reject proof of stake before height coinbaseMaturity
            int coinbaseMaturity = chainparams.GetConsensus().CoinbaseMaturity(nHeight);
            if (nHeight < coinbaseMaturity)
                return state.Invalid(BlockValidationResult::BLOCK_INVALID_HEADER, "reject-pos", strprintf("reject proof-of-stake at height %d", nHeight));

            // Check coin stake timestamp
            if(!CheckCoinStakeTimestamp(block.nTime, nHeight, chainparams.GetConsensus()))
                return state.Invalid(BlockValidationResult::BLOCK_INVALID_HEADER, "timestamp-invalid", "proof of stake failed due to invalid timestamp");
        }

        // Check block header
        // if (!CheckBlockHeader(block, state, chainparams.GetConsensus(), true, CheckPOS(block, pindexPrev)))
        if (!CheckBlockHeader(block, state, chainparams.GetConsensus()))
            return error("%s: Consensus::CheckBlockHeader: %s, %s", __func__, hash.ToString(), state.ToString());
    }
    if (pindex == nullptr)
        pindex = AddToBlockIndex(block);

    if (ppindex)
        *ppindex = pindex;

    return true;
}

// Exposed wrapper for AcceptBlockHeader
bool ChainstateManager::ProcessNewBlockHeaders(const std::vector<CBlockHeader>& headers, BlockValidationState& state, const CChainParams& chainparams, const CBlockIndex** ppindex,  const CBlockIndex** pindexFirst)
{
    if(!::ChainstateActive().IsInitialBlockDownload() && headers.size() > 1) {
        LOCK(cs_main);
        const CBlockHeader last_header = headers[headers.size()-1];
        unsigned int nHeight = ::ChainActive().Height() + 1;
        if (last_header.IsProofOfStake() && last_header.GetBlockTime() > FutureDrift(GetAdjustedTime(), nHeight, chainparams.GetConsensus())) {
            return state.Invalid(BlockValidationResult::BLOCK_TIME_FUTURE, "time-too-new", "block timestamp too far in the future");
        }
    }
    AssertLockNotHeld(cs_main);
    {
        LOCK(cs_main);
        bool bFirst = true;
        bool fInstantBan = false;
        for (size_t i = 0; i < headers.size(); ++i) {
            const CBlockHeader& header = headers[i];

            // If the stake has been seen and the header has not yet been seen
            if (!fReindex && !fImporting && !::ChainstateActive().IsInitialBlockDownload() && header.IsProofOfStake() && ::ChainstateActive().setStakeSeen.count(std::make_pair(header.prevoutStake, header.nTime)) && !g_chainman.BlockIndex().count(header.GetHash())) {
                // if it is the last header of the list
                if(i+1 == headers.size()) {
                    if(fInstantBan) {
                        // if we've seen a dupe stake header already in this list, then instaban
                        return state.Invalid(BlockValidationResult::BLOCK_INVALID_HEADER, "dupe-stake", strprintf("%s: duplicate proof-of-stake instant ban (%s, %d) for header %s", __func__, header.prevoutStake.ToString(), header.nTime, header.GetHash().ToString()));
                    } else {
                        // otherwise just reject the block until it is part of a longer list
                        return state.Invalid(BlockValidationResult::BLOCK_HEADER_REJECT, "dupe-stake", strprintf("%s: duplicate proof-of-stake (%s, %d) for header %s", __func__, header.prevoutStake.ToString(), header.nTime, header.GetHash().ToString()));
                    }
                } else {
                    // if it is not part of the longest chain, then any error on a subsequent header should result in an instant ban
                    fInstantBan = true;
                }
            }

            CBlockIndex *pindex = nullptr; // Use a temp pindex instead of ppindex to avoid a const_cast
            bool accepted = m_blockman.AcceptBlockHeader(
                header, state, chainparams, &pindex);
            ::ChainstateActive().CheckBlockIndex(chainparams.GetConsensus());

            if (!accepted) {
                // if we have seen a duplicate stake in this header list previously, then ban immediately.
                if(fInstantBan) {
                    state.Invalid(BlockValidationResult::BLOCK_INVALID_HEADER, state.GetRejectReason(), "instant ban, due to duplicate header in the chain");
                }
                return false;
            }
            if (ppindex) {
                *ppindex = pindex;
                if(bFirst && pindexFirst)
                {
                    *pindexFirst = pindex;
                    bFirst = false;
                }
            }
        }
    }
    if (NotifyHeaderTip()) {
        if (::ChainstateActive().IsInitialBlockDownload() && ppindex && *ppindex) {
            LogPrintf("Synchronizing blockheaders, height: %d (~%.2f%%)\n", (*ppindex)->nHeight, 100.0/((*ppindex)->nHeight+(GetAdjustedTime() - (*ppindex)->GetBlockTime()) / Params().GetConsensus().TargetSpacing((*ppindex)->nHeight)) * (*ppindex)->nHeight);
        }
    }
    return true;
}

/** Store block on disk. If dbp is non-nullptr, the file is known to already reside on disk */
static FlatFilePos SaveBlockToDisk(const CBlock& block, int nHeight, const CChainParams& chainparams, const FlatFilePos* dbp) {
    unsigned int nBlockSize = ::GetSerializeSize(block, CLIENT_VERSION);
    FlatFilePos blockPos;
    if (dbp != nullptr)
        blockPos = *dbp;
    if (!FindBlockPos(blockPos, nBlockSize+8, nHeight, block.GetBlockTime(), dbp != nullptr)) {
        error("%s: FindBlockPos failed", __func__);
        return FlatFilePos();
    }
    if (dbp == nullptr) {
        if (!WriteBlockToDisk(block, blockPos, chainparams.MessageStart())) {
            AbortNode("Failed to write block");
            return FlatFilePos();
        }
    }
    return blockPos;
}

/** Store block on disk. If dbp is non-nullptr, the file is known to already reside on disk */
bool CChainState::AcceptBlock(const std::shared_ptr<const CBlock>& pblock, BlockValidationState& state, const CChainParams& chainparams, CBlockIndex** ppindex, bool fRequested, const FlatFilePos* dbp, bool* fNewBlock)
{
    const CBlock& block = *pblock;

    if (fNewBlock) *fNewBlock = false;
    AssertLockHeld(cs_main);

    CBlockIndex *pindexDummy = nullptr;
    CBlockIndex *&pindex = ppindex ? *ppindex : pindexDummy;

    bool accepted_header = m_blockman.AcceptBlockHeader(block, state, chainparams, &pindex);
    CheckBlockIndex(chainparams.GetConsensus());

    if (!accepted_header)
        return false;

    if(block.IsProofOfWork()) {
        if (!UpdateHashProof(block, state, chainparams.GetConsensus(), pindex, CoinsTip()))
        {
            return error("%s: AcceptBlock(): %s", __func__, state.GetRejectReason().c_str());
        }
    }

    // Get prev block index
    CBlockIndex* pindexPrev = nullptr;
    if(pindex->nHeight > 0){
        BlockMap::iterator mi = g_chainman.BlockIndex().find(block.hashPrevBlock);
        if (mi == g_chainman.BlockIndex().end())
            return state.Invalid(BlockValidationResult::BLOCK_MISSING_PREV, "prev-blk-not-found", strprintf("%s: prev block not found", __func__));
        pindexPrev = (*mi).second;
    }

    // Get block height
    int nHeight = pindex->nHeight;

    // Check for the last proof of work block
    if (block.IsProofOfWork() && nHeight > chainparams.GetConsensus().nLastPOWBlock)
        return state.Invalid(BlockValidationResult::BLOCK_INVALID_HEADER, "reject-pow", strprintf("%s: reject proof-of-work at height %d", __func__, nHeight));

    // Check that the block satisfies synchronized checkpoint
    if (!Checkpoints::CheckSync(nHeight))
        return error("AcceptBlock() : rejected by synchronized checkpoint");

    // Check timestamp against prev
    if (pindexPrev && block.IsProofOfStake() && (block.GetBlockTime() <= pindexPrev->GetBlockTime() || FutureDrift(block.GetBlockTime(), nHeight, chainparams.GetConsensus()) < pindexPrev->GetBlockTime()))
        return error("AcceptBlock() : block's timestamp is too early");

    // Check timestamp
    if (block.IsProofOfStake() &&  block.GetBlockTime() > FutureDrift(GetAdjustedTime(), nHeight, chainparams.GetConsensus()))
        return error("AcceptBlock() : block timestamp too far in the future");

    // Enforce rule that the coinbase starts with serialized block height
    if (nHeight >= chainparams.GetConsensus().BIP34Height)
    {
        CScript expect = CScript() << nHeight;
        if (block.vtx[0]->vin[0].scriptSig.size() < expect.size() ||
            !std::equal(expect.begin(), expect.end(), block.vtx[0]->vin[0].scriptSig.begin()))
            return state.Invalid(BlockValidationResult::BLOCK_CONSENSUS, "bad-cb-height", "block height mismatch in coinbase");
    }

    // Try to process all requested blocks that we don't have, but only
    // process an unrequested block if it's new and has enough work to
    // advance our tip, and isn't too many blocks ahead.
    bool fAlreadyHave = pindex->nStatus & BLOCK_HAVE_DATA;
    bool fHasMoreWork = (m_chain.Tip() ? pindex->nChainWork > m_chain.Tip()->nChainWork : true);
    // Blocks that are too out-of-order needlessly limit the effectiveness of
    // pruning, because pruning will not delete block files that contain any
    // blocks which are too close in height to the tip.  Apply this test
    // regardless of whether pruning is enabled; it should generally be safe to
    // not process unrequested blocks.
    bool fTooFarAhead = (pindex->nHeight > int(m_chain.Height() + MIN_BLOCKS_TO_KEEP));

    // TODO: Decouple this function from the block download logic by removing fRequested
    // This requires some new chain data structure to efficiently look up if a
    // block is in a chain leading to a candidate for best tip, despite not
    // being such a candidate itself.

    // TODO: deal better with return value and error conditions for duplicate
    // and unrequested blocks.
    if (fAlreadyHave) return true;
    if (!fRequested) {  // If we didn't ask for it:
        if (pindex->nTx != 0) return true;    // This is a previously-processed block that was pruned
        if (!fHasMoreWork) return true; // Don't process less-work OR equal-work chains
        if (fTooFarAhead) return true;        // Block height is too high

        // Protect against DoS attacks from low-work chains.
        // If our tip is behind, a peer could try to send us
        // low-work blocks on a fake chain that we would never
        // request; don't process these.
        if (pindex->nChainWork < nMinimumChainWork) return true;
    }

    if (!CheckBlock(block, state, chainparams.GetConsensus()) ||
        !ContextualCheckBlock(block, state, chainparams.GetConsensus(), pindex->pprev)) {
        if (state.IsInvalid() && state.GetResult() != BlockValidationResult::BLOCK_MUTATED) {
            pindex->nStatus |= BLOCK_FAILED_VALID;
            setDirtyBlockIndex.insert(pindex);
        }
        return error("%s: %s", __func__, state.ToString());
    }

    // Header is valid/has work, merkle tree and segwit merkle tree are good...RELAY NOW
    // (but if it does not build on our best tip, let the SendMessages loop relay it)
    //if (!IsInitialBlockDownload() && m_chain.Tip() == pindex->pprev)
    //    GetMainSignals().NewPoWValidBlock(pindex, pblock);

    // Write block to history file
    if (fNewBlock) *fNewBlock = true;
    try {
        FlatFilePos blockPos = SaveBlockToDisk(block, pindex->nHeight, chainparams, dbp);
        if (blockPos.IsNull()) {
            state.Error(strprintf("%s: Failed to find position to write new block to disk", __func__));
            return false;
        }
        ReceivedBlockTransactions(block, pindex, blockPos, chainparams.GetConsensus());
    } catch (const std::runtime_error& e) {
        return AbortNode(state, std::string("System error: ") + e.what());
    }

    FlushStateToDisk(chainparams, state, FlushStateMode::NONE);

    CheckBlockIndex(chainparams.GetConsensus());

    return true;
}

bool IsCanonicalBlockSignature(const CBlockHeader* pblock, bool checkLowS)
{
    if (pblock->IsProofOfWork()) {
        return pblock->vchBlockSigDlgt.empty();
    }

    return checkLowS ? IsLowDERSignature(pblock->vchBlockSigDlgt, NULL, false) : IsDERSignature(pblock->vchBlockSigDlgt, NULL, false);
}

bool CheckCanonicalBlockSignature(const CBlockHeader* pblock)
{
    // Check compact signature size
    if(pblock->IsProofOfStake() && pblock->GetBlockSignature().size() == CPubKey::COMPACT_SIGNATURE_SIZE)
        return pblock->HasProofOfDelegation() ? pblock->GetProofOfDelegation().size() == CPubKey::COMPACT_SIGNATURE_SIZE : true;

    //block signature encoding
    bool ret = IsCanonicalBlockSignature(pblock, false);

    //block signature encoding (low-s)
    if(ret) ret = IsCanonicalBlockSignature(pblock, true);

    return ret;
}

bool ChainstateManager::ProcessNewBlock(const CChainParams& chainparams, const std::shared_ptr<const CBlock> pblock, bool fForceProcessing, bool* fNewBlock)
{
    AssertLockNotHeld(cs_main);

    {
        CBlockIndex *pindex = nullptr;
        if (fNewBlock) *fNewBlock = false;
        BlockValidationState state;

        // CheckBlock() does not support multi-threaded block validation because CBlock::fChecked can cause data race.
        // Therefore, the following critical section must include the CheckBlock() call as well.
        LOCK(cs_main);

        // Ensure that CheckBlock() passes before calling AcceptBlock, as
        // belt-and-suspenders.
        bool ret = CheckBlock(*pblock, state, chainparams.GetConsensus());
        if (ret) {
            // Store to disk
            ret = ::ChainstateActive().AcceptBlock(pblock, state, chainparams, &pindex, fForceProcessing, nullptr, fNewBlock);
        }
        if (!ret) {
            GetMainSignals().BlockChecked(*pblock, state);
            return error("%s: AcceptBlock FAILED (%s)", __func__, state.ToString());
        }
    }

    NotifyHeaderTip();

    BlockValidationState state; // Only used to report errors, not invalidity - ignore it
    if (!::ChainstateActive().ActivateBestChain(state, chainparams, pblock))
        return error("%s: ActivateBestChain failed (%s)", __func__, state.ToString());

    return true;
}

bool TestBlockValidity(BlockValidationState& state, const CChainParams& chainparams, const CBlock& block, CBlockIndex* pindexPrev, bool fCheckPOW, bool fCheckMerkleRoot)
{
    AssertLockHeld(cs_main);
    assert(pindexPrev && pindexPrev == ::ChainActive().Tip());
    CCoinsViewCache viewNew(&::ChainstateActive().CoinsTip());
    uint256 block_hash(block.GetHash());
    CBlockIndex indexDummy(block);
    indexDummy.pprev = pindexPrev;
    indexDummy.nHeight = pindexPrev->nHeight + 1;
    indexDummy.phashBlock = &block_hash;

    // NOTE: CheckBlockHeader is called by CheckBlock
    if (!ContextualCheckBlockHeader(block, state, chainparams, pindexPrev, GetAdjustedTime()))
        return error("%s: Consensus::ContextualCheckBlockHeader: %s", __func__, state.ToString());
    if (!CheckBlock(block, state, chainparams.GetConsensus(), fCheckPOW, fCheckMerkleRoot))
        return error("%s: Consensus::CheckBlock: %s", __func__, state.ToString());
    if (!ContextualCheckBlock(block, state, chainparams.GetConsensus(), pindexPrev))
        return error("%s: Consensus::ContextualCheckBlock: %s", __func__, state.ToString());

    dev::h256 oldHashStateRoot(globalState->rootHash()); // qtum
    dev::h256 oldHashUTXORoot(globalState->rootHashUTXO()); // qtum
    
    if (!::ChainstateActive().ConnectBlock(block, state, &indexDummy, viewNew, chainparams, true)){
        
        globalState->setRoot(oldHashStateRoot); // qtum
        globalState->setRootUTXO(oldHashUTXORoot); // qtum
        pstorageresult->clearCacheResult();
        return false;
    }
    assert(state.IsValid());

    return true;
}

/**
 * BLOCK PRUNING CODE
 */

/* Calculate the amount of disk space the block & undo files currently use */
uint64_t CalculateCurrentUsage()
{
    LOCK(cs_LastBlockFile);

    uint64_t retval = 0;
    for (const CBlockFileInfo &file : vinfoBlockFile) {
        retval += file.nSize + file.nUndoSize;
    }
    return retval;
}

void BlockManager::PruneOneBlockFile(const int fileNumber)
{
    AssertLockHeld(cs_main);
    LOCK(cs_LastBlockFile);

    for (const auto& entry : m_block_index) {
        CBlockIndex* pindex = entry.second;
        if (pindex->nFile == fileNumber) {
            pindex->nStatus &= ~BLOCK_HAVE_DATA;
            pindex->nStatus &= ~BLOCK_HAVE_UNDO;
            pindex->nFile = 0;
            pindex->nDataPos = 0;
            pindex->nUndoPos = 0;
            setDirtyBlockIndex.insert(pindex);

            // Prune from m_blocks_unlinked -- any block we prune would have
            // to be downloaded again in order to consider its chain, at which
            // point it would be considered as a candidate for
            // m_blocks_unlinked or setBlockIndexCandidates.
            auto range = m_blocks_unlinked.equal_range(pindex->pprev);
            while (range.first != range.second) {
                std::multimap<CBlockIndex *, CBlockIndex *>::iterator _it = range.first;
                range.first++;
                if (_it->second == pindex) {
                    m_blocks_unlinked.erase(_it);
                }
            }
        }
    }

    vinfoBlockFile[fileNumber].SetNull();
    setDirtyFileInfo.insert(fileNumber);
}


void UnlinkPrunedFiles(const std::set<int>& setFilesToPrune)
{
    for (std::set<int>::iterator it = setFilesToPrune.begin(); it != setFilesToPrune.end(); ++it) {
        FlatFilePos pos(*it, 0);
        fs::remove(BlockFileSeq().FileName(pos));
        fs::remove(UndoFileSeq().FileName(pos));
        LogPrintf("Prune: %s deleted blk/rev (%05u)\n", __func__, *it);
    }
}

void BlockManager::FindFilesToPruneManual(std::set<int>& setFilesToPrune, int nManualPruneHeight, int chain_tip_height)
{
    assert(fPruneMode && nManualPruneHeight > 0);

    LOCK2(cs_main, cs_LastBlockFile);
    if (chain_tip_height < 0) {
        return;
    }

    // last block to prune is the lesser of (user-specified height, MIN_BLOCKS_TO_KEEP from the tip)
    unsigned int nLastBlockWeCanPrune = std::min((unsigned)nManualPruneHeight, chain_tip_height - MIN_BLOCKS_TO_KEEP);
    int count = 0;
    for (int fileNumber = 0; fileNumber < nLastBlockFile; fileNumber++) {
        if (vinfoBlockFile[fileNumber].nSize == 0 || vinfoBlockFile[fileNumber].nHeightLast > nLastBlockWeCanPrune) {
            continue;
        }
        PruneOneBlockFile(fileNumber);
        setFilesToPrune.insert(fileNumber);
        count++;
    }
    LogPrintf("Prune (Manual): prune_height=%d removed %d blk/rev pairs\n", nLastBlockWeCanPrune, count);
}

/* This function is called from the RPC code for pruneblockchain */
void PruneBlockFilesManual(int nManualPruneHeight)
{
    BlockValidationState state;
    const CChainParams& chainparams = Params();
    if (!::ChainstateActive().FlushStateToDisk(
            chainparams, state, FlushStateMode::NONE, nManualPruneHeight)) {
        LogPrintf("%s: failed to flush state (%s)\n", __func__, state.ToString());
    }
}

void BlockManager::FindFilesToPrune(std::set<int>& setFilesToPrune, uint64_t nPruneAfterHeight, int chain_tip_height, bool is_ibd)
{
    LOCK2(cs_main, cs_LastBlockFile);
    if (chain_tip_height < 0 || nPruneTarget == 0) {
        return;
    }
    if ((uint64_t)chain_tip_height <= nPruneAfterHeight) {
        return;
    }

    unsigned int nLastBlockWeCanPrune = chain_tip_height - MIN_BLOCKS_TO_KEEP;
    uint64_t nCurrentUsage = CalculateCurrentUsage();
    // We don't check to prune until after we've allocated new space for files
    // So we should leave a buffer under our target to account for another allocation
    // before the next pruning.
    uint64_t nBuffer = BLOCKFILE_CHUNK_SIZE + UNDOFILE_CHUNK_SIZE;
    uint64_t nBytesToPrune;
    int count = 0;

    if (nCurrentUsage + nBuffer >= nPruneTarget) {
        // On a prune event, the chainstate DB is flushed.
        // To avoid excessive prune events negating the benefit of high dbcache
        // values, we should not prune too rapidly.
        // So when pruning in IBD, increase the buffer a bit to avoid a re-prune too soon.
        if (is_ibd) {
            // Since this is only relevant during IBD, we use a fixed 10%
            nBuffer += nPruneTarget / 10;
        }

        for (int fileNumber = 0; fileNumber < nLastBlockFile; fileNumber++) {
            nBytesToPrune = vinfoBlockFile[fileNumber].nSize + vinfoBlockFile[fileNumber].nUndoSize;

            if (vinfoBlockFile[fileNumber].nSize == 0) {
                continue;
            }

            if (nCurrentUsage + nBuffer < nPruneTarget) { // are we below our target?
                break;
            }

            // don't prune files that could have a block within MIN_BLOCKS_TO_KEEP of the main chain's tip but keep scanning
            if (vinfoBlockFile[fileNumber].nHeightLast > nLastBlockWeCanPrune) {
                continue;
            }

            PruneOneBlockFile(fileNumber);
            // Queue up the files for removal
            setFilesToPrune.insert(fileNumber);
            nCurrentUsage -= nBytesToPrune;
            count++;
        }
    }

    LogPrint(BCLog::PRUNE, "Prune: target=%dMiB actual=%dMiB diff=%dMiB max_prune_height=%d removed %d blk/rev pairs\n",
           nPruneTarget/1024/1024, nCurrentUsage/1024/1024,
           ((int64_t)nPruneTarget - (int64_t)nCurrentUsage)/1024/1024,
           nLastBlockWeCanPrune, count);
}

static FlatFileSeq BlockFileSeq()
{
    return FlatFileSeq(GetBlocksDir(), "blk", BLOCKFILE_CHUNK_SIZE);
}

static FlatFileSeq UndoFileSeq()
{
    return FlatFileSeq(GetBlocksDir(), "rev", UNDOFILE_CHUNK_SIZE);
}

FILE* OpenBlockFile(const FlatFilePos &pos, bool fReadOnly) {
    return BlockFileSeq().Open(pos, fReadOnly);
}

/** Open an undo file (rev?????.dat) */
static FILE* OpenUndoFile(const FlatFilePos &pos, bool fReadOnly) {
    return UndoFileSeq().Open(pos, fReadOnly);
}

fs::path GetBlockPosFilename(const FlatFilePos &pos)
{
    return BlockFileSeq().FileName(pos);
}

CBlockIndex * BlockManager::InsertBlockIndex(const uint256& hash)
{
    AssertLockHeld(cs_main);

    if (hash.IsNull())
        return nullptr;

    // Return existing
    BlockMap::iterator mi = m_block_index.find(hash);
    if (mi != m_block_index.end())
        return (*mi).second;

    // Create new
    CBlockIndex* pindexNew = new CBlockIndex();
    mi = m_block_index.insert(std::make_pair(hash, pindexNew)).first;
    pindexNew->phashBlock = &((*mi).first);

    return pindexNew;
}

bool BlockManager::LoadBlockIndex(
    const Consensus::Params& consensus_params,
    CBlockTreeDB& blocktree,
    std::set<CBlockIndex*, CBlockIndexWorkComparator>& block_index_candidates)
{
    if (!blocktree.LoadBlockIndexGuts(consensus_params, [this](const uint256& hash) EXCLUSIVE_LOCKS_REQUIRED(cs_main) { return this->InsertBlockIndex(hash); }))
        return false;

    // Calculate nChainWork
    std::vector<std::pair<int, CBlockIndex*> > vSortedByHeight;
    vSortedByHeight.reserve(m_block_index.size());
    for (const std::pair<const uint256, CBlockIndex*>& item : m_block_index)
    {
        CBlockIndex* pindex = item.second;
        vSortedByHeight.push_back(std::make_pair(pindex->nHeight, pindex));
    }
    sort(vSortedByHeight.begin(), vSortedByHeight.end());
    for (const std::pair<int, CBlockIndex*>& item : vSortedByHeight)
    {
        if (ShutdownRequested()) return false;
        CBlockIndex* pindex = item.second;
        pindex->nChainWork = (pindex->pprev ? pindex->pprev->nChainWork : 0) + GetBlockProof(*pindex);
        pindex->nTimeMax = (pindex->pprev ? std::max(pindex->pprev->nTimeMax, pindex->nTime) : pindex->nTime);
        // We can link the chain of blocks for which we've received transactions at some point.
        // Pruned nodes may have deleted the block.
        if (pindex->nTx > 0) {
            if (pindex->pprev) {
                if (pindex->pprev->HaveTxsDownloaded()) {
                    pindex->nChainTx = pindex->pprev->nChainTx + pindex->nTx;
                } else {
                    pindex->nChainTx = 0;
                    m_blocks_unlinked.insert(std::make_pair(pindex->pprev, pindex));
                }
            } else {
                pindex->nChainTx = pindex->nTx;
            }
        }
        if (!(pindex->nStatus & BLOCK_FAILED_MASK) && pindex->pprev && (pindex->pprev->nStatus & BLOCK_FAILED_MASK)) {
            pindex->nStatus |= BLOCK_FAILED_CHILD;
            setDirtyBlockIndex.insert(pindex);
        }
        if (pindex->IsValid(BLOCK_VALID_TRANSACTIONS) && (pindex->HaveTxsDownloaded() || pindex->pprev == nullptr)) {
            block_index_candidates.insert(pindex);
        }
        if (pindex->nStatus & BLOCK_FAILED_MASK && (!pindexBestInvalid || pindex->nChainWork > pindexBestInvalid->nChainWork))
            pindexBestInvalid = pindex;
        if (pindex->pprev)
            pindex->BuildSkip();
        if (pindex->IsValid(BLOCK_VALID_TREE) && (pindexBestHeader == nullptr || CBlockIndexWorkComparator()(pindexBestHeader, pindex)))
            pindexBestHeader = pindex;
    }

    return true;
}

void BlockManager::Unload() {
    m_failed_blocks.clear();
    m_blocks_unlinked.clear();

    for (const BlockMap::value_type& entry : m_block_index) {
        delete entry.second;
    }

    m_block_index.clear();
}

bool static LoadBlockIndexDB(ChainstateManager& chainman, const CChainParams& chainparams) EXCLUSIVE_LOCKS_REQUIRED(cs_main)
{
    if (!chainman.m_blockman.LoadBlockIndex(
            chainparams.GetConsensus(), *pblocktree,
            ::ChainstateActive().setBlockIndexCandidates)) {
        return false;
    }

    // Load block file info
    pblocktree->ReadLastBlockFile(nLastBlockFile);
    vinfoBlockFile.resize(nLastBlockFile + 1);
    LogPrintf("%s: last block file = %i\n", __func__, nLastBlockFile);
    for (int nFile = 0; nFile <= nLastBlockFile; nFile++) {
        pblocktree->ReadBlockFileInfo(nFile, vinfoBlockFile[nFile]);
    }
    LogPrintf("%s: last block file info: %s\n", __func__, vinfoBlockFile[nLastBlockFile].ToString());
    for (int nFile = nLastBlockFile + 1; true; nFile++) {
        CBlockFileInfo info;
        if (pblocktree->ReadBlockFileInfo(nFile, info)) {
            vinfoBlockFile.push_back(info);
        } else {
            break;
        }
    }

    // Check presence of blk files
    LogPrintf("Checking all blk files are present...\n");
    std::set<int> setBlkDataFiles;
    for (const std::pair<const uint256, CBlockIndex*>& item : chainman.BlockIndex()) {
        CBlockIndex* pindex = item.second;
        if (pindex->nStatus & BLOCK_HAVE_DATA) {
            setBlkDataFiles.insert(pindex->nFile);
        }
    }
    for (std::set<int>::iterator it = setBlkDataFiles.begin(); it != setBlkDataFiles.end(); it++)
    {
        FlatFilePos pos(*it, 0);
        if (CAutoFile(OpenBlockFile(pos, true), SER_DISK, CLIENT_VERSION).IsNull()) {
            return false;
        }
    }

    // Check whether we have ever pruned block & undo files
    pblocktree->ReadFlag("prunedblockfiles", fHavePruned);
    if (fHavePruned)
        LogPrintf("LoadBlockIndexDB(): Block files have previously been pruned\n");

    // Check whether we need to continue reindexing
    bool fReindexing = false;
    pblocktree->ReadReindexing(fReindexing);
    if(fReindexing) fReindex = true;

    ///////////////////////////////////////////////////////////// // qtum
    pblocktree->ReadFlag("addrindex", fAddressIndex);
    LogPrintf("LoadBlockIndexDB(): address index %s\n", fAddressIndex ? "enabled" : "disabled");
    /////////////////////////////////////////////////////////////
    // Check whether we have a transaction index
    pblocktree->ReadFlag("logevents", fLogEvents);
    LogPrintf("%s: log events index %s\n", __func__, fLogEvents ? "enabled" : "disabled");

    return true;
}

void CChainState::LoadMempool(const ArgsManager& args)
{
    if (args.GetArg("-persistmempool", DEFAULT_PERSIST_MEMPOOL)) {
        ::LoadMempool(m_mempool);
    }
    m_mempool.SetIsLoaded(!ShutdownRequested());
}

bool CChainState::LoadChainTip(const CChainParams& chainparams)
{
    AssertLockHeld(cs_main);
    const CCoinsViewCache& coins_cache = CoinsTip();
    assert(!coins_cache.GetBestBlock().IsNull()); // Never called when the coins view is empty
    const CBlockIndex* tip = m_chain.Tip();

    if (tip && tip->GetBlockHash() == coins_cache.GetBestBlock()) {
        return true;
    }

    // Load pointer to end of best chain
    CBlockIndex* pindex = LookupBlockIndex(coins_cache.GetBestBlock());
    if (!pindex) {
        return false;
    }
    m_chain.SetTip(pindex);
    PruneBlockIndexCandidates();

    tip = m_chain.Tip();
    LogPrintf("Loaded best chain: hashBestChain=%s height=%d date=%s progress=%f\n",
        tip->GetBlockHash().ToString(),
        m_chain.Height(),
        FormatISO8601DateTime(tip->GetBlockTime()),
        GuessVerificationProgress(chainparams.TxData(), tip));
    return true;
}

CVerifyDB::CVerifyDB()
{
    uiInterface.ShowProgress(_("Verifying blocks...").translated, 0, false);
}

CVerifyDB::~CVerifyDB()
{
    uiInterface.ShowProgress("", 100, false);
}

bool CVerifyDB::VerifyDB(const CChainParams& chainparams, CCoinsView *coinsview, int nCheckLevel, int nCheckDepth)
{
    LOCK(cs_main);
    if (::ChainActive().Tip() == nullptr || ::ChainActive().Tip()->pprev == nullptr)
        return true;

    // Verify blocks in the best chain
    if (nCheckDepth <= 0 || nCheckDepth > ::ChainActive().Height())
        nCheckDepth = ::ChainActive().Height();
    nCheckLevel = std::max(0, std::min(4, nCheckLevel));
    LogPrintf("Verifying last %i blocks at level %i\n", nCheckDepth, nCheckLevel);
    CCoinsViewCache coins(coinsview);
    CBlockIndex* pindex;
    CBlockIndex* pindexFailure = nullptr;
    int nGoodTransactions = 0;
    BlockValidationState state;
    int reportDone = 0;

////////////////////////////////////////////////////////////////////////// // qtum
    dev::h256 oldHashStateRoot(globalState->rootHash());
    dev::h256 oldHashUTXORoot(globalState->rootHashUTXO());
    QtumDGP qtumDGP(globalState.get(), fGettingValuesDGP);
//////////////////////////////////////////////////////////////////////////

    LogPrintf("[0%%]..."); /* Continued */
    for (pindex = ::ChainActive().Tip(); pindex && pindex->pprev; pindex = pindex->pprev) {
        const int percentageDone = std::max(1, std::min(99, (int)(((double)(::ChainActive().Height() - pindex->nHeight)) / (double)nCheckDepth * (nCheckLevel >= 4 ? 50 : 100))));
        if (reportDone < percentageDone/10) {
            // report every 10% step
            LogPrintf("[%d%%]...", percentageDone); /* Continued */
            reportDone = percentageDone/10;
        }
        uiInterface.ShowProgress(_("Verifying blocks...").translated, percentageDone, false);
        if (pindex->nHeight <= ::ChainActive().Height()-nCheckDepth)
            break;
        if (fPruneMode && !(pindex->nStatus & BLOCK_HAVE_DATA)) {
            // If pruning, only go back as far as we have data.
            LogPrintf("VerifyDB(): block verification stopping at height %d (pruning, no data)\n", pindex->nHeight);
            break;
        }

        ///////////////////////////////////////////////////////////////////// // qtum
        uint32_t sizeBlockDGP = qtumDGP.getBlockSize(pindex->nHeight);
        dgpMaxBlockSize = sizeBlockDGP ? sizeBlockDGP : dgpMaxBlockSize;
        updateBlockSizeParams(dgpMaxBlockSize);
        /////////////////////////////////////////////////////////////////////

        CBlock block;
        // check level 0: read from disk
        if (!ReadBlockFromDisk(block, pindex, chainparams.GetConsensus()))
            return error("VerifyDB(): *** ReadBlockFromDisk failed at %d, hash=%s", pindex->nHeight, pindex->GetBlockHash().ToString());
        // check level 1: verify block validity
        if (nCheckLevel >= 1 && !CheckBlock(block, state, chainparams.GetConsensus(),false))
            return error("%s: *** found bad block at %d, hash=%s (%s)\n", __func__,
                         pindex->nHeight, pindex->GetBlockHash().ToString(), state.ToString());
        // check level 2: verify undo validity
        if (nCheckLevel >= 2 && pindex) {
            CBlockUndo undo;
            if (!pindex->GetUndoPos().IsNull()) {
                if (!UndoReadFromDisk(undo, pindex)) {
                    return error("VerifyDB(): *** found bad undo data at %d, hash=%s\n", pindex->nHeight, pindex->GetBlockHash().ToString());
                }
            }
        }
        // check level 3: check for inconsistencies during memory-only disconnect of tip blocks
        if (nCheckLevel >= 3 && (coins.DynamicMemoryUsage() + ::ChainstateActive().CoinsTip().DynamicMemoryUsage()) <= ::ChainstateActive().m_coinstip_cache_size_bytes) {
            assert(coins.GetBestBlock() == pindex->GetBlockHash());
            bool fClean=true;
            DisconnectResult res = ::ChainstateActive().DisconnectBlock(block, pindex, coins, &fClean);
            if (res == DISCONNECT_FAILED) {
                return error("VerifyDB(): *** irrecoverable inconsistency in block data at %d, hash=%s", pindex->nHeight, pindex->GetBlockHash().ToString());
            }
            if (res == DISCONNECT_UNCLEAN) {
                nGoodTransactions = 0;
                pindexFailure = pindex;
            } else {
                nGoodTransactions += block.vtx.size();
            }
        }
        if (ShutdownRequested()) return true;
    }
    if (pindexFailure)
        return error("VerifyDB(): *** coin database inconsistencies found (last %i blocks, %i good transactions before that)\n", ::ChainActive().Height() - pindexFailure->nHeight + 1, nGoodTransactions);

    // store block count as we move pindex at check level >= 4
    int block_count = ::ChainActive().Height() - pindex->nHeight;

    // check level 4: try reconnecting blocks
    if (nCheckLevel >= 4) {
        while (pindex != ::ChainActive().Tip()) {
            const int percentageDone = std::max(1, std::min(99, 100 - (int)(((double)(::ChainActive().Height() - pindex->nHeight)) / (double)nCheckDepth * 50)));
            if (reportDone < percentageDone/10) {
                // report every 10% step
                LogPrintf("[%d%%]...", percentageDone); /* Continued */
                reportDone = percentageDone/10;
            }
            uiInterface.ShowProgress(_("Verifying blocks...").translated, percentageDone, false);
            pindex = ::ChainActive().Next(pindex);
            CBlock block;
            if (!ReadBlockFromDisk(block, pindex, chainparams.GetConsensus()))
                return error("VerifyDB(): *** ReadBlockFromDisk failed at %d, hash=%s", pindex->nHeight, pindex->GetBlockHash().ToString());

            dev::h256 oldHashStateRoot(globalState->rootHash()); // qtum
            dev::h256 oldHashUTXORoot(globalState->rootHashUTXO()); // qtum

            if (!::ChainstateActive().ConnectBlock(block, state, pindex, coins, chainparams)){

                globalState->setRoot(oldHashStateRoot); // qtum
                globalState->setRootUTXO(oldHashUTXORoot); // qtum
                pstorageresult->clearCacheResult();
                return error("VerifyDB(): *** found unconnectable block at %d, hash=%s (%s)", pindex->nHeight, pindex->GetBlockHash().ToString(), state.ToString());
            }

            if (ShutdownRequested()) return true;
        }
    } else {
        globalState->setRoot(oldHashStateRoot); // qtum
        globalState->setRootUTXO(oldHashUTXORoot); // qtum
    }

    LogPrintf("[DONE].\n");
    LogPrintf("No coin database inconsistencies in last %i blocks (%i transactions)\n", block_count, nGoodTransactions);

    return true;
}

/** Apply the effects of a block on the utxo cache, ignoring that it may already have been applied. */
bool CChainState::RollforwardBlock(const CBlockIndex* pindex, CCoinsViewCache& inputs, const CChainParams& params)
{
    // TODO: merge with ConnectBlock
    CBlock block;
    if (!ReadBlockFromDisk(block, pindex, params.GetConsensus())) {
        return error("ReplayBlock(): ReadBlockFromDisk failed at %d, hash=%s", pindex->nHeight, pindex->GetBlockHash().ToString());
    }

    for (const CTransactionRef& tx : block.vtx) {
        if (!tx->IsCoinBase()) {
            for (const CTxIn &txin : tx->vin) {
                inputs.SpendCoin(txin.prevout);
            }
        }
        // Pass check = true as every addition may be an overwrite.
        AddCoins(inputs, *tx, pindex->nHeight, true);
    }
    return true;
}

bool CChainState::ReplayBlocks(const CChainParams& params)
{
    LOCK(cs_main);

    CCoinsView& db = this->CoinsDB();
    CCoinsViewCache cache(&db);

    std::vector<uint256> hashHeads = db.GetHeadBlocks();
    if (hashHeads.empty()) return true; // We're already in a consistent state.
    if (hashHeads.size() != 2) return error("ReplayBlocks(): unknown inconsistent state");

    uiInterface.ShowProgress(_("Replaying blocks...").translated, 0, false);
    LogPrintf("Replaying blocks\n");

    const CBlockIndex* pindexOld = nullptr;  // Old tip during the interrupted flush.
    const CBlockIndex* pindexNew;            // New tip during the interrupted flush.
    const CBlockIndex* pindexFork = nullptr; // Latest block common to both the old and the new tip.

    if (m_blockman.m_block_index.count(hashHeads[0]) == 0) {
        return error("ReplayBlocks(): reorganization to unknown block requested");
    }
    pindexNew = m_blockman.m_block_index[hashHeads[0]];

    if (!hashHeads[1].IsNull()) { // The old tip is allowed to be 0, indicating it's the first flush.
        if (m_blockman.m_block_index.count(hashHeads[1]) == 0) {
            return error("ReplayBlocks(): reorganization from unknown block requested");
        }
        pindexOld = m_blockman.m_block_index[hashHeads[1]];
        pindexFork = LastCommonAncestor(pindexOld, pindexNew);
        assert(pindexFork != nullptr);
    }

    // Rollback along the old branch.
    while (pindexOld != pindexFork) {
        if (pindexOld->nHeight > 0) { // Never disconnect the genesis block.
            CBlock block;
            if (!ReadBlockFromDisk(block, pindexOld, params.GetConsensus())) {
                return error("RollbackBlock(): ReadBlockFromDisk() failed at %d, hash=%s", pindexOld->nHeight, pindexOld->GetBlockHash().ToString());
            }
            LogPrintf("Rolling back %s (%i)\n", pindexOld->GetBlockHash().ToString(), pindexOld->nHeight);
            bool fClean=true;
            DisconnectResult res = DisconnectBlock(block, pindexOld, cache, &fClean);
            if (res == DISCONNECT_FAILED) {
                return error("RollbackBlock(): DisconnectBlock failed at %d, hash=%s", pindexOld->nHeight, pindexOld->GetBlockHash().ToString());
            }
            // If DISCONNECT_UNCLEAN is returned, it means a non-existing UTXO was deleted, or an existing UTXO was
            // overwritten. It corresponds to cases where the block-to-be-disconnect never had all its operations
            // applied to the UTXO set. However, as both writing a UTXO and deleting a UTXO are idempotent operations,
            // the result is still a version of the UTXO set with the effects of that block undone.
        }
        pindexOld = pindexOld->pprev;
    }

    // Roll forward from the forking point to the new tip.
    int nForkHeight = pindexFork ? pindexFork->nHeight : 0;
    for (int nHeight = nForkHeight + 1; nHeight <= pindexNew->nHeight; ++nHeight) {
        const CBlockIndex* pindex = pindexNew->GetAncestor(nHeight);
        LogPrintf("Rolling forward %s (%i)\n", pindex->GetBlockHash().ToString(), nHeight);
        uiInterface.ShowProgress(_("Replaying blocks...").translated, (int) ((nHeight - nForkHeight) * 100.0 / (pindexNew->nHeight - nForkHeight)) , false);
        if (!RollforwardBlock(pindex, cache, params)) return false;
    }

    cache.SetBestBlock(pindexNew->GetBlockHash());
    cache.Flush();
    uiInterface.ShowProgress("", 100, false);
    return true;
}

//! Helper for CChainState::RewindBlockIndex
void CChainState::EraseBlockData(CBlockIndex* index)
{
    AssertLockHeld(cs_main);
    assert(!m_chain.Contains(index)); // Make sure this block isn't active

    // Reduce validity
    index->nStatus = std::min<unsigned int>(index->nStatus & BLOCK_VALID_MASK, BLOCK_VALID_TREE) | (index->nStatus & ~BLOCK_VALID_MASK);
    // Remove have-data flags.
    index->nStatus &= ~(BLOCK_HAVE_DATA | BLOCK_HAVE_UNDO);
    // Remove storage location.
    index->nFile = 0;
    index->nDataPos = 0;
    index->nUndoPos = 0;
    // Remove various other things
    index->nTx = 0;
    index->nChainTx = 0;
    index->nSequenceId = 0;
    // Make sure it gets written.
    setDirtyBlockIndex.insert(index);
    // Update indexes
    setBlockIndexCandidates.erase(index);
    auto ret = m_blockman.m_blocks_unlinked.equal_range(index->pprev);
    while (ret.first != ret.second) {
        if (ret.first->second == index) {
            m_blockman.m_blocks_unlinked.erase(ret.first++);
        } else {
            ++ret.first;
        }
    }
    // Mark parent as eligible for main chain again
    if (index->pprev && index->pprev->IsValid(BLOCK_VALID_TRANSACTIONS) && index->pprev->HaveTxsDownloaded()) {
        setBlockIndexCandidates.insert(index->pprev);
    }
}

bool CChainState::RewindBlockIndex(const CChainParams& params)
{
    // Note that during -reindex-chainstate we are called with an empty m_chain!

    // First erase all post-segwit blocks without witness not in the main chain,
    // as this can we done without costly DisconnectTip calls. Active
    // blocks will be dealt with below (releasing cs_main in between).
    {
        LOCK(cs_main);
        for (const auto& entry : m_blockman.m_block_index) {
            if (IsWitnessEnabled(entry.second->pprev, params.GetConsensus()) && !(entry.second->nStatus & BLOCK_OPT_WITNESS) && !m_chain.Contains(entry.second)) {
                EraseBlockData(entry.second);
            }
        }
    }

    // Find what height we need to reorganize to.
    CBlockIndex *tip;
    int nHeight = 1;
    {
        LOCK(cs_main);
        while (nHeight <= m_chain.Height()) {
            // Although SCRIPT_VERIFY_WITNESS is now generally enforced on all
            // blocks in ConnectBlock, we don't need to go back and
            // re-download/re-verify blocks from before segwit actually activated.
            if (IsWitnessEnabled(m_chain[nHeight - 1], params.GetConsensus()) && !(m_chain[nHeight]->nStatus & BLOCK_OPT_WITNESS)) {
                break;
            }
            nHeight++;
        }

        tip = m_chain.Tip();
    }
    // nHeight is now the height of the first insufficiently-validated block, or tipheight + 1

    BlockValidationState state;
    // Loop until the tip is below nHeight, or we reach a pruned block.
    while (!ShutdownRequested()) {
        {
            LOCK(cs_main);
            LOCK(m_mempool.cs);
            // Make sure nothing changed from under us (this won't happen because RewindBlockIndex runs before importing/network are active)
            assert(tip == m_chain.Tip());
            if (tip == nullptr || tip->nHeight < nHeight) break;
            if (fPruneMode && !(tip->nStatus & BLOCK_HAVE_DATA)) {
                // If pruning, don't try rewinding past the HAVE_DATA point;
                // since older blocks can't be served anyway, there's
                // no need to walk further, and trying to DisconnectTip()
                // will fail (and require a needless reindex/redownload
                // of the blockchain).
                break;
            }

            // Disconnect block
            if (!DisconnectTip(state, params, nullptr)) {
                return error("RewindBlockIndex: unable to disconnect block at height %i (%s)", tip->nHeight, state.ToString());
            }

            // Reduce validity flag and have-data flags.
            // We do this after actual disconnecting, otherwise we'll end up writing the lack of data
            // to disk before writing the chainstate, resulting in a failure to continue if interrupted.
            // Note: If we encounter an insufficiently validated block that
            // is on m_chain, it must be because we are a pruning node, and
            // this block or some successor doesn't HAVE_DATA, so we were unable to
            // rewind all the way.  Blocks remaining on m_chain at this point
            // must not have their validity reduced.
            EraseBlockData(tip);

            tip = tip->pprev;
        }
        // Make sure the queue of validation callbacks doesn't grow unboundedly.
        LimitValidationInterfaceQueue();

        // Occasionally flush state to disk.
        if (!FlushStateToDisk(params, state, FlushStateMode::PERIODIC)) {
            LogPrintf("RewindBlockIndex: unable to flush state to disk (%s)\n", state.ToString());
            return false;
        }
    }

    {
        LOCK(cs_main);
        if (m_chain.Tip() != nullptr) {
            // We can't prune block index candidates based on our tip if we have
            // no tip due to m_chain being empty!
            PruneBlockIndexCandidates();

            CheckBlockIndex(params.GetConsensus());

            // FlushStateToDisk can possibly read ::ChainActive(). Be conservative
            // and skip it here, we're about to -reindex-chainstate anyway, so
            // it'll get called a bunch real soon.
            BlockValidationState state;
            if (!FlushStateToDisk(params, state, FlushStateMode::ALWAYS)) {
                LogPrintf("RewindBlockIndex: unable to flush state to disk (%s)\n", state.ToString());
                return false;
            }
        }
    }

    return true;
}

void CChainState::UnloadBlockIndex() {
    nBlockSequenceId = 1;
    setBlockIndexCandidates.clear();
}

// May NOT be used after any connections are up as much
// of the peer-processing logic assumes a consistent
// block index state
void UnloadBlockIndex(CTxMemPool* mempool, ChainstateManager& chainman)
{
    LOCK(cs_main);
    chainman.Unload();
    pindexBestInvalid = nullptr;
    pindexBestHeader = nullptr;
    if (mempool) mempool->clear();
    vinfoBlockFile.clear();
    nLastBlockFile = 0;
    setDirtyBlockIndex.clear();
    setDirtyFileInfo.clear();
    versionbitscache.Clear();
    for (int b = 0; b < VERSIONBITS_NUM_BITS; b++) {
        warningcache[b].clear();
    }
    fHavePruned = false;
}

bool ChainstateManager::LoadBlockIndex(const CChainParams& chainparams)
{
    AssertLockHeld(cs_main);
    // Load block index from databases
    bool needs_init = fReindex;
    if (!fReindex) {
        bool ret = LoadBlockIndexDB(*this, chainparams);
        if (!ret) return false;
        needs_init = m_blockman.m_block_index.empty();
    }

    if (needs_init) {
        // Everything here is for *new* reindex/DBs. Thus, though
        // LoadBlockIndexDB may have set fReindex if we shut down
        // mid-reindex previously, we don't check fReindex and
        // instead only check it prior to LoadBlockIndexDB to set
        // needs_init.

        LogPrintf("Initializing databases...\n");
        // Use the provided setting for -logevents in the new database
        fLogEvents = gArgs.GetBoolArg("-logevents", DEFAULT_LOGEVENTS);
        pblocktree->WriteFlag("logevents", fLogEvents);
        /////////////////////////////////////////////////////////////// // qtum
        fAddressIndex = gArgs.GetBoolArg("-addrindex", DEFAULT_ADDRINDEX);
        pblocktree->WriteFlag("addrindex", fAddressIndex);
        ///////////////////////////////////////////////////////////////
    }
    return true;
}

bool CChainState::LoadGenesisBlock(const CChainParams& chainparams)
{
    LOCK(cs_main);

    // Check whether we're already initialized by checking for genesis in
    // m_blockman.m_block_index. Note that we can't use m_chain here, since it is
    // set based on the coins db, not the block index db, which is the only
    // thing loaded at this point.
    if (m_blockman.m_block_index.count(chainparams.GenesisBlock().GetHash()))
        return true;

    try {
        const CBlock& block = chainparams.GenesisBlock();
        FlatFilePos blockPos = SaveBlockToDisk(block, 0, chainparams, nullptr);
        if (blockPos.IsNull())
            return error("%s: writing genesis block to disk failed", __func__);
        CBlockIndex *pindex = m_blockman.AddToBlockIndex(block);
        pindex->hashProof = chainparams.GetConsensus().hashGenesisBlock;
        ReceivedBlockTransactions(block, pindex, blockPos, chainparams.GetConsensus());
    } catch (const std::runtime_error& e) {
        return error("%s: failed to write genesis block: %s", __func__, e.what());
    }

    return true;
}

bool LoadGenesisBlock(const CChainParams& chainparams)
{
    return ::ChainstateActive().LoadGenesisBlock(chainparams);
}

void LoadExternalBlockFile(const CChainParams& chainparams, FILE* fileIn, FlatFilePos* dbp)
{
    // Map of disk positions for blocks with unknown parent (only used for reindex)
    static std::multimap<uint256, FlatFilePos> mapBlocksUnknownParent;
    int64_t nStart = GetTimeMillis();

    int nLoaded = 0;
    try {
        // This takes over fileIn and calls fclose() on it in the CBufferedFile destructor
        CBufferedFile blkdat(fileIn, 2*dgpMaxBlockSerSize, dgpMaxBlockSerSize+8, SER_DISK, CLIENT_VERSION);
        uint64_t nRewind = blkdat.GetPos();
        while (!blkdat.eof()) {
            if (ShutdownRequested()) return;

            blkdat.SetPos(nRewind);
            nRewind++; // start one byte further next time, in case of failure
            blkdat.SetLimit(); // remove former limit
            unsigned int nSize = 0;
            try {
                // locate a header
                unsigned char buf[CMessageHeader::MESSAGE_START_SIZE];
                blkdat.FindByte(chainparams.MessageStart()[0]);
                nRewind = blkdat.GetPos()+1;
                blkdat >> buf;
                if (memcmp(buf, chainparams.MessageStart(), CMessageHeader::MESSAGE_START_SIZE))
                    continue;
                // read size
                blkdat >> nSize;
                if (nSize < 80 || nSize > dgpMaxBlockSerSize)
                    continue;
            } catch (const std::exception&) {
                // no valid block header found; don't complain
                break;
            }
            try {
                // read block
                uint64_t nBlockPos = blkdat.GetPos();
                if (dbp)
                    dbp->nPos = nBlockPos;
                blkdat.SetLimit(nBlockPos + nSize);
                std::shared_ptr<CBlock> pblock = std::make_shared<CBlock>();
                CBlock& block = *pblock;
                blkdat >> block;
                nRewind = blkdat.GetPos();

                uint256 hash = block.GetHash();
                {
                    LOCK(cs_main);
                    // detect out of order blocks, and store them for later
                    if (hash != chainparams.GetConsensus().hashGenesisBlock && !LookupBlockIndex(block.hashPrevBlock)) {
                        LogPrint(BCLog::REINDEX, "%s: Out of order block %s, parent %s not known\n", __func__, hash.ToString(),
                                block.hashPrevBlock.ToString());
                        if (dbp)
                            mapBlocksUnknownParent.insert(std::make_pair(block.hashPrevBlock, *dbp));
                        continue;
                    }

                    // process in case the block isn't known yet
                    CBlockIndex* pindex = LookupBlockIndex(hash);
                    if (!pindex || (pindex->nStatus & BLOCK_HAVE_DATA) == 0) {
                      BlockValidationState state;
                      if (::ChainstateActive().AcceptBlock(pblock, state, chainparams, nullptr, true, dbp, nullptr)) {
                          nLoaded++;
                      }
                      if (state.IsError()) {
                          break;
                      }
                    } else if (hash != chainparams.GetConsensus().hashGenesisBlock && pindex->nHeight % 1000 == 0) {
                      LogPrint(BCLog::REINDEX, "Block Import: already had block %s at height %d\n", hash.ToString(), pindex->nHeight);
                    }
                }

                // In Bitcoin this only needed to be done for genesis and at the end of block indexing
                // But for Qtum PoS we need to sync this after every block to ensure txdb is populated for
                // validating PoS proofs
                {
                    BlockValidationState state;
                    if (!ActivateBestChain(state, chainparams, nullptr)) {
                        break;
                    }
                }

                NotifyHeaderTip();

                // Recursively process earlier encountered successors of this block
                std::deque<uint256> queue;
                queue.push_back(hash);
                while (!queue.empty()) {
                    uint256 head = queue.front();
                    queue.pop_front();
                    std::pair<std::multimap<uint256, FlatFilePos>::iterator, std::multimap<uint256, FlatFilePos>::iterator> range = mapBlocksUnknownParent.equal_range(head);
                    while (range.first != range.second) {
                        std::multimap<uint256, FlatFilePos>::iterator it = range.first;
                        std::shared_ptr<CBlock> pblockrecursive = std::make_shared<CBlock>();
                        if (ReadBlockFromDisk(*pblockrecursive, it->second, chainparams.GetConsensus()))
                        {
                            LogPrint(BCLog::REINDEX, "%s: Processing out of order child %s of %s\n", __func__, pblockrecursive->GetHash().ToString(),
                                    head.ToString());
                            LOCK(cs_main);
                            BlockValidationState dummy;
                            if (::ChainstateActive().AcceptBlock(pblockrecursive, dummy, chainparams, nullptr, true, &it->second, nullptr))
                            {
                                nLoaded++;
                                queue.push_back(pblockrecursive->GetHash());
                            }
                        }
                        range.first++;
                        mapBlocksUnknownParent.erase(it);
                        NotifyHeaderTip();
                    }
                }
            } catch (const std::exception& e) {
                LogPrintf("%s: Deserialize or I/O error - %s\n", __func__, e.what());
            }
        }
    } catch (const std::runtime_error& e) {
        AbortNode(std::string("System error: ") + e.what());
    }
    LogPrintf("Loaded %i blocks from external file in %dms\n", nLoaded, GetTimeMillis() - nStart);
}

void CChainState::CheckBlockIndex(const Consensus::Params& consensusParams)
{
    if (!fCheckBlockIndex) {
        return;
    }

    LOCK(cs_main);

    // During a reindex, we read the genesis block and call CheckBlockIndex before ActivateBestChain,
    // so we have the genesis block in m_blockman.m_block_index but no active chain. (A few of the
    // tests when iterating the block tree require that m_chain has been initialized.)
    if (m_chain.Height() < 0) {
        assert(m_blockman.m_block_index.size() <= 1);
        return;
    }

    // Build forward-pointing map of the entire block tree.
    std::multimap<CBlockIndex*,CBlockIndex*> forward;
    for (const std::pair<const uint256, CBlockIndex*>& entry : m_blockman.m_block_index) {
        forward.insert(std::make_pair(entry.second->pprev, entry.second));
    }

    assert(forward.size() == m_blockman.m_block_index.size());

    std::pair<std::multimap<CBlockIndex*,CBlockIndex*>::iterator,std::multimap<CBlockIndex*,CBlockIndex*>::iterator> rangeGenesis = forward.equal_range(nullptr);
    CBlockIndex *pindex = rangeGenesis.first->second;
    rangeGenesis.first++;
    assert(rangeGenesis.first == rangeGenesis.second); // There is only one index entry with parent nullptr.

    // Iterate over the entire block tree, using depth-first search.
    // Along the way, remember whether there are blocks on the path from genesis
    // block being explored which are the first to have certain properties.
    size_t nNodes = 0;
    int nHeight = 0;
    CBlockIndex* pindexFirstInvalid = nullptr; // Oldest ancestor of pindex which is invalid.
    CBlockIndex* pindexFirstMissing = nullptr; // Oldest ancestor of pindex which does not have BLOCK_HAVE_DATA.
    CBlockIndex* pindexFirstNeverProcessed = nullptr; // Oldest ancestor of pindex for which nTx == 0.
    CBlockIndex* pindexFirstNotTreeValid = nullptr; // Oldest ancestor of pindex which does not have BLOCK_VALID_TREE (regardless of being valid or not).
    CBlockIndex* pindexFirstNotTransactionsValid = nullptr; // Oldest ancestor of pindex which does not have BLOCK_VALID_TRANSACTIONS (regardless of being valid or not).
    CBlockIndex* pindexFirstNotChainValid = nullptr; // Oldest ancestor of pindex which does not have BLOCK_VALID_CHAIN (regardless of being valid or not).
    CBlockIndex* pindexFirstNotScriptsValid = nullptr; // Oldest ancestor of pindex which does not have BLOCK_VALID_SCRIPTS (regardless of being valid or not).
    while (pindex != nullptr) {
        nNodes++;
        if (pindexFirstInvalid == nullptr && pindex->nStatus & BLOCK_FAILED_VALID) pindexFirstInvalid = pindex;
        if (pindexFirstMissing == nullptr && !(pindex->nStatus & BLOCK_HAVE_DATA)) pindexFirstMissing = pindex;
        if (pindexFirstNeverProcessed == nullptr && pindex->nTx == 0) pindexFirstNeverProcessed = pindex;
        if (pindex->pprev != nullptr && pindexFirstNotTreeValid == nullptr && (pindex->nStatus & BLOCK_VALID_MASK) < BLOCK_VALID_TREE) pindexFirstNotTreeValid = pindex;
        if (pindex->pprev != nullptr && pindexFirstNotTransactionsValid == nullptr && (pindex->nStatus & BLOCK_VALID_MASK) < BLOCK_VALID_TRANSACTIONS) pindexFirstNotTransactionsValid = pindex;
        if (pindex->pprev != nullptr && pindexFirstNotChainValid == nullptr && (pindex->nStatus & BLOCK_VALID_MASK) < BLOCK_VALID_CHAIN) pindexFirstNotChainValid = pindex;
        if (pindex->pprev != nullptr && pindexFirstNotScriptsValid == nullptr && (pindex->nStatus & BLOCK_VALID_MASK) < BLOCK_VALID_SCRIPTS) pindexFirstNotScriptsValid = pindex;

        // Begin: actual consistency checks.
        if (pindex->pprev == nullptr) {
            // Genesis block checks.
            assert(pindex->GetBlockHash() == consensusParams.hashGenesisBlock); // Genesis block's hash must match.
            assert(pindex == m_chain.Genesis()); // The current active chain's genesis block must be this block.
        }
        if (!pindex->HaveTxsDownloaded()) assert(pindex->nSequenceId <= 0); // nSequenceId can't be set positive for blocks that aren't linked (negative is used for preciousblock)
        // VALID_TRANSACTIONS is equivalent to nTx > 0 for all nodes (whether or not pruning has occurred).
        // HAVE_DATA is only equivalent to nTx > 0 (or VALID_TRANSACTIONS) if no pruning has occurred.
        if (!fHavePruned) {
            // If we've never pruned, then HAVE_DATA should be equivalent to nTx > 0
            assert(!(pindex->nStatus & BLOCK_HAVE_DATA) == (pindex->nTx == 0));
            assert(pindexFirstMissing == pindexFirstNeverProcessed);
        } else {
            // If we have pruned, then we can only say that HAVE_DATA implies nTx > 0
            if (pindex->nStatus & BLOCK_HAVE_DATA) assert(pindex->nTx > 0);
        }
        if (pindex->nStatus & BLOCK_HAVE_UNDO) assert(pindex->nStatus & BLOCK_HAVE_DATA);
        assert(((pindex->nStatus & BLOCK_VALID_MASK) >= BLOCK_VALID_TRANSACTIONS) == (pindex->nTx > 0)); // This is pruning-independent.
        // All parents having had data (at some point) is equivalent to all parents being VALID_TRANSACTIONS, which is equivalent to HaveTxsDownloaded().
        assert((pindexFirstNeverProcessed == nullptr) == pindex->HaveTxsDownloaded());
        assert((pindexFirstNotTransactionsValid == nullptr) == pindex->HaveTxsDownloaded());
        assert(pindex->nHeight == nHeight); // nHeight must be consistent.
        assert(pindex->pprev == nullptr || pindex->nChainWork >= pindex->pprev->nChainWork); // For every block except the genesis block, the chainwork must be larger than the parent's.
        assert(nHeight < 2 || (pindex->pskip && (pindex->pskip->nHeight < nHeight))); // The pskip pointer must point back for all but the first 2 blocks.
        assert(pindexFirstNotTreeValid == nullptr); // All m_blockman.m_block_index entries must at least be TREE valid
        if ((pindex->nStatus & BLOCK_VALID_MASK) >= BLOCK_VALID_TREE) assert(pindexFirstNotTreeValid == nullptr); // TREE valid implies all parents are TREE valid
        if ((pindex->nStatus & BLOCK_VALID_MASK) >= BLOCK_VALID_CHAIN) assert(pindexFirstNotChainValid == nullptr); // CHAIN valid implies all parents are CHAIN valid
        if ((pindex->nStatus & BLOCK_VALID_MASK) >= BLOCK_VALID_SCRIPTS) assert(pindexFirstNotScriptsValid == nullptr); // SCRIPTS valid implies all parents are SCRIPTS valid
        if (pindexFirstInvalid == nullptr) {
            // Checks for not-invalid blocks.
            assert((pindex->nStatus & BLOCK_FAILED_MASK) == 0); // The failed mask cannot be set for blocks without invalid parents.
        }
        if (!CBlockIndexWorkComparator()(pindex, m_chain.Tip()) && pindexFirstNeverProcessed == nullptr) {
            if (pindexFirstInvalid == nullptr) {
                // If this block sorts at least as good as the current tip and
                // is valid and we have all data for its parents, it must be in
                // setBlockIndexCandidates.  m_chain.Tip() must also be there
                // even if some data has been pruned.
                if (pindexFirstMissing == nullptr || pindex == m_chain.Tip()) {
                    assert(setBlockIndexCandidates.count(pindex));
                }
                // If some parent is missing, then it could be that this block was in
                // setBlockIndexCandidates but had to be removed because of the missing data.
                // In this case it must be in m_blocks_unlinked -- see test below.
            }
        } else { // If this block sorts worse than the current tip or some ancestor's block has never been seen, it cannot be in setBlockIndexCandidates.
            assert(setBlockIndexCandidates.count(pindex) == 0);
        }
        // Check whether this block is in m_blocks_unlinked.
        std::pair<std::multimap<CBlockIndex*,CBlockIndex*>::iterator,std::multimap<CBlockIndex*,CBlockIndex*>::iterator> rangeUnlinked = m_blockman.m_blocks_unlinked.equal_range(pindex->pprev);
        bool foundInUnlinked = false;
        while (rangeUnlinked.first != rangeUnlinked.second) {
            assert(rangeUnlinked.first->first == pindex->pprev);
            if (rangeUnlinked.first->second == pindex) {
                foundInUnlinked = true;
                break;
            }
            rangeUnlinked.first++;
        }
        if (pindex->pprev && (pindex->nStatus & BLOCK_HAVE_DATA) && pindexFirstNeverProcessed != nullptr && pindexFirstInvalid == nullptr) {
            // If this block has block data available, some parent was never received, and has no invalid parents, it must be in m_blocks_unlinked.
            assert(foundInUnlinked);
        }
        if (!(pindex->nStatus & BLOCK_HAVE_DATA)) assert(!foundInUnlinked); // Can't be in m_blocks_unlinked if we don't HAVE_DATA
        if (pindexFirstMissing == nullptr) assert(!foundInUnlinked); // We aren't missing data for any parent -- cannot be in m_blocks_unlinked.
        if (pindex->pprev && (pindex->nStatus & BLOCK_HAVE_DATA) && pindexFirstNeverProcessed == nullptr && pindexFirstMissing != nullptr) {
            // We HAVE_DATA for this block, have received data for all parents at some point, but we're currently missing data for some parent.
            assert(fHavePruned); // We must have pruned.
            // This block may have entered m_blocks_unlinked if:
            //  - it has a descendant that at some point had more work than the
            //    tip, and
            //  - we tried switching to that descendant but were missing
            //    data for some intermediate block between m_chain and the
            //    tip.
            // So if this block is itself better than m_chain.Tip() and it wasn't in
            // setBlockIndexCandidates, then it must be in m_blocks_unlinked.
            if (!CBlockIndexWorkComparator()(pindex, m_chain.Tip()) && setBlockIndexCandidates.count(pindex) == 0) {
                if (pindexFirstInvalid == nullptr) {
                    assert(foundInUnlinked);
                }
            }
        }
        // assert(pindex->GetBlockHash() == pindex->GetBlockHeader().GetHash()); // Perhaps too slow
        // End: actual consistency checks.

        // Try descending into the first subnode.
        std::pair<std::multimap<CBlockIndex*,CBlockIndex*>::iterator,std::multimap<CBlockIndex*,CBlockIndex*>::iterator> range = forward.equal_range(pindex);
        if (range.first != range.second) {
            // A subnode was found.
            pindex = range.first->second;
            nHeight++;
            continue;
        }
        // This is a leaf node.
        // Move upwards until we reach a node of which we have not yet visited the last child.
        while (pindex) {
            // We are going to either move to a parent or a sibling of pindex.
            // If pindex was the first with a certain property, unset the corresponding variable.
            if (pindex == pindexFirstInvalid) pindexFirstInvalid = nullptr;
            if (pindex == pindexFirstMissing) pindexFirstMissing = nullptr;
            if (pindex == pindexFirstNeverProcessed) pindexFirstNeverProcessed = nullptr;
            if (pindex == pindexFirstNotTreeValid) pindexFirstNotTreeValid = nullptr;
            if (pindex == pindexFirstNotTransactionsValid) pindexFirstNotTransactionsValid = nullptr;
            if (pindex == pindexFirstNotChainValid) pindexFirstNotChainValid = nullptr;
            if (pindex == pindexFirstNotScriptsValid) pindexFirstNotScriptsValid = nullptr;
            // Find our parent.
            CBlockIndex* pindexPar = pindex->pprev;
            // Find which child we just visited.
            std::pair<std::multimap<CBlockIndex*,CBlockIndex*>::iterator,std::multimap<CBlockIndex*,CBlockIndex*>::iterator> rangePar = forward.equal_range(pindexPar);
            while (rangePar.first->second != pindex) {
                assert(rangePar.first != rangePar.second); // Our parent must have at least the node we're coming from as child.
                rangePar.first++;
            }
            // Proceed to the next one.
            rangePar.first++;
            if (rangePar.first != rangePar.second) {
                // Move to the sibling.
                pindex = rangePar.first->second;
                break;
            } else {
                // Move up further.
                pindex = pindexPar;
                nHeight--;
                continue;
            }
        }
    }

    // Check that we actually traversed the entire map.
    assert(nNodes == forward.size());
}

std::string CChainState::ToString()
{
    CBlockIndex* tip = m_chain.Tip();
    return strprintf("Chainstate [%s] @ height %d (%s)",
        m_from_snapshot_blockhash.IsNull() ? "ibd" : "snapshot",
        tip ? tip->nHeight : -1, tip ? tip->GetBlockHash().ToString() : "null");
}

bool CChainState::ResizeCoinsCaches(size_t coinstip_size, size_t coinsdb_size)
{
    if (coinstip_size == m_coinstip_cache_size_bytes &&
            coinsdb_size == m_coinsdb_cache_size_bytes) {
        // Cache sizes are unchanged, no need to continue.
        return true;
    }
    size_t old_coinstip_size = m_coinstip_cache_size_bytes;
    m_coinstip_cache_size_bytes = coinstip_size;
    m_coinsdb_cache_size_bytes = coinsdb_size;
    CoinsDB().ResizeCache(coinsdb_size);

    LogPrintf("[%s] resized coinsdb cache to %.1f MiB\n",
        this->ToString(), coinsdb_size * (1.0 / 1024 / 1024));
    LogPrintf("[%s] resized coinstip cache to %.1f MiB\n",
        this->ToString(), coinstip_size * (1.0 / 1024 / 1024));

    BlockValidationState state;
    const CChainParams& chainparams = Params();

    bool ret;

    if (coinstip_size > old_coinstip_size) {
        // Likely no need to flush if cache sizes have grown.
        ret = FlushStateToDisk(chainparams, state, FlushStateMode::IF_NEEDED);
    } else {
        // Otherwise, flush state to disk and deallocate the in-memory coins map.
        ret = FlushStateToDisk(chainparams, state, FlushStateMode::ALWAYS);
        CoinsTip().ReallocateCache();
    }
    return ret;
}

bool CChainState::RemoveBlockIndex(CBlockIndex *pindex)
{
    // Check if the block index is present in any variable and remove it
    if(pindexBestInvalid == pindex)
        pindexBestInvalid = nullptr;

    if(pindexBestHeader == pindex)
        pindexBestHeader = nullptr;

    if(pindexBestForkTip == pindex)
        pindexBestForkTip = nullptr;

    if(pindexBestForkBase == pindex)
        pindexBestForkBase = nullptr;


    // Check if the block index is present in any list and remove it
    for (auto it=m_blockman.m_blocks_unlinked.begin(); it!=m_blockman.m_blocks_unlinked.end();){
        if(it->first == pindex || it->second == pindex)
        {
            it = m_blockman.m_blocks_unlinked.erase(it);
        }
        else{
            it++;
        }
    }

    setBlockIndexCandidates.erase(pindex);

    m_blockman.m_failed_blocks.erase(pindex);

    setDirtyBlockIndex.erase(pindex);

    for (int b = 0; b < VERSIONBITS_NUM_BITS; b++) {
        warningcache[b].erase(pindex);
    }

    for (int b = 0; b < Consensus::MAX_VERSION_BITS_DEPLOYMENTS; b++) {
        versionbitscache.caches[b].erase(pindex);
    }

    return true;
}

std::string CBlockFileInfo::ToString() const
{
    return strprintf("CBlockFileInfo(blocks=%u, size=%u, heights=%u...%u, time=%s...%s)", nBlocks, nSize, nHeightFirst, nHeightLast, FormatISO8601Date(nTimeFirst), FormatISO8601Date(nTimeLast));
}

CBlockFileInfo* GetBlockFileInfo(size_t n)
{
    LOCK(cs_LastBlockFile);

    return &vinfoBlockFile.at(n);
}

ThresholdState VersionBitsTipState(const Consensus::Params& params, Consensus::DeploymentPos pos)
{
    LOCK(cs_main);
    return VersionBitsState(::ChainActive().Tip(), params, pos, versionbitscache);
}

BIP9Stats VersionBitsTipStatistics(const Consensus::Params& params, Consensus::DeploymentPos pos)
{
    LOCK(cs_main);
    return VersionBitsStatistics(::ChainActive().Tip(), params, pos);
}

int VersionBitsTipStateSinceHeight(const Consensus::Params& params, Consensus::DeploymentPos pos)
{
    LOCK(cs_main);
    return VersionBitsStateSinceHeight(::ChainActive().Tip(), params, pos, versionbitscache);
}

static const uint64_t MEMPOOL_DUMP_VERSION = 1;

bool LoadMempool(CTxMemPool& pool)
{
    const CChainParams& chainparams = Params();
    int64_t nExpiryTimeout = gArgs.GetArg("-mempoolexpiry", DEFAULT_MEMPOOL_EXPIRY) * 60 * 60;
    FILE* filestr = fsbridge::fopen(GetDataDir() / "mempool.dat", "rb");
    CAutoFile file(filestr, SER_DISK, CLIENT_VERSION);
    if (file.IsNull()) {
        LogPrintf("Failed to open mempool file from disk. Continuing anyway.\n");
        return false;
    }

    int64_t count = 0;
    int64_t expired = 0;
    int64_t failed = 0;
    int64_t already_there = 0;
    int64_t unbroadcast = 0;
    int64_t nNow = GetTime();

    try {
        uint64_t version;
        file >> version;
        if (version != MEMPOOL_DUMP_VERSION) {
            return false;
        }
        uint64_t num;
        file >> num;
        while (num--) {
            CTransactionRef tx;
            int64_t nTime;
            int64_t nFeeDelta;
            file >> tx;
            file >> nTime;
            file >> nFeeDelta;

            CAmount amountdelta = nFeeDelta;
            if (amountdelta) {
                pool.PrioritiseTransaction(tx->GetHash(), amountdelta);
            }
            TxValidationState state;
            if (nTime > nNow - nExpiryTimeout) {
                LOCK(cs_main);
                AcceptToMemoryPoolWithTime(chainparams, pool, state, tx, nTime,
                                           nullptr /* plTxnReplaced */, false /* bypass_limits */,
                                           false /* test_accept */);
                if (state.IsValid()) {
                    ++count;
                } else {
                    // mempool may contain the transaction already, e.g. from
                    // wallet(s) having loaded it while we were processing
                    // mempool transactions; consider these as valid, instead of
                    // failed, but mark them as 'already there'
                    if (pool.exists(tx->GetHash())) {
                        ++already_there;
                    } else {
                        ++failed;
                    }
                }
            } else {
                ++expired;
            }
            if (ShutdownRequested())
                return false;
        }
        std::map<uint256, CAmount> mapDeltas;
        file >> mapDeltas;

        for (const auto& i : mapDeltas) {
            pool.PrioritiseTransaction(i.first, i.second);
        }

        // TODO: remove this try except in v0.22
        std::set<uint256> unbroadcast_txids;
        try {
          file >> unbroadcast_txids;
          unbroadcast = unbroadcast_txids.size();
        } catch (const std::exception&) {
          // mempool.dat files created prior to v0.21 will not have an
          // unbroadcast set. No need to log a failure if parsing fails here.
        }
        for (const auto& txid : unbroadcast_txids) {
            // Ensure transactions were accepted to mempool then add to
            // unbroadcast set.
            if (pool.get(txid) != nullptr) pool.AddUnbroadcastTx(txid);
        }
    } catch (const std::exception& e) {
        LogPrintf("Failed to deserialize mempool data on disk: %s. Continuing anyway.\n", e.what());
        return false;
    }

    LogPrintf("Imported mempool transactions from disk: %i succeeded, %i failed, %i expired, %i already there, %i waiting for initial broadcast\n", count, failed, expired, already_there, unbroadcast);
    return true;
}

bool DumpMempool(const CTxMemPool& pool)
{
    int64_t start = GetTimeMicros();

    std::map<uint256, CAmount> mapDeltas;
    std::vector<TxMempoolInfo> vinfo;
    std::set<uint256> unbroadcast_txids;

    static Mutex dump_mutex;
    LOCK(dump_mutex);

    {
        LOCK(pool.cs);
        for (const auto &i : pool.mapDeltas) {
            mapDeltas[i.first] = i.second;
        }
        vinfo = pool.infoAll();
        unbroadcast_txids = pool.GetUnbroadcastTxs();
    }

    int64_t mid = GetTimeMicros();

    try {
        FILE* filestr = fsbridge::fopen(GetDataDir() / "mempool.dat.new", "wb");
        if (!filestr) {
            return false;
        }

        CAutoFile file(filestr, SER_DISK, CLIENT_VERSION);

        uint64_t version = MEMPOOL_DUMP_VERSION;
        file << version;

        file << (uint64_t)vinfo.size();
        for (const auto& i : vinfo) {
            file << *(i.tx);
            file << int64_t{count_seconds(i.m_time)};
            file << int64_t{i.nFeeDelta};
            mapDeltas.erase(i.tx->GetHash());
        }

        file << mapDeltas;

        LogPrintf("Writing %d unbroadcast transactions to disk.\n", unbroadcast_txids.size());
        file << unbroadcast_txids;

        if (!FileCommit(file.Get()))
            throw std::runtime_error("FileCommit failed");
        file.fclose();
        RenameOver(GetDataDir() / "mempool.dat.new", GetDataDir() / "mempool.dat");
        int64_t last = GetTimeMicros();
        LogPrintf("Dumped mempool: %gs to copy, %gs to dump\n", (mid-start)*MICRO, (last-mid)*MICRO);
    } catch (const std::exception& e) {
        LogPrintf("Failed to dump mempool: %s. Continuing anyway.\n", e.what());
        return false;
    }
    return true;
}

//! Guess how far we are in the verification process at the given block index
//! require cs_main if pindex has not been validated yet (because nChainTx might be unset)
double GuessVerificationProgress(const ChainTxData& data, const CBlockIndex *pindex) {
    if (pindex == nullptr)
        return 0.0;

    int64_t nNow = time(nullptr);

    double fTxTotal;

    if (pindex->nChainTx <= data.nTxCount) {
        fTxTotal = data.nTxCount + (nNow - data.nTime) * data.dTxRate;
    } else {
        fTxTotal = pindex->nChainTx + (nNow - pindex->GetBlockTime()) * data.dTxRate;
    }

    return std::min<double>(pindex->nChainTx / fTxTotal, 1.0);
}

std::string exceptedMessage(const dev::eth::TransactionException& excepted, const dev::bytes& output)
{
    std::string message;
    try
    {
        // Process the revert message from the output
        if(excepted == dev::eth::TransactionException::RevertInstruction)
        {
            // Get function: Error(string)
            dev::bytesConstRef oRawData(&output);
            dev::bytes errorFunc = oRawData.cropped(0, 4).toBytes();
            if(dev::toHex(errorFunc) == "08c379a0")
            {
                dev::bytesConstRef oData = oRawData.cropped(4);
                message = dev::eth::ABIDeserialiser<std::string>::deserialise(oData);
            }
        }
    }
    catch(...)
    {}

    return message;
}

bool RemoveStateBlockIndex(CBlockIndex *pindex)
{
    return ::ChainstateActive().RemoveBlockIndex(pindex);
}

Optional<uint256> ChainstateManager::SnapshotBlockhash() const {
    if (m_active_chainstate != nullptr) {
        // If a snapshot chainstate exists, it will always be our active.
        return m_active_chainstate->m_from_snapshot_blockhash;
    }
    return {};
}

std::vector<CChainState*> ChainstateManager::GetAll()
{
    std::vector<CChainState*> out;

    if (!IsSnapshotValidated() && m_ibd_chainstate) {
        out.push_back(m_ibd_chainstate.get());
    }

    if (m_snapshot_chainstate) {
        out.push_back(m_snapshot_chainstate.get());
    }

    return out;
}

CChainState& ChainstateManager::InitializeChainstate(CTxMemPool& mempool, const uint256& snapshot_blockhash)
{
    bool is_snapshot = !snapshot_blockhash.IsNull();
    std::unique_ptr<CChainState>& to_modify =
        is_snapshot ? m_snapshot_chainstate : m_ibd_chainstate;

    if (to_modify) {
        throw std::logic_error("should not be overwriting a chainstate");
    }
    to_modify.reset(new CChainState(mempool, m_blockman, snapshot_blockhash));

    // Snapshot chainstates and initial IBD chaintates always become active.
    if (is_snapshot || (!is_snapshot && !m_active_chainstate)) {
        LogPrintf("Switching active chainstate to %s\n", to_modify->ToString());
        m_active_chainstate = to_modify.get();
    } else {
        throw std::logic_error("unexpected chainstate activation");
    }

    return *to_modify;
}

CChainState& ChainstateManager::ActiveChainstate() const
{
    assert(m_active_chainstate);
    return *m_active_chainstate;
}

bool ChainstateManager::IsSnapshotActive() const
{
    return m_snapshot_chainstate && m_active_chainstate == m_snapshot_chainstate.get();
}

CChainState& ChainstateManager::ValidatedChainstate() const
{
    if (m_snapshot_chainstate && IsSnapshotValidated()) {
        return *m_snapshot_chainstate.get();
    }
    assert(m_ibd_chainstate);
    return *m_ibd_chainstate.get();
}

bool ChainstateManager::IsBackgroundIBD(CChainState* chainstate) const
{
    return (m_snapshot_chainstate && chainstate == m_ibd_chainstate.get());
}

void ChainstateManager::Unload()
{
    for (CChainState* chainstate : this->GetAll()) {
        chainstate->m_chain.SetTip(nullptr);
        chainstate->UnloadBlockIndex();
    }

    m_blockman.Unload();
}

void ChainstateManager::Reset()
{
    m_ibd_chainstate.reset();
    m_snapshot_chainstate.reset();
    m_active_chainstate = nullptr;
    m_snapshot_validated = false;
}

void ChainstateManager::MaybeRebalanceCaches()
{
    if (m_ibd_chainstate && !m_snapshot_chainstate) {
        LogPrintf("[snapshot] allocating all cache to the IBD chainstate\n");
        // Allocate everything to the IBD chainstate.
        m_ibd_chainstate->ResizeCoinsCaches(m_total_coinstip_cache, m_total_coinsdb_cache);
    }
    else if (m_snapshot_chainstate && !m_ibd_chainstate) {
        LogPrintf("[snapshot] allocating all cache to the snapshot chainstate\n");
        // Allocate everything to the snapshot chainstate.
        m_snapshot_chainstate->ResizeCoinsCaches(m_total_coinstip_cache, m_total_coinsdb_cache);
    }
    else if (m_ibd_chainstate && m_snapshot_chainstate) {
        // If both chainstates exist, determine who needs more cache based on IBD status.
        //
        // Note: shrink caches first so that we don't inadvertently overwhelm available memory.
        if (m_snapshot_chainstate->IsInitialBlockDownload()) {
            m_ibd_chainstate->ResizeCoinsCaches(
                m_total_coinstip_cache * 0.05, m_total_coinsdb_cache * 0.05);
            m_snapshot_chainstate->ResizeCoinsCaches(
                m_total_coinstip_cache * 0.95, m_total_coinsdb_cache * 0.95);
        } else {
            m_snapshot_chainstate->ResizeCoinsCaches(
                m_total_coinstip_cache * 0.05, m_total_coinsdb_cache * 0.05);
            m_ibd_chainstate->ResizeCoinsCaches(
                m_total_coinstip_cache * 0.95, m_total_coinsdb_cache * 0.95);
        }
    }
}

////////////////////////////////////////////////////////////////////////////////// // qtum
bool GetAddressIndex(uint256 addressHash, int type, std::vector<std::pair<CAddressIndexKey, CAmount> > &addressIndex, int start, int end)
{
    if (!fAddressIndex)
        return error("address index not enabled");

    if (!pblocktree->ReadAddressIndex(addressHash, type, addressIndex, start, end))
        return error("unable to get txids for address");

    return true;
}

bool GetSpentIndex(CSpentIndexKey &key, CSpentIndexValue &value)
{
    if (!fAddressIndex)
        return false;

    if (ChainstateActive().Mempool().getSpentIndex(key, value))
        return true;

    if (!pblocktree->ReadSpentIndex(key, value))
        return false;

    return true;
}

bool GetAddressUnspent(uint256 addressHash, int type, std::vector<std::pair<CAddressUnspentKey, CAddressUnspentValue> > &unspentOutputs)
{
    if (!fAddressIndex)
        return error("address index not enabled");

    if (!pblocktree->ReadAddressUnspentIndex(addressHash, type, unspentOutputs))
        return error("unable to get txids for address");

    return true;
}

bool GetTimestampIndex(const unsigned int &high, const unsigned int &low, const bool fActiveOnly, std::vector<std::pair<uint256, unsigned int> > &hashes)
{
    if (!fAddressIndex)
        return error("Timestamp index not enabled");

    if (!pblocktree->ReadTimestampIndex(high, low, fActiveOnly, hashes))
        return error("Unable to get hashes for timestamps");

    return true;
}

CAmount GetTxGasFee(const CMutableTransaction& _tx)
{
    CTransaction tx(_tx);
    CAmount nGasFee = 0;
    if(tx.HasCreateOrCall())
    {
        CCoinsViewCache& view = ::ChainstateActive().CoinsTip();
        const CChainParams& chainparams = Params();
        unsigned int contractflags = GetContractScriptFlags(GetSpendHeight(view), chainparams.GetConsensus());
        QtumTxConverter convert(tx, NULL, NULL, contractflags);

        ExtractQtumTX resultConvertQtumTX;
        if(!convert.extractionQtumTransactions(resultConvertQtumTX)){
            return nGasFee;
        }

        dev::u256 sumGas = dev::u256(0);
        for(QtumTransaction& qtx : resultConvertQtumTX.first){
            sumGas += qtx.gas() * qtx.gasPrice();
        }

        nGasFee = (CAmount) sumGas;
    }
    return nGasFee;
}

bool GetAddressWeight(uint256 addressHash, int type, const std::map<COutPoint, uint32_t>& immatureStakes, int32_t nHeight, uint64_t& nWeight)
{
    nWeight = 0;

    if (!fAddressIndex)
        return error("address index not enabled");

    // Get address utxos
    std::vector<std::pair<CAddressUnspentKey, CAddressUnspentValue> > unspentOutputs;
    if (!GetAddressUnspent(addressHash, type, unspentOutputs)) {
        throw error("No information available for address");
    }

    // Add the utxos to the list if they are mature
	const Consensus::Params& consensusParams = Params().GetConsensus();
    for (std::vector<std::pair<CAddressUnspentKey, CAddressUnspentValue> >::const_iterator i=unspentOutputs.begin(); i!=unspentOutputs.end(); i++) {

        int nDepth = nHeight - i->second.blockHeight + 1;
        if (nDepth < consensusParams.CoinbaseMaturity(nHeight + 1))
            continue;

        if(i->second.satoshis < 0)
            continue;

        COutPoint prevout = COutPoint(i->first.txhash, i->first.index);
        if(immatureStakes.find(prevout) == immatureStakes.end())
        {
            nWeight+= i->second.satoshis;
        }
    }

    return true;
}

std::map<COutPoint, uint32_t> GetImmatureStakes()
{
    std::map<COutPoint, uint32_t> immatureStakes;
    int height = ::ChainActive().Height();
    int coinbaseMaturity = Params().GetConsensus().CoinbaseMaturity(height + 1);
    for(int i = 0; i < coinbaseMaturity -1; i++) {
        CBlockIndex* block = ::ChainActive()[height - i];
        if(block)
        {
            immatureStakes[block->prevoutStake] = block->nTime;
        }
        else
        {
            break;
        }
    }
    return immatureStakes;
}
//////////////////////////////////////////////////////////////////////////////////<|MERGE_RESOLUTION|>--- conflicted
+++ resolved
@@ -4882,7 +4882,7 @@
     if(wallet.IsStakeClosing()) return false;
     CDataStream ssTx(SER_NETWORK, PROTOCOL_VERSION);
     ssTx << psbtx_in;
-    std::string psbt = EncodeBase64((unsigned char*)ssTx.data(), ssTx.size());
+    std::string psbt = EncodeBase64(ssTx.str());
     if(!device.signCoinStake(wallet.m_ledger_id, psbt)) {
         return false;
     }
@@ -4954,12 +4954,8 @@
     nTimeBlock &= ~consensusParams.StakeTimestampMask(nHeight);
     if(!spk_man)
         return false;
-<<<<<<< HEAD
-    if (wallet.CreateCoinStake(*spk_man, pblock->nBits, nTotalFees, nTimeBlock, txCoinStake, key, setCoins, setSelectedCoins, setDelegateCoins, selectedOnly, vchPoD, headerPrevout))
-=======
     bool privateKeysDisabled = wallet.IsWalletFlagSet(WALLET_FLAG_DISABLE_PRIVATE_KEYS);
-    if (wallet.CreateCoinStake(*locked_chain, *spk_man, pblock->nBits, nTotalFees, nTimeBlock, txCoinStake, key, setCoins, setSelectedCoins, setDelegateCoins, selectedOnly, !privateKeysDisabled, vchPoD, headerPrevout))
->>>>>>> 0fb0c87e
+    if (wallet.CreateCoinStake(*spk_man, pblock->nBits, nTotalFees, nTimeBlock, txCoinStake, key, setCoins, setSelectedCoins, setDelegateCoins, selectedOnly, !privateKeysDisabled, vchPoD, headerPrevout))
     {
         if (nTimeBlock >= ::ChainActive().Tip()->GetMedianTimePast()+1)
         {
