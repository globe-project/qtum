--- conflicted
+++ resolved
@@ -46,10 +46,7 @@
 #include <pubkey.h>
 #include <key.h>
 #include <wallet/wallet.h>
-<<<<<<< HEAD
-=======
 #include <util/convert.h>
->>>>>>> 9e306671
 
 #include <future>
 #include <sstream>
@@ -176,11 +173,7 @@
 
 public:
     CChain chainActive;
-<<<<<<< HEAD
-    BlockMap mapBlockIndex;
-=======
     BlockMap mapBlockIndex GUARDED_BY(cs_main);
->>>>>>> 9e306671
     std::set<std::pair<COutPoint, unsigned int>> setStakeSeen;
     std::multimap<CBlockIndex*, CBlockIndex*> mapBlocksUnlinked;
     CBlockIndex *pindexBestInvalid = nullptr;
@@ -199,11 +192,7 @@
     // Block (dis)connection on a given view:
     DisconnectResult DisconnectBlock(const CBlock& block, const CBlockIndex* pindex, CCoinsViewCache& view, bool* pfClean);
     bool ConnectBlock(const CBlock& block, CValidationState& state, CBlockIndex* pindex,
-<<<<<<< HEAD
-                    CCoinsViewCache& view, const CChainParams& chainparams, bool fJustCheck = false);
-=======
                       CCoinsViewCache& view, const CChainParams& chainparams, bool fJustCheck = false) EXCLUSIVE_LOCKS_REQUIRED(cs_main);
->>>>>>> 9e306671
     bool UpdateHashProof(const CBlock& block, CValidationState& state, const Consensus::Params& consensusParams, CBlockIndex* pindex, CCoinsViewCache& view);
 
     // Block disconnection on our pcoinsTip:
@@ -544,11 +533,7 @@
     while (it != disconnectpool.queuedTx.get<insertion_order>().rend()) {
         // ignore validation errors in resurrected transactions
         CValidationState stateDummy;
-<<<<<<< HEAD
-        if (!fAddToMempool || (*it)->IsCoinBase() || (*it)->IsCoinStake() || 
-=======
         if (!fAddToMempool || (*it)->IsCoinBase() || (*it)->IsCoinStake() ||
->>>>>>> 9e306671
             !AcceptToMemoryPool(mempool, stateDummy, *it, nullptr /* pfMissingInputs */,
                                 nullptr /* plTxnReplaced */, true /* bypass_limits */, 0 /* nAbsurdFee */)) {
             // If the transaction doesn't make it in to the mempool, remove any
@@ -611,11 +596,7 @@
 
 static bool AcceptToMemoryPoolWorker(const CChainParams& chainparams, CTxMemPool& pool, CValidationState& state, const CTransactionRef& ptx,
                               bool* pfMissingInputs, int64_t nAcceptTime, std::list<CTransactionRef>* plTxnReplaced,
-<<<<<<< HEAD
-                              bool bypass_limits, const CAmount& nAbsurdFee, std::vector<COutPoint>& coins_to_uncache, bool test_accept, bool rawTx)
-=======
                               bool bypass_limits, const CAmount& nAbsurdFee, std::vector<COutPoint>& coins_to_uncache, bool test_accept, bool rawTx) EXCLUSIVE_LOCKS_REQUIRED(cs_main)
->>>>>>> 9e306671
 {
     const CTransaction& tx = *ptx;
     const uint256 hash = tx.GetHash();
@@ -1124,11 +1105,7 @@
 /** (try to) add transaction to memory pool with a specified acceptance time **/
 static bool AcceptToMemoryPoolWithTime(const CChainParams& chainparams, CTxMemPool& pool, CValidationState &state, const CTransactionRef &tx,
                         bool* pfMissingInputs, int64_t nAcceptTime, std::list<CTransactionRef>* plTxnReplaced,
-<<<<<<< HEAD
-                        bool bypass_limits, const CAmount nAbsurdFee, bool test_accept, bool rawTx = false)
-=======
                         bool bypass_limits, const CAmount nAbsurdFee, bool test_accept, bool rawTx = false) EXCLUSIVE_LOCKS_REQUIRED(cs_main)
->>>>>>> 9e306671
 {
     std::vector<COutPoint> coins_to_uncache;
     bool res = AcceptToMemoryPoolWorker(chainparams, pool, state, tx, pfMissingInputs, nAcceptTime, plTxnReplaced, bypass_limits, nAbsurdFee, coins_to_uncache, test_accept, rawTx);
@@ -1141,19 +1118,6 @@
     FlushStateToDisk(chainparams, stateDummy, FlushStateMode::PERIODIC);
     return res;
 }
-bool IsConfirmedInNPrevBlocks(const CDiskTxPos& txindex, const CBlockIndex* pindexFrom, int nMaxDepth, int& nActualDepth)
-{
-    for (const CBlockIndex* pindex = pindexFrom; pindex && pindexFrom->nHeight - pindex->nHeight < nMaxDepth; pindex = pindex->pprev)
-    {
-        if (pindex->nDataPos == txindex.nPos && pindex->nFile == txindex.nFile)
-        {
-            nActualDepth = pindexFrom->nHeight - pindex->nHeight;
-            return true;
-        }
-    }
-    return false;
-}
-
 
 bool IsConfirmedInNPrevBlocks(const CDiskTxPos& txindex, const CBlockIndex* pindexFrom, int nMaxDepth, int& nActualDepth)
 {
@@ -1313,10 +1277,6 @@
         if (!CheckHeaderProof(block, consensusParams))
             return error("ReadBlockFromDisk: Errors in block header at %s", pos.ToString());
     }
-<<<<<<< HEAD
-
-=======
->>>>>>> 9e306671
     return true;
 }
 
@@ -2188,11 +2148,7 @@
     {
         CTransactionRef txPrevout;
         uint256 hashBlock;
-<<<<<<< HEAD
-        if(GetTransaction(tx.vin[0].prevout.hash, txPrevout, Params().GetConsensus(), hashBlock, true)){
-=======
         if(GetTransaction(tx.vin[0].prevout.hash, txPrevout, Params().GetConsensus(), hashBlock, nullptr, true)){
->>>>>>> 9e306671
             script = txPrevout->vout[tx.vin[0].prevout.n].scriptPubKey;
         } else {
             LogPrintf("Error fetching transaction details of tx %s. This will probably cause more errors", tx.vin[0].prevout.hash.ToString());
@@ -2506,11 +2462,7 @@
     /////////////////////////////////////////////////
 
     // Move this check from CheckBlock to ConnectBlock as it depends on DGP values
-<<<<<<< HEAD
-    if (block.vtx.empty() || block.vtx.size() > dgpMaxBlockSize || ::GetSerializeSize(block, SER_NETWORK, PROTOCOL_VERSION | SERIALIZE_TRANSACTION_NO_WITNESS) > dgpMaxBlockSize) // qtum
-=======
     if (block.vtx.empty() || block.vtx.size() > dgpMaxBlockSize || ::GetSerializeSize(block, PROTOCOL_VERSION | SERIALIZE_TRANSACTION_NO_WITNESS) > dgpMaxBlockSize) // qtum
->>>>>>> 9e306671
         return state.DoS(100, false, REJECT_INVALID, "bad-blk-length", false, "size limits failed");
 
     // Move this check from ContextualCheckBlock to ConnectBlock as it depends on DGP values
@@ -2601,10 +2553,6 @@
     // two in the chain that violate it. This prevents exploiting the issue against nodes during their
     // initial block download.
     bool fEnforceBIP30 = (!pindex->phashBlock);
-<<<<<<< HEAD
-
-=======
->>>>>>> 9e306671
     // Once BIP34 activated it was not possible to create new duplicate coinbases and thus other than starting
     // with the 2 existing duplicate coinbase pairs, not possible to create overwriting txs.  But by the
     // time BIP34 activated, in each of the existing pairs the duplicate coinbase had overwritten the first
@@ -2796,7 +2744,6 @@
 ///////////////////////////////////////////////////////////////////////////////////////// qtum
         if(!tx.HasOpSpend()){
             checkBlock.vtx.push_back(block.vtx[i]);
-<<<<<<< HEAD
         }
         if(tx.HasCreateOrCall() && !hasOpSpend){
 
@@ -2922,133 +2869,6 @@
                     dev::g_logPost(std::string("Address : " + re.execRes.newAddress.hex()), NULL);
             }
         }
-=======
-        }
-        if(tx.HasCreateOrCall() && !hasOpSpend){
-
-            if(!CheckSenderScript(view, tx)){
-                return state.DoS(100, false, REJECT_INVALID, "bad-txns-invalid-sender-script");
-            }
-
-            QtumTxConverter convert(tx, &view, &block.vtx);
-
-            ExtractQtumTX resultConvertQtumTX;
-            if(!convert.extractionQtumTransactions(resultConvertQtumTX)){
-                return state.DoS(100, error("ConnectBlock(): Contract transaction of the wrong format"), REJECT_INVALID, "bad-tx-bad-contract-format");
-            }
-            if(!CheckMinGasPrice(resultConvertQtumTX.second, minGasPrice))
-                return state.DoS(100, error("ConnectBlock(): Contract execution has lower gas price than allowed"), REJECT_INVALID, "bad-tx-low-gas-price");
-
-
-            dev::u256 gasAllTxs = dev::u256(0);
-            ByteCodeExec exec(block, resultConvertQtumTX.first, blockGasLimit, pindex->pprev);
-            //validate VM version and other ETH params before execution
-            //Reject anything unknown (could be changed later by DGP)
-            //TODO evaluate if this should be relaxed for soft-fork purposes
-            bool nonZeroVersion=false;
-            dev::u256 sumGas = dev::u256(0);
-            CAmount nTxFee = view.GetValueIn(tx)-tx.GetValueOut();
-            for(QtumTransaction& qtx : resultConvertQtumTX.first){
-                sumGas += qtx.gas() * qtx.gasPrice();
-
-                if(sumGas > dev::u256(INT64_MAX)) {
-                    return state.DoS(100, error("ConnectBlock(): Transaction's gas stipend overflows"), REJECT_INVALID, "bad-tx-gas-stipend-overflow");
-                }
-
-                if(sumGas > dev::u256(nTxFee)) {
-                    return state.DoS(100, error("ConnectBlock(): Transaction fee does not cover the gas stipend"), REJECT_INVALID, "bad-txns-fee-notenough");
-                }
-
-                VersionVM v = qtx.getVersion();
-                if(v.format!=0)
-                    return state.DoS(100, error("ConnectBlock(): Contract execution uses unknown version format"), REJECT_INVALID, "bad-tx-version-format");
-                if(v.rootVM != 0){
-                    nonZeroVersion=true;
-                }else{
-                    if(nonZeroVersion){
-                        //If an output is version 0, then do not allow any other versions in the same tx
-                        return state.DoS(100, error("ConnectBlock(): Contract tx has mixed version 0 and non-0 VM executions"), REJECT_INVALID, "bad-tx-mixed-zero-versions");
-                    }
-                }
-                if(!(v.rootVM == 0 || v.rootVM == 1))
-                    return state.DoS(100, error("ConnectBlock(): Contract execution uses unknown root VM"), REJECT_INVALID, "bad-tx-version-rootvm");
-                if(v.vmVersion != 0)
-                    return state.DoS(100, error("ConnectBlock(): Contract execution uses unknown VM version"), REJECT_INVALID, "bad-tx-version-vmversion");
-                if(v.flagOptions != 0)
-                    return state.DoS(100, error("ConnectBlock(): Contract execution uses unknown flag options"), REJECT_INVALID, "bad-tx-version-flags");
-
-                //check gas limit is not less than minimum gas limit (unless it is a no-exec tx)
-                if(qtx.gas() < MINIMUM_GAS_LIMIT && v.rootVM != 0)
-                    return state.DoS(100, error("ConnectBlock(): Contract execution has lower gas limit than allowed"), REJECT_INVALID, "bad-tx-too-little-gas");
-
-                if(qtx.gas() > UINT32_MAX)
-                    return state.DoS(100, error("ConnectBlock(): Contract execution can not specify greater gas limit than can fit in 32-bits"), REJECT_INVALID, "bad-tx-too-much-gas");
-
-                gasAllTxs += qtx.gas();
-                if(gasAllTxs > dev::u256(blockGasLimit))
-                    return state.DoS(1, false, REJECT_INVALID, "bad-txns-gas-exceeds-blockgaslimit");
-
-                //don't allow less than DGP set minimum gas price to prevent MPoS greedy mining/spammers
-                if(v.rootVM!=0 && (uint64_t)qtx.gasPrice() < minGasPrice)
-                    return state.DoS(100, error("ConnectBlock(): Contract execution has lower gas price than allowed"), REJECT_INVALID, "bad-tx-low-gas-price");
-            }
-
-            if(!nonZeroVersion){
-                //if tx is 0 version, then the tx must already have been added by a previous contract execution
-                if(!tx.HasOpSpend()){
-                    return state.DoS(100, error("ConnectBlock(): Version 0 contract executions are not allowed unless created by the AAL "), REJECT_INVALID, "bad-tx-improper-version-0");
-                }
-            }
-
-            if(!exec.performByteCode()){
-                return state.DoS(100, error("ConnectBlock(): Unknown error during contract execution"), REJECT_INVALID, "bad-tx-unknown-error");
-            }
-
-            std::vector<ResultExecute> resultExec(exec.getResult());
-            ByteCodeExecResult bcer;
-            if(!exec.processingResults(bcer)){
-                return state.DoS(100, error("ConnectBlock(): Error processing VM execution results"), REJECT_INVALID, "bad-vm-exec-processing");
-            }
-
-            countCumulativeGasUsed += bcer.usedGas;
-            std::vector<TransactionReceiptInfo> tri;
-            if (fLogEvents && !fJustCheck)
-            {
-                for(size_t k = 0; k < resultConvertQtumTX.first.size(); k ++){
-                    for(auto& log : resultExec[k].txRec.log()) {
-                        if(!heightIndexes.count(log.address)){
-                            heightIndexes[log.address].first = CHeightTxIndexKey(pindex->nHeight, log.address);
-                        }
-                        heightIndexes[log.address].second.push_back(tx.GetHash());
-                    }
-                    tri.push_back(TransactionReceiptInfo{block.GetHash(), uint32_t(pindex->nHeight), tx.GetHash(), uint32_t(i), resultConvertQtumTX.first[k].from(), resultConvertQtumTX.first[k].to(),
-                                countCumulativeGasUsed, uint64_t(resultExec[k].execRes.gasUsed), resultExec[k].execRes.newAddress, resultExec[k].txRec.log(), resultExec[k].execRes.excepted});
-                }
-
-                pstorageresult->addResult(uintToh256(tx.GetHash()), tri);
-            }
-
-            blockGasUsed += bcer.usedGas;
-            if(blockGasUsed > blockGasLimit){
-                return state.DoS(1000, error("ConnectBlock(): Block exceeds gas limit"), REJECT_INVALID, "bad-blk-gaslimit");
-            }
-            for(CTxOut refundVout : bcer.refundOutputs){
-                gasRefunds += refundVout.nValue;
-            }
-            checkVouts.insert(checkVouts.end(), bcer.refundOutputs.begin(), bcer.refundOutputs.end());
-            for(CTransaction& t : bcer.valueTransfers){
-                checkBlock.vtx.push_back(MakeTransactionRef(std::move(t)));
-            }
-            if(fRecordLogOpcodes && !fJustCheck){
-                writeVMlog(resultExec, tx, block);
-            }
-
-            for(ResultExecute& re: resultExec){
-                if(re.execRes.newAddress != dev::Address() && !fJustCheck)
-                    dev::g_logPost(std::string("Address : " + re.execRes.newAddress.hex()), NULL);
-            }
-        }
->>>>>>> 9e306671
 /////////////////////////////////////////////////////////////////////////////////////////
 
         CTxUndo undoDummy;
@@ -3065,10 +2885,6 @@
     }
     if(!CheckReward(block, state, pindex->nHeight, chainparams.GetConsensus(), nFees, gasRefunds, nActualStakeReward, checkVouts))
         return state.DoS(100,error("ConnectBlock(): Reward check failed"));
-<<<<<<< HEAD
-
-=======
->>>>>>> 9e306671
     if (!control.Wait())
         return state.DoS(100, error("%s: CheckQueue failed", __func__), REJECT_INVALID, "block-validation-failed");
     int64_t nTime4 = GetTimeMicros(); nTimeVerify += nTime4 - nTime2;
@@ -3187,28 +3003,6 @@
         pblocktree->WriteStakeIndex(pindex->nHeight, uint160());
     }
 
-    if (fLogEvents)
-    {
-        for (const auto& e: heightIndexes)
-        {
-            if (!pblocktree->WriteHeightIndex(e.second.first, e.second.second))
-                return AbortNode(state, "Failed to write height index");
-        }
-    }    
-    if(block.IsProofOfStake()){
-        // Read the public key from the second output
-        std::vector<unsigned char> vchPubKey;
-        if(GetBlockPublicKey(block, vchPubKey))
-        {
-            uint160 pkh = uint160(ToByteVector(CPubKey(vchPubKey).GetID()));
-            pblocktree->WriteStakeIndex(pindex->nHeight, pkh);
-        }else{
-            pblocktree->WriteStakeIndex(pindex->nHeight, uint160());
-        }
-    }else{
-        pblocktree->WriteStakeIndex(pindex->nHeight, uint160());
-    }
-
     assert(pindex->phashBlock);
     // add this block to the view's block chain
     view.SetBestBlock(pindex->GetBlockHash());
@@ -3586,11 +3380,7 @@
             globalState->setRoot(oldHashStateRoot); // qtum
             globalState->setRootUTXO(oldHashUTXORoot); // qtum
             pstorageresult->clearCacheResult();
-<<<<<<< HEAD
-            return error("ConnectTip(): ConnectBlock %s failed", pindexNew->GetBlockHash().ToString());
-=======
             return error("%s: ConnectBlock %s failed, %s", __func__, pindexNew->GetBlockHash().ToString(), FormatStateMessage(state));
->>>>>>> 9e306671
         }
         nTime3 = GetTimeMicros(); nTimeConnectTotal += nTime3 - nTime2;
         LogPrint(BCLog::BENCH, "  - Connect total: %.2fms [%.2fs (%.2fms/blk)]\n", (nTime3 - nTime2) * MILLI, nTimeConnectTotal * MICRO, nTimeConnectTotal * MILLI / nBlocksTotal);
@@ -4288,13 +4078,9 @@
     //original line:
     //int64_t nSearchInterval = IsProtocolV2(nBestHeight+1) ? 1 : nSearchTime - nLastCoinStakeSearchTime;
     //IsProtocolV2 mean POS 2 or higher, so the modified line is:
-<<<<<<< HEAD
-    if (wallet.CreateCoinStake(wallet, pblock->nBits, nTotalFees, nTimeBlock, txCoinStake, key))
-=======
     auto locked_chain = wallet.chain().lock();
     LOCK(wallet.cs_wallet);
     if (wallet.CreateCoinStake(*locked_chain, wallet, pblock->nBits, nTotalFees, nTimeBlock, txCoinStake, key))
->>>>>>> 9e306671
     {
         if (nTimeBlock >= chainActive.Tip()->GetMedianTimePast()+1)
         {
@@ -4331,18 +4117,10 @@
         return false;
 
     std::vector<valtype> vSolutions;
-<<<<<<< HEAD
-    txnouttype whichType;
-
-    const CTxOut& txout = block.vtx[1]->vout[1];
-
-    if (!Solver(txout.scriptPubKey, whichType, vSolutions))
-=======
     const CTxOut& txout = block.vtx[1]->vout[1];
     txnouttype whichType = Solver(txout.scriptPubKey, vSolutions);
 
     if (whichType == TX_NONSTANDARD)
->>>>>>> 9e306671
         return false;
 
     if (whichType == TX_PUBKEY)
@@ -4804,15 +4582,6 @@
                 return state.DoS(1, false, REJECT_INVALID, "older-than-checkpoint", false,"AcceptBlockHeader(): Block with a timestamp before last checkpoint");
             }
         }
-<<<<<<< HEAD
-
-        // Check for the signiture encoding
-        if (!CheckCanonicalBlockSignature(&block))
-        {
-            return state.DoS(100, false, REJECT_INVALID, "bad-signature-encoding", false,"AcceptBlockHeader(): bad block signature encoding");
-        }
-=======
->>>>>>> 9e306671
 
         // Check for the signiture encoding
         if (!CheckCanonicalBlockSignature(&block))
