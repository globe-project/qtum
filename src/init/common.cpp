--- conflicted
+++ resolved
@@ -46,13 +46,8 @@
 void SetLoggingOptions(const ArgsManager& args)
 {
     LogInstance().m_print_to_file = !args.IsArgNegated("-debuglogfile");
-<<<<<<< HEAD
-    LogInstance().m_file_pathVM = AbsPathForConfigVal(fs::PathFromString(args.GetArg("-debugvmlogfile", DEFAULT_DEBUGVMLOGFILE)));
-    LogInstance().m_file_path = AbsPathForConfigVal(fs::PathFromString(args.GetArg("-debuglogfile", DEFAULT_DEBUGLOGFILE)));
-=======
     LogInstance().m_file_pathVM = AbsPathForConfigVal(args.GetPathArg("-debugvmlogfile", DEFAULT_DEBUGVMLOGFILE));
     LogInstance().m_file_path = AbsPathForConfigVal(args.GetPathArg("-debuglogfile", DEFAULT_DEBUGLOGFILE));
->>>>>>> d82fec21
     LogInstance().m_print_to_console = args.GetBoolArg("-printtoconsole", !args.GetBoolArg("-daemon", false));
     LogInstance().m_log_timestamps = args.GetBoolArg("-logtimestamps", DEFAULT_LOGTIMESTAMPS);
     LogInstance().m_log_time_micros = args.GetBoolArg("-logtimemicros", DEFAULT_LOGTIMEMICROS);
@@ -61,11 +56,7 @@
 #endif
     LogInstance().m_log_sourcelocations = args.GetBoolArg("-logsourcelocations", DEFAULT_LOGSOURCELOCATIONS);
     LogInstance().m_show_evm_logs = args.GetBoolArg("-showevmlogs", DEFAULT_SHOWEVMLOGS);
-<<<<<<< HEAD
-    dev::g_logPost = [&](std::string const& s, char const* c){ LogInstance().LogPrintStr(s + '\n', c ? c : "", "", 0, true); };
-=======
     dev::g_logPost = [&](std::string const& s, char const* c){ LogInstance().LogPrintStr(s + '\n', c ? c : "", "", 0, BCLog::ALL, BCLog::Level::Debug, true); };
->>>>>>> d82fec21
 
     fLogIPs = args.GetBoolArg("-logips", DEFAULT_LOGIPS);
 }
