--- conflicted
+++ resolved
@@ -155,11 +155,7 @@
             for (uint32_t j = 0; j < tx->vout.size(); ++j) {
                 const CTxOut& out{tx->vout[j]};
                 Coin coin{out, pindex->nHeight, tx->IsCoinBase(), tx->IsCoinStake()};
-<<<<<<< HEAD
-                COutPoint outpoint{tx->GetHash(), static_cast<uint32_t>(j)};
-=======
                 COutPoint outpoint{tx->GetHash(), j};
->>>>>>> ec86f1e9
 
                 // Skip unspendable coins
                 if (coin.out.scriptPubKey.IsUnspendable()) {
@@ -429,11 +425,7 @@
 
         for (uint32_t j = 0; j < tx->vout.size(); ++j) {
             const CTxOut& out{tx->vout[j]};
-<<<<<<< HEAD
-            COutPoint outpoint{tx->GetHash(), static_cast<uint32_t>(j)};
-=======
             COutPoint outpoint{tx->GetHash(), j};
->>>>>>> ec86f1e9
             Coin coin{out, pindex->nHeight, tx->IsCoinBase(), tx->IsCoinStake()};
 
             // Skip unspendable coins
