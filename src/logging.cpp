// Copyright (c) 2009-2010 Satoshi Nakamoto
// Copyright (c) 2009-2020 The Bitcoin Core developers
// Distributed under the MIT software license, see the accompanying
// file COPYING or http://www.opensource.org/licenses/mit-license.php.

#include <logging.h>
#include <util/threadnames.h>
#include <util/string.h>
#include <util/time.h>

#include <mutex>

const char * const DEFAULT_DEBUGLOGFILE = "debug.log";
const char * const DEFAULT_DEBUGVMLOGFILE = "vm.log";

BCLog::Logger& LogInstance()
{
/**
 * NOTE: the logger instances is leaked on exit. This is ugly, but will be
 * cleaned up by the OS/libc. Defining a logger as a global object doesn't work
 * since the order of destruction of static/global objects is undefined.
 * Consider if the logger gets destroyed, and then some later destructor calls
 * LogPrintf, maybe indirectly, and you get a core dump at shutdown trying to
 * access the logger. When the shutdown sequence is fully audited and tested,
 * explicit destruction of these objects can be implemented by changing this
 * from a raw pointer to a std::unique_ptr.
 * Since the ~Logger() destructor is never called, the Logger class and all
 * its subclasses must have implicitly-defined destructors.
 *
 * This method of initialization was originally introduced in
 * ee3374234c60aba2cc4c5cd5cac1c0aefc2d817c.
 */
    static BCLog::Logger* g_logger{new BCLog::Logger()};
    return *g_logger;
}

bool fLogIPs = DEFAULT_LOGIPS;

static int FileWriteStr(const std::string &str, FILE *fp)
{
    return fwrite(str.data(), 1, str.size(), fp);
}

bool BCLog::Logger::StartLogging()
{
    StdLockGuard scoped_lock(m_cs);

    assert(m_buffering);
    assert(m_fileout == nullptr);
    assert(m_fileoutVM == nullptr); // qtum

    if (m_print_to_file) {
        assert(!m_file_path.empty());
        assert(!m_file_pathVM.empty()); // qtum
        m_fileout = fsbridge::fopen(m_file_path, "a");
        m_fileoutVM = fsbridge::fopen(m_file_pathVM, "a");
        if (!m_fileout || !m_fileoutVM) {
            return false;
        }

        setbuf(m_fileout, nullptr); // unbuffered
        setbuf(m_fileoutVM, nullptr); // unbuffered

        // Add newlines to the logfile to distinguish this execution from the
        // last one.
        FileWriteStr("\n\n\n\n\n", m_fileout);
    }

    if (m_fileout) {
        m_buffering = false;
    }

    ///////////////////////////////////////////// // qtum
    if (m_fileoutVM) {
        m_buffering = false;
    }

    // dump buffered messages from before we opened the log
    while (!m_msgs_before_open.empty()) {
        LogMsg logmsg= m_msgs_before_open.front();

        FILE* file = logmsg.useVMLog ? m_fileoutVM : m_fileout;
        if (file && m_print_to_file) FileWriteStr(logmsg.msg, file);
        bool print_to_console = m_print_to_console;
        if(print_to_console && logmsg.useVMLog && !m_show_evm_logs) print_to_console = false;
        if (print_to_console) fwrite(logmsg.msg.data(), 1, logmsg.msg.size(), stdout);
        for (const auto& cb : m_print_callbacks) {
            cb(logmsg.msg);
        }

        m_msgs_before_open.pop_front();
    }
    //////////////////////////////////////////////
    if (m_print_to_console) fflush(stdout);

    return true;
}

void BCLog::Logger::DisconnectTestLogger()
{
    StdLockGuard scoped_lock(m_cs);
    m_buffering = true;
    if (m_fileout != nullptr) fclose(m_fileout);
    m_fileout = nullptr;
    if (m_fileoutVM != nullptr) fclose(m_fileoutVM);
    m_fileoutVM = nullptr;
    m_print_callbacks.clear();
}

void BCLog::Logger::EnableCategory(BCLog::LogFlags flag)
{
    m_categories |= flag;
}

bool BCLog::Logger::EnableCategory(const std::string& str)
{
    BCLog::LogFlags flag;
    if (!GetLogCategory(flag, str)) return false;
    EnableCategory(flag);
    return true;
}

void BCLog::Logger::DisableCategory(BCLog::LogFlags flag)
{
    m_categories &= ~flag;
}

bool BCLog::Logger::DisableCategory(const std::string& str)
{
    BCLog::LogFlags flag;
    if (!GetLogCategory(flag, str)) return false;
    DisableCategory(flag);
    return true;
}

bool BCLog::Logger::WillLogCategory(BCLog::LogFlags category) const
{
    return (m_categories.load(std::memory_order_relaxed) & category) != 0;
}

bool BCLog::Logger::DefaultShrinkDebugFile() const
{
    return m_categories == BCLog::NONE;
}

struct CLogCategoryDesc
{
    BCLog::LogFlags flag;
    std::string category;
};

const CLogCategoryDesc LogCategories[] =
{
    {BCLog::NONE, "0"},
    {BCLog::NONE, "none"},
    {BCLog::NET, "net"},
    {BCLog::TOR, "tor"},
    {BCLog::MEMPOOL, "mempool"},
    {BCLog::HTTP, "http"},
    {BCLog::BENCH, "bench"},
    {BCLog::ZMQ, "zmq"},
    {BCLog::WALLETDB, "walletdb"},
    {BCLog::RPC, "rpc"},
    {BCLog::ESTIMATEFEE, "estimatefee"},
    {BCLog::ADDRMAN, "addrman"},
    {BCLog::SELECTCOINS, "selectcoins"},
    {BCLog::REINDEX, "reindex"},
    {BCLog::CMPCTBLOCK, "cmpctblock"},
    {BCLog::RAND, "rand"},
    {BCLog::PRUNE, "prune"},
    {BCLog::PROXY, "proxy"},
    {BCLog::MEMPOOLREJ, "mempoolrej"},
    {BCLog::LIBEVENT, "libevent"},
    {BCLog::COINDB, "coindb"},
    {BCLog::QT, "qt"},
    {BCLog::LEVELDB, "leveldb"},
    {BCLog::VALIDATION, "validation"},
<<<<<<< HEAD
=======
    {BCLog::I2P, "i2p"},
    {BCLog::IPC, "ipc"},
>>>>>>> 5ed36332
    {BCLog::COINSTAKE, "coinstake"},
    {BCLog::HTTPPOLL, "http-poll"},
    {BCLog::INDEX, "index"},
    {BCLog::ALL, "1"},
    {BCLog::ALL, "all"},
};

bool GetLogCategory(BCLog::LogFlags& flag, const std::string& str)
{
    if (str == "") {
        flag = BCLog::ALL;
        return true;
    }
    for (const CLogCategoryDesc& category_desc : LogCategories) {
        if (category_desc.category == str) {
            flag = category_desc.flag;
            return true;
        }
    }
    return false;
}

std::vector<LogCategory> BCLog::Logger::LogCategoriesList() const
{
    std::vector<LogCategory> ret;
    for (const CLogCategoryDesc& category_desc : LogCategories) {
        // Omit the special cases.
        if (category_desc.flag != BCLog::NONE && category_desc.flag != BCLog::ALL) {
            LogCategory catActive;
            catActive.category = category_desc.category;
            catActive.active = WillLogCategory(category_desc.flag);
            ret.push_back(catActive);
        }
    }
    return ret;
}

std::string BCLog::Logger::LogTimestampStr(const std::string& str)
{
    std::string strStamped;

    if (!m_log_timestamps)
        return str;

    if (m_started_new_line) {
        int64_t nTimeMicros = GetTimeMicros();
        strStamped = FormatISO8601DateTime(nTimeMicros/1000000);
        if (m_log_time_micros) {
            strStamped.pop_back();
            strStamped += strprintf(".%06dZ", nTimeMicros%1000000);
        }
        std::chrono::seconds mocktime = GetMockTime();
        if (mocktime > 0s) {
            strStamped += " (mocktime: " + FormatISO8601DateTime(count_seconds(mocktime)) + ")";
        }
        strStamped += ' ' + str;
    } else
        strStamped = str;

    return strStamped;
}

namespace BCLog {
    /** Belts and suspenders: make sure outgoing log messages don't contain
     * potentially suspicious characters, such as terminal control codes.
     *
     * This escapes control characters except newline ('\n') in C syntax.
     * It escapes instead of removes them to still allow for troubleshooting
     * issues where they accidentally end up in strings.
     */
    std::string LogEscapeMessage(const std::string& str) {
        std::string ret;
        for (char ch_in : str) {
            uint8_t ch = (uint8_t)ch_in;
            if ((ch >= 32 || ch == '\n') && ch != '\x7f') {
                ret += ch_in;
            } else {
                ret += strprintf("\\x%02x", ch);
            }
        }
        return ret;
    }
}

<<<<<<< HEAD
void BCLog::Logger::LogPrintStr(const std::string& str, bool useVMLog)
=======
void BCLog::Logger::LogPrintStr(const std::string& str, const std::string& logging_function, const std::string& source_file, const int source_line, bool useVMLog)
>>>>>>> 5ed36332
{
    StdLockGuard scoped_lock(m_cs);
    std::string str_prefixed = LogEscapeMessage(str);

    if (m_log_sourcelocations && m_started_new_line) {
        if(useVMLog) {
            str_prefixed.insert(0, "[" + logging_function + "] ");
        }
        else {
            str_prefixed.insert(0, "[" + RemovePrefix(source_file, "./") + ":" + ToString(source_line) + "] [" + logging_function + "] ");
        }
    }

    if (m_log_threadnames && m_started_new_line) {
        str_prefixed.insert(0, "[" + util::ThreadGetInternalName() + "] ");
    }

    str_prefixed = LogTimestampStr(str_prefixed);

    m_started_new_line = !str.empty() && str[str.size()-1] == '\n';

    if (m_buffering) {
        // buffer if we haven't started logging yet
        LogMsg logmsg(str_prefixed, useVMLog);
        m_msgs_before_open.push_back(logmsg);
        return;
    }

    bool print_to_console = m_print_to_console;
    if(print_to_console && useVMLog && !m_show_evm_logs) print_to_console = false;

    if (print_to_console) {
        // print to console
        fwrite(str_prefixed.data(), 1, str_prefixed.size(), stdout);
        fflush(stdout);
    }
    for (const auto& cb : m_print_callbacks) {
        cb(str_prefixed);
    }
    if (m_print_to_file) {
        //////////////////////////////// // qtum
        FILE* file = m_fileout;
        if(useVMLog){
            file = m_fileoutVM;
        }
        ////////////////////////////////
        assert(file != nullptr);

        // reopen the log file, if requested
        if (m_reopen_file) {
            m_reopen_file = false;
            fs::path file_path = m_file_path;
            if(useVMLog)
                file_path = m_file_pathVM;
            FILE* new_fileout = fsbridge::fopen(file_path, "a");
            if (new_fileout) {
                setbuf(new_fileout, nullptr); // unbuffered
                fclose(file);
                file = new_fileout;
            }
        }
        FileWriteStr(str_prefixed, file);
    }
}

void BCLog::Logger::ShrinkDebugFile()
{
    // Amount of debug.log to save at end when shrinking (must fit in memory)
    constexpr size_t RECENT_DEBUG_HISTORY_SIZE = 10 * 1000000;

    assert(!m_file_path.empty());

    // Scroll debug.log if it's getting too big
    FILE* file = fsbridge::fopen(m_file_path, "r");

    // Special files (e.g. device nodes) may not have a size.
    size_t log_size = 0;
    try {
        log_size = fs::file_size(m_file_path);
    } catch (const fs::filesystem_error&) {}

    // If debug.log file is more than 10% bigger the RECENT_DEBUG_HISTORY_SIZE
    // trim it down by saving only the last RECENT_DEBUG_HISTORY_SIZE bytes
    if (file && log_size > 11 * (RECENT_DEBUG_HISTORY_SIZE / 10))
    {
        // Restart the file with some of the end
        std::vector<char> vch(RECENT_DEBUG_HISTORY_SIZE, 0);
        if (fseek(file, -((long)vch.size()), SEEK_END)) {
            LogPrintf("Failed to shrink debug log file: fseek(...) failed\n");
            fclose(file);
            return;
        }
        int nBytes = fread(vch.data(), 1, vch.size(), file);
        fclose(file);

        file = fsbridge::fopen(m_file_path, "w");
        if (file)
        {
            fwrite(vch.data(), 1, nBytes, file);
            fclose(file);
        }
    }
    else if (file != nullptr)
        fclose(file);
}<|MERGE_RESOLUTION|>--- conflicted
+++ resolved
@@ -175,11 +175,8 @@
     {BCLog::QT, "qt"},
     {BCLog::LEVELDB, "leveldb"},
     {BCLog::VALIDATION, "validation"},
-<<<<<<< HEAD
-=======
     {BCLog::I2P, "i2p"},
     {BCLog::IPC, "ipc"},
->>>>>>> 5ed36332
     {BCLog::COINSTAKE, "coinstake"},
     {BCLog::HTTPPOLL, "http-poll"},
     {BCLog::INDEX, "index"},
@@ -264,11 +261,7 @@
     }
 }
 
-<<<<<<< HEAD
-void BCLog::Logger::LogPrintStr(const std::string& str, bool useVMLog)
-=======
 void BCLog::Logger::LogPrintStr(const std::string& str, const std::string& logging_function, const std::string& source_file, const int source_line, bool useVMLog)
->>>>>>> 5ed36332
 {
     StdLockGuard scoped_lock(m_cs);
     std::string str_prefixed = LogEscapeMessage(str);
