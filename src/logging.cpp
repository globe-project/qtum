// Copyright (c) 2009-2010 Satoshi Nakamoto
// Copyright (c) 2009-2022 The Bitcoin Core developers
// Distributed under the MIT software license, see the accompanying
// file COPYING or http://www.opensource.org/licenses/mit-license.php.

#include <logging.h>
#include <util/fs.h>
#include <util/string.h>
#include <util/threadnames.h>
#include <util/time.h>

#include <algorithm>
#include <array>
#include <mutex>
#include <optional>

const char * const DEFAULT_DEBUGLOGFILE = "debug.log";
const char * const DEFAULT_DEBUGVMLOGFILE = "vm.log";
constexpr auto MAX_USER_SETABLE_SEVERITY_LEVEL{BCLog::Level::Info};

BCLog::Logger& LogInstance()
{
/**
 * NOTE: the logger instances is leaked on exit. This is ugly, but will be
 * cleaned up by the OS/libc. Defining a logger as a global object doesn't work
 * since the order of destruction of static/global objects is undefined.
 * Consider if the logger gets destroyed, and then some later destructor calls
 * LogPrintf, maybe indirectly, and you get a core dump at shutdown trying to
 * access the logger. When the shutdown sequence is fully audited and tested,
 * explicit destruction of these objects can be implemented by changing this
 * from a raw pointer to a std::unique_ptr.
 * Since the ~Logger() destructor is never called, the Logger class and all
 * its subclasses must have implicitly-defined destructors.
 *
 * This method of initialization was originally introduced in
 * ee3374234c60aba2cc4c5cd5cac1c0aefc2d817c.
 */
    static BCLog::Logger* g_logger{new BCLog::Logger()};
    return *g_logger;
}

bool fLogIPs = DEFAULT_LOGIPS;

static int FileWriteStr(const std::string &str, FILE *fp)
{
    return fwrite(str.data(), 1, str.size(), fp);
}

bool BCLog::Logger::StartLogging()
{
    StdLockGuard scoped_lock(m_cs);

    assert(m_buffering);
    assert(m_fileout == nullptr);
    assert(m_fileoutVM == nullptr); // qtum

    if (m_print_to_file) {
        assert(!m_file_path.empty());
        assert(!m_file_pathVM.empty()); // qtum
        m_fileout = fsbridge::fopen(m_file_path, "a");
        m_fileoutVM = fsbridge::fopen(m_file_pathVM, "a");
        if (!m_fileout || !m_fileoutVM) {
            return false;
        }

        setbuf(m_fileout, nullptr); // unbuffered
        setbuf(m_fileoutVM, nullptr); // unbuffered

        // Add newlines to the logfile to distinguish this execution from the
        // last one.
        FileWriteStr("\n\n\n\n\n", m_fileout);
    }

    // dump buffered messages from before we opened the log
    m_buffering = false;
    while (!m_msgs_before_open.empty()) {
        LogMsg logmsg= m_msgs_before_open.front();

        FILE* file = logmsg.useVMLog ? m_fileoutVM : m_fileout;
        if (file && m_print_to_file) FileWriteStr(logmsg.msg, file);
        bool print_to_console = m_print_to_console;
        if(print_to_console && logmsg.useVMLog && !m_show_evm_logs) print_to_console = false;
        if (print_to_console) fwrite(logmsg.msg.data(), 1, logmsg.msg.size(), stdout);
        for (const auto& cb : m_print_callbacks) {
            cb(logmsg.msg);
        }

        m_msgs_before_open.pop_front();
    }
    if (m_print_to_console) fflush(stdout);

    return true;
}

void BCLog::Logger::DisconnectTestLogger()
{
    StdLockGuard scoped_lock(m_cs);
    m_buffering = true;
    if (m_fileout != nullptr) fclose(m_fileout);
    m_fileout = nullptr;
    if (m_fileoutVM != nullptr) fclose(m_fileoutVM);
    m_fileoutVM = nullptr;
    m_print_callbacks.clear();
}

void BCLog::Logger::EnableCategory(BCLog::LogFlags flag)
{
    m_categories |= flag;
}

bool BCLog::Logger::EnableCategory(const std::string& str)
{
    BCLog::LogFlags flag;
    if (!GetLogCategory(flag, str)) return false;
    EnableCategory(flag);
    return true;
}

void BCLog::Logger::DisableCategory(BCLog::LogFlags flag)
{
    m_categories &= ~flag;
}

bool BCLog::Logger::DisableCategory(const std::string& str)
{
    BCLog::LogFlags flag;
    if (!GetLogCategory(flag, str)) return false;
    DisableCategory(flag);
    return true;
}

bool BCLog::Logger::WillLogCategory(BCLog::LogFlags category) const
{
    return (m_categories.load(std::memory_order_relaxed) & category) != 0;
}

bool BCLog::Logger::WillLogCategoryLevel(BCLog::LogFlags category, BCLog::Level level) const
{
    // Log messages at Warning and Error level unconditionally, so that
    // important troubleshooting information doesn't get lost.
    if (level >= BCLog::Level::Warning) return true;

    if (!WillLogCategory(category)) return false;

    StdLockGuard scoped_lock(m_cs);
    const auto it{m_category_log_levels.find(category)};
    return level >= (it == m_category_log_levels.end() ? LogLevel() : it->second);
}

bool BCLog::Logger::DefaultShrinkDebugFile() const
{
    return m_categories == BCLog::NONE;
}

struct CLogCategoryDesc {
    BCLog::LogFlags flag;
    std::string category;
};

const CLogCategoryDesc LogCategories[] =
{
    {BCLog::NONE, "0"},
    {BCLog::NONE, ""},
    {BCLog::NET, "net"},
    {BCLog::TOR, "tor"},
    {BCLog::MEMPOOL, "mempool"},
    {BCLog::HTTP, "http"},
    {BCLog::BENCH, "bench"},
    {BCLog::ZMQ, "zmq"},
    {BCLog::WALLETDB, "walletdb"},
    {BCLog::RPC, "rpc"},
    {BCLog::ESTIMATEFEE, "estimatefee"},
    {BCLog::ADDRMAN, "addrman"},
    {BCLog::SELECTCOINS, "selectcoins"},
    {BCLog::REINDEX, "reindex"},
    {BCLog::CMPCTBLOCK, "cmpctblock"},
    {BCLog::RAND, "rand"},
    {BCLog::PRUNE, "prune"},
    {BCLog::PROXY, "proxy"},
    {BCLog::MEMPOOLREJ, "mempoolrej"},
    {BCLog::LIBEVENT, "libevent"},
    {BCLog::COINDB, "coindb"},
    {BCLog::QT, "qt"},
    {BCLog::LEVELDB, "leveldb"},
    {BCLog::VALIDATION, "validation"},
    {BCLog::I2P, "i2p"},
    {BCLog::IPC, "ipc"},
#ifdef DEBUG_LOCKCONTENTION
    {BCLog::LOCK, "lock"},
#endif
    {BCLog::UTIL, "util"},
    {BCLog::BLOCKSTORE, "blockstorage"},
<<<<<<< HEAD
=======
    {BCLog::TXRECONCILIATION, "txreconciliation"},
    {BCLog::SCAN, "scan"},
>>>>>>> 4985b774
    {BCLog::COINSTAKE, "coinstake"},
    {BCLog::HTTPPOLL, "http-poll"},
    {BCLog::INDEX, "index"},
    {BCLog::ALL, "1"},
    {BCLog::ALL, "all"},
};

bool GetLogCategory(BCLog::LogFlags& flag, const std::string& str)
{
    if (str.empty()) {
        flag = BCLog::ALL;
        return true;
    }
    for (const CLogCategoryDesc& category_desc : LogCategories) {
        if (category_desc.category == str) {
            flag = category_desc.flag;
            return true;
        }
    }
    return false;
}

std::string BCLog::Logger::LogLevelToStr(BCLog::Level level) const
{
    switch (level) {
    case BCLog::Level::Trace:
        return "trace";
    case BCLog::Level::Debug:
        return "debug";
    case BCLog::Level::Info:
        return "info";
    case BCLog::Level::Warning:
        return "warning";
    case BCLog::Level::Error:
        return "error";
    case BCLog::Level::None:
        return "";
    }
    assert(false);
}

std::string LogCategoryToStr(BCLog::LogFlags category)
{
    // Each log category string representation should sync with LogCategories
    switch (category) {
    case BCLog::LogFlags::NONE:
        return "";
    case BCLog::LogFlags::NET:
        return "net";
    case BCLog::LogFlags::TOR:
        return "tor";
    case BCLog::LogFlags::MEMPOOL:
        return "mempool";
    case BCLog::LogFlags::HTTP:
        return "http";
    case BCLog::LogFlags::BENCH:
        return "bench";
    case BCLog::LogFlags::ZMQ:
        return "zmq";
    case BCLog::LogFlags::WALLETDB:
        return "walletdb";
    case BCLog::LogFlags::RPC:
        return "rpc";
    case BCLog::LogFlags::ESTIMATEFEE:
        return "estimatefee";
    case BCLog::LogFlags::ADDRMAN:
        return "addrman";
    case BCLog::LogFlags::SELECTCOINS:
        return "selectcoins";
    case BCLog::LogFlags::REINDEX:
        return "reindex";
    case BCLog::LogFlags::CMPCTBLOCK:
        return "cmpctblock";
    case BCLog::LogFlags::RAND:
        return "rand";
    case BCLog::LogFlags::PRUNE:
        return "prune";
    case BCLog::LogFlags::PROXY:
        return "proxy";
    case BCLog::LogFlags::MEMPOOLREJ:
        return "mempoolrej";
    case BCLog::LogFlags::LIBEVENT:
        return "libevent";
    case BCLog::LogFlags::COINDB:
        return "coindb";
    case BCLog::LogFlags::QT:
        return "qt";
    case BCLog::LogFlags::LEVELDB:
        return "leveldb";
    case BCLog::LogFlags::VALIDATION:
        return "validation";
    case BCLog::LogFlags::I2P:
        return "i2p";
    case BCLog::LogFlags::IPC:
        return "ipc";
#ifdef DEBUG_LOCKCONTENTION
    case BCLog::LogFlags::LOCK:
        return "lock";
#endif
    case BCLog::LogFlags::UTIL:
        return "util";
    case BCLog::LogFlags::BLOCKSTORE:
        return "blockstorage";
<<<<<<< HEAD
=======
    case BCLog::LogFlags::TXRECONCILIATION:
        return "txreconciliation";
    case BCLog::LogFlags::SCAN:
        return "scan";
>>>>>>> 4985b774
    case BCLog::LogFlags::COINSTAKE:
        return "coinstake";
    case BCLog::LogFlags::HTTPPOLL:
        return "http-poll";
    case BCLog::LogFlags::INDEX:
        return "index";
    case BCLog::LogFlags::ALL:
        return "all";
    }
    assert(false);
}

static std::optional<BCLog::Level> GetLogLevel(const std::string& level_str)
{
    if (level_str == "trace") {
        return BCLog::Level::Trace;
    } else if (level_str == "debug") {
        return BCLog::Level::Debug;
    } else if (level_str == "info") {
        return BCLog::Level::Info;
    } else if (level_str == "warning") {
        return BCLog::Level::Warning;
    } else if (level_str == "error") {
        return BCLog::Level::Error;
    } else if (level_str == "none") {
        return BCLog::Level::None;
    } else {
        return std::nullopt;
    }
}

std::vector<LogCategory> BCLog::Logger::LogCategoriesList() const
{
    // Sort log categories by alphabetical order.
    std::array<CLogCategoryDesc, std::size(LogCategories)> categories;
    std::copy(std::begin(LogCategories), std::end(LogCategories), categories.begin());
    std::sort(categories.begin(), categories.end(), [](auto a, auto b) { return a.category < b.category; });

    std::vector<LogCategory> ret;
    for (const CLogCategoryDesc& category_desc : categories) {
        if (category_desc.flag == BCLog::NONE || category_desc.flag == BCLog::ALL) continue;
        LogCategory catActive;
        catActive.category = category_desc.category;
        catActive.active = WillLogCategory(category_desc.flag);
        ret.push_back(catActive);
    }
    return ret;
}

/** Log severity levels that can be selected by the user. */
static constexpr std::array<BCLog::Level, 3> LogLevelsList()
{
    return {BCLog::Level::Info, BCLog::Level::Debug, BCLog::Level::Trace};
}

std::string BCLog::Logger::LogLevelsString() const
{
    const auto& levels = LogLevelsList();
    return Join(std::vector<BCLog::Level>{levels.begin(), levels.end()}, ", ", [this](BCLog::Level level) { return LogLevelToStr(level); });
}

std::string BCLog::Logger::LogTimestampStr(const std::string& str)
{
    std::string strStamped;

    if (!m_log_timestamps)
        return str;

    if (m_started_new_line) {
        const auto now{SystemClock::now()};
        const auto now_seconds{std::chrono::time_point_cast<std::chrono::seconds>(now)};
        strStamped = FormatISO8601DateTime(TicksSinceEpoch<std::chrono::seconds>(now_seconds));
        if (m_log_time_micros && !strStamped.empty()) {
            strStamped.pop_back();
            strStamped += strprintf(".%06dZ", Ticks<std::chrono::microseconds>(now - now_seconds));
        }
        std::chrono::seconds mocktime = GetMockTime();
        if (mocktime > 0s) {
            strStamped += " (mocktime: " + FormatISO8601DateTime(count_seconds(mocktime)) + ")";
        }
        strStamped += ' ' + str;
    } else
        strStamped = str;

    return strStamped;
}

namespace BCLog {
    /** Belts and suspenders: make sure outgoing log messages don't contain
     * potentially suspicious characters, such as terminal control codes.
     *
     * This escapes control characters except newline ('\n') in C syntax.
     * It escapes instead of removes them to still allow for troubleshooting
     * issues where they accidentally end up in strings.
     */
    std::string LogEscapeMessage(const std::string& str) {
        std::string ret;
        for (char ch_in : str) {
            uint8_t ch = (uint8_t)ch_in;
            if ((ch >= 32 || ch == '\n') && ch != '\x7f') {
                ret += ch_in;
            } else {
                ret += strprintf("\\x%02x", ch);
            }
        }
        return ret;
    }
} // namespace BCLog

void BCLog::Logger::LogPrintStr(const std::string& str, const std::string& logging_function, const std::string& source_file, int source_line, BCLog::LogFlags category, BCLog::Level level, bool useVMLog)
{
    StdLockGuard scoped_lock(m_cs);
    std::string str_prefixed = LogEscapeMessage(str);

    if ((category != LogFlags::NONE || level != Level::None) && m_started_new_line) {
        std::string s{"["};

        if (category != LogFlags::NONE) {
            s += LogCategoryToStr(category);
        }

        if (category != LogFlags::NONE && level != Level::None) {
            // Only add separator if both flag and level are not NONE
            s += ":";
        }

        if (level != Level::None) {
            s += LogLevelToStr(level);
        }

        s += "] ";
        str_prefixed.insert(0, s);
    }

    if (m_log_sourcelocations && m_started_new_line) {
        if(useVMLog) {
            str_prefixed.insert(0, "[" + logging_function + "] ");
        }
        else {
            str_prefixed.insert(0, "[" + RemovePrefix(source_file, "./") + ":" + ToString(source_line) + "] [" + logging_function + "] ");
        }
    }

    if (m_log_threadnames && m_started_new_line) {
        const auto& threadname = util::ThreadGetInternalName();
        str_prefixed.insert(0, "[" + (threadname.empty() ? "unknown" : threadname) + "] ");
    }

    str_prefixed = LogTimestampStr(str_prefixed);

    m_started_new_line = !str.empty() && str[str.size()-1] == '\n';

    if (m_buffering) {
        // buffer if we haven't started logging yet
        LogMsg logmsg(str_prefixed, useVMLog);
        m_msgs_before_open.push_back(logmsg);
        return;
    }

    bool print_to_console = m_print_to_console;
    if(print_to_console && useVMLog && !m_show_evm_logs) print_to_console = false;

    if (print_to_console) {
        // print to console
        fwrite(str_prefixed.data(), 1, str_prefixed.size(), stdout);
        fflush(stdout);
    }
    for (const auto& cb : m_print_callbacks) {
        cb(str_prefixed);
    }
    if (m_print_to_file) {
        assert(m_fileout != nullptr);
        assert(m_fileoutVM != nullptr);

        // reopen the log file, if requested
        if (m_reopen_file) {
            m_reopen_file = false;
            FILE* new_fileout = fsbridge::fopen(m_file_path, "a");
            if (new_fileout) {
                setbuf(new_fileout, nullptr); // unbuffered
                fclose(m_fileout);
                m_fileout = new_fileout;
            }
            FILE* new_fileoutVM = fsbridge::fopen(m_file_pathVM, "a");
            if (new_fileoutVM) {
                setbuf(new_fileoutVM, nullptr); // unbuffered
                fclose(m_fileoutVM);
                m_fileoutVM = new_fileoutVM;
            }
        }

        //////////////////////////////// // qtum
        FILE* file = m_fileout;
        if(useVMLog){
            file = m_fileoutVM;
        }
        ////////////////////////////////

        FileWriteStr(str_prefixed, file);
    }
}

void BCLog::Logger::ShrinkDebugFile()
{
    // Amount of debug.log to save at end when shrinking (must fit in memory)
    constexpr size_t RECENT_DEBUG_HISTORY_SIZE = 10 * 1000000;

    assert(!m_file_path.empty());

    // Scroll debug.log if it's getting too big
    FILE* file = fsbridge::fopen(m_file_path, "r");

    // Special files (e.g. device nodes) may not have a size.
    size_t log_size = 0;
    try {
        log_size = fs::file_size(m_file_path);
    } catch (const fs::filesystem_error&) {}

    // If debug.log file is more than 10% bigger the RECENT_DEBUG_HISTORY_SIZE
    // trim it down by saving only the last RECENT_DEBUG_HISTORY_SIZE bytes
    if (file && log_size > 11 * (RECENT_DEBUG_HISTORY_SIZE / 10))
    {
        // Restart the file with some of the end
        std::vector<char> vch(RECENT_DEBUG_HISTORY_SIZE, 0);
        if (fseek(file, -((long)vch.size()), SEEK_END)) {
            LogPrintf("Failed to shrink debug log file: fseek(...) failed\n");
            fclose(file);
            return;
        }
        int nBytes = fread(vch.data(), 1, vch.size(), file);
        fclose(file);

        file = fsbridge::fopen(m_file_path, "w");
        if (file)
        {
            fwrite(vch.data(), 1, nBytes, file);
            fclose(file);
        }
    }
    else if (file != nullptr)
        fclose(file);
}

bool BCLog::Logger::SetLogLevel(const std::string& level_str)
{
    const auto level = GetLogLevel(level_str);
    if (!level.has_value() || level.value() > MAX_USER_SETABLE_SEVERITY_LEVEL) return false;
    m_log_level = level.value();
    return true;
}

bool BCLog::Logger::SetCategoryLogLevel(const std::string& category_str, const std::string& level_str)
{
    BCLog::LogFlags flag;
    if (!GetLogCategory(flag, category_str)) return false;

    const auto level = GetLogLevel(level_str);
    if (!level.has_value() || level.value() > MAX_USER_SETABLE_SEVERITY_LEVEL) return false;

    StdLockGuard scoped_lock(m_cs);
    m_category_log_levels[flag] = level.value();
    return true;
}<|MERGE_RESOLUTION|>--- conflicted
+++ resolved
@@ -190,11 +190,8 @@
 #endif
     {BCLog::UTIL, "util"},
     {BCLog::BLOCKSTORE, "blockstorage"},
-<<<<<<< HEAD
-=======
     {BCLog::TXRECONCILIATION, "txreconciliation"},
     {BCLog::SCAN, "scan"},
->>>>>>> 4985b774
     {BCLog::COINSTAKE, "coinstake"},
     {BCLog::HTTPPOLL, "http-poll"},
     {BCLog::INDEX, "index"},
@@ -298,13 +295,10 @@
         return "util";
     case BCLog::LogFlags::BLOCKSTORE:
         return "blockstorage";
-<<<<<<< HEAD
-=======
     case BCLog::LogFlags::TXRECONCILIATION:
         return "txreconciliation";
     case BCLog::LogFlags::SCAN:
         return "scan";
->>>>>>> 4985b774
     case BCLog::LogFlags::COINSTAKE:
         return "coinstake";
     case BCLog::LogFlags::HTTPPOLL:
