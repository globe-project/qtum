// Copyright (c) 2009-2010 Satoshi Nakamoto
// Copyright (c) 2009-2018 The Bitcoin Core developers
// Distributed under the MIT software license, see the accompanying
// file COPYING or http://www.opensource.org/licenses/mit-license.php.

#include <logging.h>
#include <util/threadnames.h>
#include <util/time.h>

#include <mutex>

const char * const DEFAULT_DEBUGLOGFILE = "debug.log";
const char * const DEFAULT_DEBUGVMLOGFILE = "vm.log";

BCLog::Logger& LogInstance()
{
/**
 * NOTE: the logger instances is leaked on exit. This is ugly, but will be
 * cleaned up by the OS/libc. Defining a logger as a global object doesn't work
 * since the order of destruction of static/global objects is undefined.
 * Consider if the logger gets destroyed, and then some later destructor calls
 * LogPrintf, maybe indirectly, and you get a core dump at shutdown trying to
 * access the logger. When the shutdown sequence is fully audited and tested,
 * explicit destruction of these objects can be implemented by changing this
 * from a raw pointer to a std::unique_ptr.
 * Since the destructor is never called, the logger and all its members must
 * have a trivial destructor.
 *
 * This method of initialization was originally introduced in
 * ee3374234c60aba2cc4c5cd5cac1c0aefc2d817c.
 */
    static BCLog::Logger* g_logger{new BCLog::Logger()};
    return *g_logger;
}

bool fLogIPs = DEFAULT_LOGIPS;

static int FileWriteStr(const std::string &str, FILE *fp)
{
    return fwrite(str.data(), 1, str.size(), fp);
}

bool BCLog::Logger::StartLogging()
{
    std::lock_guard<std::mutex> scoped_lock(m_cs);

    assert(m_buffering);
    assert(m_fileout == nullptr);
    assert(m_fileoutVM == nullptr); // qtum

    if (m_print_to_file) {
        assert(!m_file_path.empty());
        assert(!m_file_pathVM.empty()); // qtum
        m_fileout = fsbridge::fopen(m_file_path, "a");
        m_fileoutVM = fsbridge::fopen(m_file_pathVM, "a");
        if (!m_fileout || !m_fileoutVM) {
            return false;
        }

        setbuf(m_fileout, nullptr); // unbuffered

        // Add newlines to the logfile to distinguish this execution from the
        // last one.
        FileWriteStr("\n\n\n\n\n", m_fileout);
    }

    if (m_fileout) {
<<<<<<< HEAD
        // dump buffered messages from before we opened the log
        m_buffering = false;
        while (!m_msgs_before_open.empty()) {
            const std::string& s = m_msgs_before_open.front();

            if (m_print_to_file) FileWriteStr(s, m_fileout);
            if (m_print_to_console) fwrite(s.data(), 1, s.size(), stdout);

            m_msgs_before_open.pop_front();
        }
=======
        setbuf(m_fileout, nullptr); // unbuffered
>>>>>>> 95eb610f
    }

    ///////////////////////////////////////////// // qtum
    if (m_fileoutVM) {
        setbuf(m_fileoutVM, nullptr); // unbuffered
<<<<<<< HEAD
        // dump buffered messages from before we opened the log
        m_buffering = false;
        while (!m_msgs_before_open.empty()) {
            const std::string& s = m_msgs_before_open.front();

            if (m_print_to_file) FileWriteStr(s, m_fileoutVM);
            if (m_print_to_console) fwrite(s.data(), 1, s.size(), stdout);

            m_msgs_before_open.pop_front();
=======
    }

    // dump buffered messages from before we opened the log
    while (!m_msgs_before_open.empty()) {
        LogMsg logmsg= m_msgs_before_open.front();
        FILE* file = logmsg.useVMLog ? m_fileoutVM : m_fileout;
        if(file)
        {
            FileWriteStr(logmsg.msg, file);
>>>>>>> 95eb610f
        }
        m_msgs_before_open.pop_front();
    }
    /////////////////////////////////////////////

    if (m_print_to_console) fflush(stdout);

    return true;
}

void BCLog::Logger::DisconnectTestLogger()
{
    std::lock_guard<std::mutex> scoped_lock(m_cs);
    m_buffering = true;
    if (m_fileout != nullptr) fclose(m_fileout);
    m_fileout = nullptr;
    if (m_fileoutVM != nullptr) fclose(m_fileoutVM);
    m_fileoutVM = nullptr;
}

void BCLog::Logger::EnableCategory(BCLog::LogFlags flag)
{
    m_categories |= flag;
}

bool BCLog::Logger::EnableCategory(const std::string& str)
{
    BCLog::LogFlags flag;
    if (!GetLogCategory(flag, str)) return false;
    EnableCategory(flag);
    return true;
}

void BCLog::Logger::DisableCategory(BCLog::LogFlags flag)
{
    m_categories &= ~flag;
}

bool BCLog::Logger::DisableCategory(const std::string& str)
{
    BCLog::LogFlags flag;
    if (!GetLogCategory(flag, str)) return false;
    DisableCategory(flag);
    return true;
}

bool BCLog::Logger::WillLogCategory(BCLog::LogFlags category) const
{
    return (m_categories.load(std::memory_order_relaxed) & category) != 0;
}

bool BCLog::Logger::DefaultShrinkDebugFile() const
{
    return m_categories == BCLog::NONE;
}

struct CLogCategoryDesc
{
    BCLog::LogFlags flag;
    std::string category;
};

const CLogCategoryDesc LogCategories[] =
{
    {BCLog::NONE, "0"},
    {BCLog::NONE, "none"},
    {BCLog::NET, "net"},
    {BCLog::TOR, "tor"},
    {BCLog::MEMPOOL, "mempool"},
    {BCLog::HTTP, "http"},
    {BCLog::BENCH, "bench"},
    {BCLog::ZMQ, "zmq"},
    {BCLog::DB, "db"},
    {BCLog::RPC, "rpc"},
    {BCLog::ESTIMATEFEE, "estimatefee"},
    {BCLog::ADDRMAN, "addrman"},
    {BCLog::SELECTCOINS, "selectcoins"},
    {BCLog::REINDEX, "reindex"},
    {BCLog::CMPCTBLOCK, "cmpctblock"},
    {BCLog::RAND, "rand"},
    {BCLog::PRUNE, "prune"},
    {BCLog::PROXY, "proxy"},
    {BCLog::MEMPOOLREJ, "mempoolrej"},
    {BCLog::LIBEVENT, "libevent"},
    {BCLog::COINDB, "coindb"},
    {BCLog::QT, "qt"},
    {BCLog::LEVELDB, "leveldb"},
    {BCLog::COINSTAKE, "coinstake"},
    {BCLog::HTTPPOLL, "http-poll"},
    {BCLog::ALL, "1"},
    {BCLog::ALL, "all"},
};

bool GetLogCategory(BCLog::LogFlags& flag, const std::string& str)
{
    if (str == "") {
        flag = BCLog::ALL;
        return true;
    }
    for (const CLogCategoryDesc& category_desc : LogCategories) {
        if (category_desc.category == str) {
            flag = category_desc.flag;
            return true;
        }
    }
    return false;
}

std::string ListLogCategories()
{
    std::string ret;
    int outcount = 0;
    for (const CLogCategoryDesc& category_desc : LogCategories) {
        // Omit the special cases.
        if (category_desc.flag != BCLog::NONE && category_desc.flag != BCLog::ALL) {
            if (outcount != 0) ret += ", ";
            ret += category_desc.category;
            outcount++;
        }
    }
    return ret;
}

std::vector<CLogCategoryActive> ListActiveLogCategories()
{
    std::vector<CLogCategoryActive> ret;
    for (const CLogCategoryDesc& category_desc : LogCategories) {
        // Omit the special cases.
        if (category_desc.flag != BCLog::NONE && category_desc.flag != BCLog::ALL) {
            CLogCategoryActive catActive;
            catActive.category = category_desc.category;
            catActive.active = LogAcceptCategory(category_desc.flag);
            ret.push_back(catActive);
        }
    }
    return ret;
}

std::string BCLog::Logger::LogTimestampStr(const std::string& str)
{
    std::string strStamped;

    if (!m_log_timestamps)
        return str;

    if (m_started_new_line) {
        int64_t nTimeMicros = GetTimeMicros();
        strStamped = FormatISO8601DateTime(nTimeMicros/1000000);
        if (m_log_time_micros) {
            strStamped.pop_back();
            strStamped += strprintf(".%06dZ", nTimeMicros%1000000);
        }
        int64_t mocktime = GetMockTime();
        if (mocktime) {
            strStamped += " (mocktime: " + FormatISO8601DateTime(mocktime) + ")";
        }
        strStamped += ' ' + str;
    } else
        strStamped = str;

    return strStamped;
}

namespace BCLog {
    /** Belts and suspenders: make sure outgoing log messages don't contain
     * potentially suspicious characters, such as terminal control codes.
     *
     * This escapes control characters except newline ('\n') in C syntax.
     * It escapes instead of removes them to still allow for troubleshooting
     * issues where they accidentally end up in strings.
     */
    std::string LogEscapeMessage(const std::string& str) {
        std::string ret;
        for (char ch_in : str) {
            uint8_t ch = (uint8_t)ch_in;
            if ((ch >= 32 || ch == '\n') && ch != '\x7f') {
                ret += ch_in;
            } else {
                ret += strprintf("\\x%02x", ch);
            }
        }
        return ret;
    }
}

void BCLog::Logger::LogPrintStr(const std::string& str, bool useVMLog)
{
<<<<<<< HEAD
    std::lock_guard<std::mutex> scoped_lock(m_cs);
    std::string str_prefixed = LogEscapeMessage(str);

    if (m_log_threadnames && m_started_new_line) {
        str_prefixed.insert(0, "[" + util::ThreadGetInternalName() + "] ");
    }

    //////////////////////////////// // qtum
    FILE* file = m_fileout;
    if(useVMLog){
        file = m_fileoutVM;
    }
    ////////////////////////////////

    str_prefixed = LogTimestampStr(str_prefixed);

    m_started_new_line = !str.empty() && str[str.size()-1] == '\n';

    if (m_buffering) {
        // buffer if we haven't started logging yet
        m_msgs_before_open.push_back(str_prefixed);
        return;
    }
=======
    std::string strTimestamped = LogTimestampStr(str);
    bool print_to_console = m_print_to_console;
    if(print_to_console && useVMLog && !m_show_evm_logs) print_to_console = false;
>>>>>>> 95eb610f

    if (print_to_console) {
        // print to console
        fwrite(str_prefixed.data(), 1, str_prefixed.size(), stdout);
        fflush(stdout);
    }
    if (m_print_to_file) {
        assert(m_fileout != nullptr);

<<<<<<< HEAD
        // reopen the log file, if requested
        if (m_reopen_file) {
            m_reopen_file = false;
=======
        //////////////////////////////// // qtum
        FILE* file = m_fileout;
        if(useVMLog){
            file = m_fileoutVM;
        }
        ////////////////////////////////

        // buffer if we haven't opened the log yet
        if (file == nullptr) {
            LogMsg logmsg(strTimestamped, useVMLog);
            m_msgs_before_open.push_back(logmsg);
        }
        else
        {
            // reopen the log file, if requested
            if (m_reopen_file) {
                m_reopen_file = false;
>>>>>>> 95eb610f
                fs::path file_path = m_file_path;
                if(useVMLog)
                    file_path = m_file_pathVM;
            FILE* new_fileout = fsbridge::fopen(file_path, "a");
            if (new_fileout) {
                setbuf(new_fileout, nullptr); // unbuffered
                fclose(file);
                file = new_fileout;
            }
        }
        FileWriteStr(str_prefixed, file);
    }
}

void BCLog::Logger::ShrinkDebugFile()
{
    // Amount of debug.log to save at end when shrinking (must fit in memory)
    constexpr size_t RECENT_DEBUG_HISTORY_SIZE = 10 * 1000000;

    assert(!m_file_path.empty());

    // Scroll debug.log if it's getting too big
    FILE* file = fsbridge::fopen(m_file_path, "r");

    // Special files (e.g. device nodes) may not have a size.
    size_t log_size = 0;
    try {
        log_size = fs::file_size(m_file_path);
    } catch (const fs::filesystem_error&) {}

    // If debug.log file is more than 10% bigger the RECENT_DEBUG_HISTORY_SIZE
    // trim it down by saving only the last RECENT_DEBUG_HISTORY_SIZE bytes
    if (file && log_size > 11 * (RECENT_DEBUG_HISTORY_SIZE / 10))
    {
        // Restart the file with some of the end
        std::vector<char> vch(RECENT_DEBUG_HISTORY_SIZE, 0);
        if (fseek(file, -((long)vch.size()), SEEK_END)) {
            LogPrintf("Failed to shrink debug log file: fseek(...) failed\n");
            fclose(file);
            return;
        }
        int nBytes = fread(vch.data(), 1, vch.size(), file);
        fclose(file);

        file = fsbridge::fopen(m_file_path, "w");
        if (file)
        {
            fwrite(vch.data(), 1, nBytes, file);
            fclose(file);
        }
    }
    else if (file != nullptr)
        fclose(file);
}<|MERGE_RESOLUTION|>--- conflicted
+++ resolved
@@ -58,6 +58,7 @@
         }
 
         setbuf(m_fileout, nullptr); // unbuffered
+        setbuf(m_fileoutVM, nullptr); // unbuffered
 
         // Add newlines to the logfile to distinguish this execution from the
         // last one.
@@ -65,47 +66,24 @@
     }
 
     if (m_fileout) {
-<<<<<<< HEAD
-        // dump buffered messages from before we opened the log
         m_buffering = false;
-        while (!m_msgs_before_open.empty()) {
-            const std::string& s = m_msgs_before_open.front();
-
-            if (m_print_to_file) FileWriteStr(s, m_fileout);
-            if (m_print_to_console) fwrite(s.data(), 1, s.size(), stdout);
-
-            m_msgs_before_open.pop_front();
-        }
-=======
-        setbuf(m_fileout, nullptr); // unbuffered
->>>>>>> 95eb610f
     }
 
     ///////////////////////////////////////////// // qtum
     if (m_fileoutVM) {
-        setbuf(m_fileoutVM, nullptr); // unbuffered
-<<<<<<< HEAD
-        // dump buffered messages from before we opened the log
         m_buffering = false;
-        while (!m_msgs_before_open.empty()) {
-            const std::string& s = m_msgs_before_open.front();
-
-            if (m_print_to_file) FileWriteStr(s, m_fileoutVM);
-            if (m_print_to_console) fwrite(s.data(), 1, s.size(), stdout);
-
-            m_msgs_before_open.pop_front();
-=======
     }
 
     // dump buffered messages from before we opened the log
     while (!m_msgs_before_open.empty()) {
         LogMsg logmsg= m_msgs_before_open.front();
+
         FILE* file = logmsg.useVMLog ? m_fileoutVM : m_fileout;
-        if(file)
-        {
-            FileWriteStr(logmsg.msg, file);
->>>>>>> 95eb610f
-        }
+        if (file && m_print_to_file) FileWriteStr(logmsg.msg, file);
+        bool print_to_console = m_print_to_console;
+        if(print_to_console && logmsg.useVMLog && !m_show_evm_logs) print_to_console = false;
+        if (print_to_console) fwrite(logmsg.msg.data(), 1, logmsg.msg.size(), stdout);
+
         m_msgs_before_open.pop_front();
     }
     /////////////////////////////////////////////
@@ -292,7 +270,6 @@
 
 void BCLog::Logger::LogPrintStr(const std::string& str, bool useVMLog)
 {
-<<<<<<< HEAD
     std::lock_guard<std::mutex> scoped_lock(m_cs);
     std::string str_prefixed = LogEscapeMessage(str);
 
@@ -300,27 +277,19 @@
         str_prefixed.insert(0, "[" + util::ThreadGetInternalName() + "] ");
     }
 
-    //////////////////////////////// // qtum
-    FILE* file = m_fileout;
-    if(useVMLog){
-        file = m_fileoutVM;
-    }
-    ////////////////////////////////
-
     str_prefixed = LogTimestampStr(str_prefixed);
 
     m_started_new_line = !str.empty() && str[str.size()-1] == '\n';
 
     if (m_buffering) {
         // buffer if we haven't started logging yet
-        m_msgs_before_open.push_back(str_prefixed);
+        LogMsg logmsg(str_prefixed, useVMLog);
+        m_msgs_before_open.push_back(logmsg);
         return;
     }
-=======
-    std::string strTimestamped = LogTimestampStr(str);
+
     bool print_to_console = m_print_to_console;
     if(print_to_console && useVMLog && !m_show_evm_logs) print_to_console = false;
->>>>>>> 95eb610f
 
     if (print_to_console) {
         // print to console
@@ -328,31 +297,17 @@
         fflush(stdout);
     }
     if (m_print_to_file) {
-        assert(m_fileout != nullptr);
-
-<<<<<<< HEAD
-        // reopen the log file, if requested
-        if (m_reopen_file) {
-            m_reopen_file = false;
-=======
         //////////////////////////////// // qtum
         FILE* file = m_fileout;
         if(useVMLog){
             file = m_fileoutVM;
         }
         ////////////////////////////////
-
-        // buffer if we haven't opened the log yet
-        if (file == nullptr) {
-            LogMsg logmsg(strTimestamped, useVMLog);
-            m_msgs_before_open.push_back(logmsg);
-        }
-        else
-        {
-            // reopen the log file, if requested
-            if (m_reopen_file) {
-                m_reopen_file = false;
->>>>>>> 95eb610f
+        assert(file != nullptr);
+
+        // reopen the log file, if requested
+        if (m_reopen_file) {
+            m_reopen_file = false;
                 fs::path file_path = m_file_path;
                 if(useVMLog)
                     file_path = m_file_pathVM;
