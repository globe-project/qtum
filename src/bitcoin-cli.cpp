--- conflicted
+++ resolved
@@ -473,11 +473,7 @@
         if (!batch[ID_NETWORKINFO]["error"].isNull()) return batch[ID_NETWORKINFO];
 
         const UniValue& networkinfo{batch[ID_NETWORKINFO]["result"]};
-<<<<<<< HEAD
-        if (networkinfo["version"].get_int() < 209900) {
-=======
         if (networkinfo["version"].getInt<int>() < 209900) {
->>>>>>> d82fec21
             throw std::runtime_error("-netinfo requires qtumd server to be running v0.21.0 and up");
         }
         const int64_t time_now{TicksSinceEpoch<std::chrono::seconds>(CliClock::now())};
@@ -896,11 +892,7 @@
         if (err_msg.isStr()) {
             strPrint += ("error message:\n" + err_msg.get_str());
         }
-<<<<<<< HEAD
-        if (err_code.isNum() && err_code.get_int() == RPC_WALLET_NOT_SPECIFIED) {
-=======
         if (err_code.isNum() && err_code.getInt<int>() == RPC_WALLET_NOT_SPECIFIED) {
->>>>>>> d82fec21
             strPrint += "\nTry adding \"-rpcwallet=<filename>\" option to qtum-cli command line.";
         }
     } else {
