// Copyright (c) 2009-2010 Satoshi Nakamoto
// Copyright (c) 2009-2022 The Bitcoin Core developers
// Distributed under the MIT software license, see the accompanying
// file COPYING or http://www.opensource.org/licenses/mit-license.php.

#ifndef BITCOIN_LOGGING_H
#define BITCOIN_LOGGING_H

#include <threadsafety.h>
#include <tinyformat.h>
#include <util/fs.h>
#include <util/string.h>

#include <atomic>
#include <cstdint>
#include <functional>
#include <list>
#include <mutex>
#include <string>
#include <unordered_map>
#include <vector>

static const bool DEFAULT_LOGTIMEMICROS = false;
static const bool DEFAULT_LOGIPS        = false;
static const bool DEFAULT_LOGTIMESTAMPS = true;
static const bool DEFAULT_LOGTHREADNAMES = false;
static const bool DEFAULT_LOGSOURCELOCATIONS = false;
static const bool DEFAULT_SHOWEVMLOGS   = false;
extern const char * const DEFAULT_DEBUGLOGFILE;
extern const char * const DEFAULT_DEBUGVMLOGFILE;

extern bool fLogIPs;

struct LogCategory {
    std::string category;
    bool active;
};

namespace BCLog {
    enum LogFlags : uint64_t {
        NONE        = 0,
        NET         = (1 <<  0),
        TOR         = (1 <<  1),
        MEMPOOL     = (1 <<  2),
        HTTP        = (1 <<  3),
        BENCH       = (1 <<  4),
        ZMQ         = (1 <<  5),
        WALLETDB    = (1 <<  6),
        RPC         = (1 <<  7),
        ESTIMATEFEE = (1 <<  8),
        ADDRMAN     = (1 <<  9),
        SELECTCOINS = (1 << 10),
        REINDEX     = (1 << 11),
        CMPCTBLOCK  = (1 << 12),
        RAND        = (1 << 13),
        PRUNE       = (1 << 14),
        PROXY       = (1 << 15),
        MEMPOOLREJ  = (1 << 16),
        LIBEVENT    = (1 << 17),
        COINDB      = (1 << 18),
        QT          = (1 << 19),
        LEVELDB     = (1 << 20),
        VALIDATION  = (1 << 21),
        I2P         = (1 << 22),
        IPC         = (1 << 23),
#ifdef DEBUG_LOCKCONTENTION
        LOCK        = (1 << 24),
#endif
        UTIL        = (1 << 25),
        BLOCKSTORAGE = (1 << 26),
        TXRECONCILIATION = (1 << 27),
        SCAN        = (1 << 28),
<<<<<<< HEAD
        COINSTAKE   = (1 << 29),
        HTTPPOLL    = (1 << 30),
        INDEX       = ((uint64_t)1 << 31),
=======
        TXPACKAGES  = (1 << 29),
        COINSTAKE   = (1 << 30),
        HTTPPOLL    = ((uint64_t)1 << 31),
        INDEX       = ((uint64_t)1 << 32),
>>>>>>> 86d0551a
        ALL         = ~(uint64_t)0,
    };
    enum class Level {
        Trace = 0, // High-volume or detailed logging for development/debugging
        Debug,     // Reasonably noisy logging, but still usable in production
        Info,      // Default
        Warning,
        Error,
        None, // Internal use only
    };
    constexpr auto DEFAULT_LOG_LEVEL{Level::Debug};

    struct LogMsg
    {
        LogMsg(const std::string& _msg, bool _useVMLog) :
            msg(_msg),
            useVMLog(_useVMLog)
        {}

        std::string msg;
        bool useVMLog;
    };

    class Logger
    {
    private:
        mutable StdMutex m_cs; // Can not use Mutex from sync.h because in debug mode it would cause a deadlock when a potential deadlock was detected

        FILE* m_fileout GUARDED_BY(m_cs) = nullptr;
        FILE* m_fileoutVM GUARDED_BY(m_cs) = nullptr;
        std::list<LogMsg> m_msgs_before_open GUARDED_BY(m_cs);
        bool m_buffering GUARDED_BY(m_cs) = true; //!< Buffer messages before logging can be started.

        /**
         * m_started_new_line is a state variable that will suppress printing of
         * the timestamp when multiple calls are made that don't end in a
         * newline.
         */
        std::atomic_bool m_started_new_line{true};

        //! Category-specific log level. Overrides `m_log_level`.
        std::unordered_map<LogFlags, Level> m_category_log_levels GUARDED_BY(m_cs);

        //! If there is no category-specific log level, all logs with a severity
        //! level lower than `m_log_level` will be ignored.
        std::atomic<Level> m_log_level{DEFAULT_LOG_LEVEL};

        /** Log categories bitfield. */
        std::atomic<uint64_t> m_categories{0};

        std::string LogTimestampStr(const std::string& str);

        /** Slots that connect to the print signal */
        std::list<std::function<void(const std::string&)>> m_print_callbacks GUARDED_BY(m_cs) {};

    public:
        bool m_print_to_console = false;
        bool m_print_to_file = false;

        bool m_log_timestamps = DEFAULT_LOGTIMESTAMPS;
        bool m_log_time_micros = DEFAULT_LOGTIMEMICROS;
        bool m_log_threadnames = DEFAULT_LOGTHREADNAMES;
        bool m_log_sourcelocations = DEFAULT_LOGSOURCELOCATIONS;
        bool m_show_evm_logs = DEFAULT_SHOWEVMLOGS;

        fs::path m_file_path;
        fs::path m_file_pathVM;
        std::atomic<bool> m_reopen_file{false};

        /** Send a string to the log output */
        void LogPrintStr(const std::string& str, const std::string& logging_function, const std::string& source_file, int source_line, BCLog::LogFlags category, BCLog::Level level, bool useVMLog = false);

        /** Returns whether logs will be written to any output */
        bool Enabled() const
        {
            StdLockGuard scoped_lock(m_cs);
            return m_buffering || m_print_to_console || m_print_to_file || !m_print_callbacks.empty();
        }

        /** Connect a slot to the print signal and return the connection */
        std::list<std::function<void(const std::string&)>>::iterator PushBackCallback(std::function<void(const std::string&)> fun)
        {
            StdLockGuard scoped_lock(m_cs);
            m_print_callbacks.push_back(std::move(fun));
            return --m_print_callbacks.end();
        }

        /** Delete a connection */
        void DeleteCallback(std::list<std::function<void(const std::string&)>>::iterator it)
        {
            StdLockGuard scoped_lock(m_cs);
            m_print_callbacks.erase(it);
        }

        /** Start logging (and flush all buffered messages) */
        bool StartLogging();
        /** Only for testing */
        void DisconnectTestLogger();

        void ShrinkDebugFile();

        std::unordered_map<LogFlags, Level> CategoryLevels() const
        {
            StdLockGuard scoped_lock(m_cs);
            return m_category_log_levels;
        }
        void SetCategoryLogLevel(const std::unordered_map<LogFlags, Level>& levels)
        {
            StdLockGuard scoped_lock(m_cs);
            m_category_log_levels = levels;
        }
        bool SetCategoryLogLevel(const std::string& category_str, const std::string& level_str);

        Level LogLevel() const { return m_log_level.load(); }
        void SetLogLevel(Level level) { m_log_level = level; }
        bool SetLogLevel(const std::string& level);

        uint64_t GetCategoryMask() const { return m_categories.load(); }

        void EnableCategory(LogFlags flag);
        bool EnableCategory(const std::string& str);
        void DisableCategory(LogFlags flag);
        bool DisableCategory(const std::string& str);

        bool WillLogCategory(LogFlags category) const;
        bool WillLogCategoryLevel(LogFlags category, Level level) const;

        /** Returns a vector of the log categories in alphabetical order. */
        std::vector<LogCategory> LogCategoriesList() const;
        /** Returns a string with the log categories in alphabetical order. */
        std::string LogCategoriesString() const
        {
            return Join(LogCategoriesList(), ", ", [&](const LogCategory& i) { return i.category; });
        };

        //! Returns a string with all user-selectable log levels.
        std::string LogLevelsString() const;

        //! Returns the string representation of a log level.
        std::string LogLevelToStr(BCLog::Level level) const;

        bool DefaultShrinkDebugFile() const;
    };

} // namespace BCLog

BCLog::Logger& LogInstance();

/** Return true if log accepts specified category, at the specified level. */
static inline bool LogAcceptCategory(BCLog::LogFlags category, BCLog::Level level)
{
    return LogInstance().WillLogCategoryLevel(category, level);
}

/** Return true if str parses as a log category and set the flag */
bool GetLogCategory(BCLog::LogFlags& flag, const std::string& str);

// Be conservative when using LogPrintf/error or other things which
// unconditionally log to debug.log! It should not be the case that an inbound
// peer can fill up a user's disk with debug.log entries.

template <typename... Args>
static inline void LogPrintf_(const std::string& logging_function, const std::string& source_file, const int source_line, const BCLog::LogFlags flag, const BCLog::Level level, const char* fmt, const Args&... args)
{
    if (LogInstance().Enabled()) {
        std::string log_msg;
        try {
            log_msg = tfm::format(fmt, args...);
        } catch (tinyformat::format_error& fmterr) {
            /* Original format string will have newline so don't add one here */
            log_msg = "Error \"" + std::string(fmterr.what()) + "\" while formatting log message: " + fmt;
        }
        LogInstance().LogPrintStr(log_msg, logging_function, source_file, source_line, flag, level);
    }
}

#define LogPrintLevel_(category, level, ...) LogPrintf_(__func__, __FILE__, __LINE__, category, level, __VA_ARGS__)

// Log unconditionally.
#define LogPrintf(...) LogPrintLevel_(BCLog::LogFlags::NONE, BCLog::Level::None, __VA_ARGS__)

// Log unconditionally, prefixing the output with the passed category name.
#define LogPrintfCategory(category, ...) LogPrintLevel_(category, BCLog::Level::None, __VA_ARGS__)

// Use a macro instead of a function for conditional logging to prevent
// evaluating arguments when logging for the category is not enabled.

// Log conditionally, prefixing the output with the passed category name.
#define LogPrint(category, ...)                                        \
    do {                                                               \
        if (LogAcceptCategory((category), BCLog::Level::Debug)) {      \
            LogPrintLevel_(category, BCLog::Level::None, __VA_ARGS__); \
        }                                                              \
    } while (0)

// Log conditionally, prefixing the output with the passed category name and severity level.
#define LogPrintLevel(category, level, ...)               \
    do {                                                  \
        if (LogAcceptCategory((category), (level))) {     \
            LogPrintLevel_(category, level, __VA_ARGS__); \
        }                                                 \
    } while (0)

template <typename... Args>
bool error(const char* fmt, const Args&... args)
{
    LogPrintf("ERROR: %s\n", tfm::format(fmt, args...));
    return false;
}

#endif // BITCOIN_LOGGING_H<|MERGE_RESOLUTION|>--- conflicted
+++ resolved
@@ -70,16 +70,10 @@
         BLOCKSTORAGE = (1 << 26),
         TXRECONCILIATION = (1 << 27),
         SCAN        = (1 << 28),
-<<<<<<< HEAD
-        COINSTAKE   = (1 << 29),
-        HTTPPOLL    = (1 << 30),
-        INDEX       = ((uint64_t)1 << 31),
-=======
         TXPACKAGES  = (1 << 29),
         COINSTAKE   = (1 << 30),
         HTTPPOLL    = ((uint64_t)1 << 31),
         INDEX       = ((uint64_t)1 << 32),
->>>>>>> 86d0551a
         ALL         = ~(uint64_t)0,
     };
     enum class Level {
