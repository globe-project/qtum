<<<<<<< HEAD
// Copyright (c) 2015-2017 The Bitcoin Core developers
=======
// Copyright (c) 2015-2018 The Bitcoin Core developers
>>>>>>> 228c1378
// Distributed under the MIT software license, see the accompanying
// file COPYING or http://www.opensource.org/licenses/mit-license.php.

#include <bench/bench.h>

#include <assert.h>
#include <iostream>
#include <iomanip>
#include <algorithm>
#include <regex>
#include <numeric>

void benchmark::ConsolePrinter::header()
{
    std::cout << "# Benchmark, evals, iterations, total, min, max, median" << std::endl;
}

void benchmark::ConsolePrinter::result(const State& state)
{
    auto results = state.m_elapsed_results;
    std::sort(results.begin(), results.end());

    double total = state.m_num_iters * std::accumulate(results.begin(), results.end(), 0.0);

    double front = 0;
    double back = 0;
    double median = 0;

    if (!results.empty()) {
        front = results.front();
        back = results.back();

        size_t mid = results.size() / 2;
        median = results[mid];
        if (0 == results.size() % 2) {
            median = (results[mid] + results[mid + 1]) / 2;
        }
    }

    std::cout << std::setprecision(6);
    std::cout << state.m_name << ", " << state.m_num_evals << ", " << state.m_num_iters << ", " << total << ", " << front << ", " << back << ", " << median << std::endl;
}

void benchmark::ConsolePrinter::footer() {}
benchmark::PlotlyPrinter::PlotlyPrinter(std::string plotly_url, int64_t width, int64_t height)
    : m_plotly_url(plotly_url), m_width(width), m_height(height)
{
}

void benchmark::PlotlyPrinter::header()
{
    std::cout << "<html><head>"
              << "<script src=\"" << m_plotly_url << "\"></script>"
              << "</head><body><div id=\"myDiv\" style=\"width:" << m_width << "px; height:" << m_height << "px\"></div>"
              << "<script> var data = ["
              << std::endl;
}

void benchmark::PlotlyPrinter::result(const State& state)
{
    std::cout << "{ " << std::endl
              << "  name: '" << state.m_name << "', " << std::endl
              << "  y: [";

    const char* prefix = "";
    for (const auto& e : state.m_elapsed_results) {
        std::cout << prefix << std::setprecision(6) << e;
        prefix = ", ";
    }
    std::cout << "]," << std::endl
              << "  boxpoints: 'all', jitter: 0.3, pointpos: 0, type: 'box',"
              << std::endl
              << "}," << std::endl;
}

void benchmark::PlotlyPrinter::footer()
{
    std::cout << "]; var layout = { showlegend: false, yaxis: { rangemode: 'tozero', autorange: true } };"
              << "Plotly.newPlot('myDiv', data, layout);"
              << "</script></body></html>";
}
<<<<<<< HEAD


=======


>>>>>>> 228c1378
benchmark::BenchRunner::BenchmarkMap& benchmark::BenchRunner::benchmarks()
{
    static std::map<std::string, Bench> benchmarks_map;
    return benchmarks_map;
}

benchmark::BenchRunner::BenchRunner(std::string name, benchmark::BenchFunction func, uint64_t num_iters_for_one_second)
{
    benchmarks().insert(std::make_pair(name, Bench{func, num_iters_for_one_second}));
}

void benchmark::BenchRunner::RunAll(Printer& printer, uint64_t num_evals, double scaling, const std::string& filter, bool is_list_only)
{
<<<<<<< HEAD
    perf_init();
=======
>>>>>>> 228c1378
    if (!std::ratio_less_equal<benchmark::clock::period, std::micro>::value) {
        std::cerr << "WARNING: Clock precision is worse than microsecond - benchmarks may be less accurate!\n";
    }
#ifdef DEBUG
    std::cerr << "WARNING: This is a debug build - may result in slower benchmarks.\n";
#endif

    std::regex reFilter(filter);
    std::smatch baseMatch;

    printer.header();

    for (const auto& p : benchmarks()) {
        if (!std::regex_match(p.first, baseMatch, reFilter)) {
            continue;
<<<<<<< HEAD
        }

        uint64_t num_iters = static_cast<uint64_t>(p.second.num_iters_for_one_second * scaling);
        if (0 == num_iters) {
            num_iters = 1;
        }
        State state(p.first, num_evals, num_iters, printer);
        if (!is_list_only) {
            p.second.func(state);
        }
        printer.result(state);
    }

    printer.footer();

    perf_fini();
=======
        }

        uint64_t num_iters = static_cast<uint64_t>(p.second.num_iters_for_one_second * scaling);
        if (0 == num_iters) {
            num_iters = 1;
        }
        State state(p.first, num_evals, num_iters, printer);
        if (!is_list_only) {
            p.second.func(state);
        }
        printer.result(state);
    }

    printer.footer();
>>>>>>> 228c1378
}

bool benchmark::State::UpdateTimer(const benchmark::time_point current_time)
{
    if (m_start_time != time_point()) {
        std::chrono::duration<double> diff = current_time - m_start_time;
        m_elapsed_results.push_back(diff.count() / m_num_iters);

        if (m_elapsed_results.size() == m_num_evals) {
            return false;
        }
    }

    m_num_iters_left = m_num_iters - 1;
    return true;
}<|MERGE_RESOLUTION|>--- conflicted
+++ resolved
@@ -1,8 +1,4 @@
-<<<<<<< HEAD
-// Copyright (c) 2015-2017 The Bitcoin Core developers
-=======
 // Copyright (c) 2015-2018 The Bitcoin Core developers
->>>>>>> 228c1378
 // Distributed under the MIT software license, see the accompanying
 // file COPYING or http://www.opensource.org/licenses/mit-license.php.
 
@@ -84,13 +80,8 @@
               << "Plotly.newPlot('myDiv', data, layout);"
               << "</script></body></html>";
 }
-<<<<<<< HEAD
 
 
-=======
-
-
->>>>>>> 228c1378
 benchmark::BenchRunner::BenchmarkMap& benchmark::BenchRunner::benchmarks()
 {
     static std::map<std::string, Bench> benchmarks_map;
@@ -104,10 +95,6 @@
 
 void benchmark::BenchRunner::RunAll(Printer& printer, uint64_t num_evals, double scaling, const std::string& filter, bool is_list_only)
 {
-<<<<<<< HEAD
-    perf_init();
-=======
->>>>>>> 228c1378
     if (!std::ratio_less_equal<benchmark::clock::period, std::micro>::value) {
         std::cerr << "WARNING: Clock precision is worse than microsecond - benchmarks may be less accurate!\n";
     }
@@ -123,7 +110,6 @@
     for (const auto& p : benchmarks()) {
         if (!std::regex_match(p.first, baseMatch, reFilter)) {
             continue;
-<<<<<<< HEAD
         }
 
         uint64_t num_iters = static_cast<uint64_t>(p.second.num_iters_for_one_second * scaling);
@@ -138,24 +124,6 @@
     }
 
     printer.footer();
-
-    perf_fini();
-=======
-        }
-
-        uint64_t num_iters = static_cast<uint64_t>(p.second.num_iters_for_one_second * scaling);
-        if (0 == num_iters) {
-            num_iters = 1;
-        }
-        State state(p.first, num_evals, num_iters, printer);
-        if (!is_list_only) {
-            p.second.func(state);
-        }
-        printer.result(state);
-    }
-
-    printer.footer();
->>>>>>> 228c1378
 }
 
 bool benchmark::State::UpdateTimer(const benchmark::time_point current_time)
