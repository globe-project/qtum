--- conflicted
+++ resolved
@@ -30,13 +30,8 @@
     if (add_watchonly) importaddress(wallet, ADDRESS_WATCHONLY);
 
     for (int i = 0; i < 600; ++i) {
-<<<<<<< HEAD
-        generatetoaddress(address_mine.get_value_or(ADDRESS_WATCHONLY));
-        generatetoaddress(ADDRESS_WATCHONLY);
-=======
         generatetoaddress(g_testing_setup->m_node, address_mine.get_value_or(ADDRESS_WATCHONLY));
         generatetoaddress(g_testing_setup->m_node, ADDRESS_WATCHONLY);
->>>>>>> ee8ca219
     }
     SyncWithValidationInterfaceQueue();
 
