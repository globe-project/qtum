--- conflicted
+++ resolved
@@ -40,13 +40,8 @@
 
     int blockCount = Params().GetConsensus().CoinbaseMaturity(0) + 100;
     for (int i = 0; i < blockCount; ++i) {
-<<<<<<< HEAD
-        generatetoaddress(g_testing_setup->m_node, address_mine.get_value_or(ADDRESS_WATCHONLY));
-        generatetoaddress(g_testing_setup->m_node, ADDRESS_WATCHONLY);
-=======
         generatetoaddress(test_setup.m_node, address_mine.get_value_or(ADDRESS_WATCHONLY));
         generatetoaddress(test_setup.m_node, ADDRESS_WATCHONLY);
->>>>>>> da23532c
     }
     SyncWithValidationInterfaceQueue();
 
