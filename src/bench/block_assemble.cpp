--- conflicted
+++ resolved
@@ -32,11 +32,7 @@
         CMutableTransaction tx;
         tx.vin.push_back(MineBlock(test_setup->m_node, P2WSH_OP_TRUE));
         tx.vin.back().scriptWitness = witness;
-<<<<<<< HEAD
-        tx.vout.emplace_back(1337, SCRIPT_PUB);
-=======
         tx.vout.emplace_back(1337, P2WSH_OP_TRUE);
->>>>>>> 5ed36332
         if (NUM_BLOCKS - b >= coinbaseMaturity)
             txs.at(b) = MakeTransactionRef(tx);
     }
