// Copyright (c) 2011-2020 The Bitcoin Core developers
// Distributed under the MIT software license, see the accompanying
// file COPYING or http://www.opensource.org/licenses/mit-license.php.

#include <bench/bench.h>
#include <chainparams.h>
#include <consensus/merkle.h>
#include <consensus/validation.h>
#include <pow.h>
#include <test/util/setup_common.h>
#include <txmempool.h>
#include <validation.h>
#include <util/convert.h>


static void DuplicateInputs(benchmark::Bench& bench)
{
    TestingSetup test_setup{
        CBaseChainParams::REGTEST,
        /* extra_args */ {
            "-nodebuglogfile",
            "-nodebug",
        },
    };

    const CScript SCRIPT_PUB{CScript(OP_TRUE)};

    const CChainParams& chainparams = Params();

    CBlock block{};
    CMutableTransaction coinbaseTx{};
    CMutableTransaction naughtyTx{};

    LOCK(cs_main);
    CBlockIndex* pindexPrev = ::ChainActive().Tip();
    assert(pindexPrev != nullptr);
    block.nBits = GetNextWorkRequired(pindexPrev, &block, chainparams.GetConsensus());
    block.nNonce = 0;
    auto nHeight = pindexPrev->nHeight + 1;

    // Make a coinbase TX
    coinbaseTx.vin.resize(1);
    coinbaseTx.vin[0].prevout.SetNull();
    coinbaseTx.vout.resize(1);
    coinbaseTx.vout[0].scriptPubKey = SCRIPT_PUB;
    coinbaseTx.vout[0].nValue = GetBlockSubsidy(nHeight, chainparams.GetConsensus());
    coinbaseTx.vin[0].scriptSig = CScript() << nHeight << OP_0;


    naughtyTx.vout.resize(1);
    naughtyTx.vout[0].nValue = 0;
    naughtyTx.vout[0].scriptPubKey = SCRIPT_PUB;

<<<<<<< HEAD
    uint64_t n_inputs = ((std::min((uint64_t)(dgpMaxBlockSerSize / WITNESS_SCALE_FACTOR), (uint64_t)MAX_TRANSACTION_BASE_SIZE) - (CTransaction(coinbaseTx).GetTotalSize() + CTransaction(naughtyTx).GetTotalSize())) / 41) - 100;
=======
    uint64_t n_inputs = (((dgpMaxBlockSerSize / WITNESS_SCALE_FACTOR) - (CTransaction(coinbaseTx).GetTotalSize() + CTransaction(naughtyTx).GetTotalSize())) / 41) - 100;
>>>>>>> da23532c
    for (uint64_t x = 0; x < (n_inputs - 1); ++x) {
        naughtyTx.vin.emplace_back(GetRandHash(), 0, CScript(), 0);
    }
    naughtyTx.vin.emplace_back(naughtyTx.vin.back());

    block.vtx.push_back(MakeTransactionRef(std::move(coinbaseTx)));
    block.vtx.push_back(MakeTransactionRef(std::move(naughtyTx)));

    block.hashMerkleRoot = BlockMerkleRoot(block);

    bench.run([&] {
        BlockValidationState cvstate{};
        assert(!CheckBlock(block, cvstate, chainparams.GetConsensus(), false, false));
        assert(cvstate.GetRejectReason() == "bad-txns-inputs-duplicate");
    });
}

BENCHMARK(DuplicateInputs);<|MERGE_RESOLUTION|>--- conflicted
+++ resolved
@@ -51,11 +51,7 @@
     naughtyTx.vout[0].nValue = 0;
     naughtyTx.vout[0].scriptPubKey = SCRIPT_PUB;
 
-<<<<<<< HEAD
-    uint64_t n_inputs = ((std::min((uint64_t)(dgpMaxBlockSerSize / WITNESS_SCALE_FACTOR), (uint64_t)MAX_TRANSACTION_BASE_SIZE) - (CTransaction(coinbaseTx).GetTotalSize() + CTransaction(naughtyTx).GetTotalSize())) / 41) - 100;
-=======
     uint64_t n_inputs = (((dgpMaxBlockSerSize / WITNESS_SCALE_FACTOR) - (CTransaction(coinbaseTx).GetTotalSize() + CTransaction(naughtyTx).GetTotalSize())) / 41) - 100;
->>>>>>> da23532c
     for (uint64_t x = 0; x < (n_inputs - 1); ++x) {
         naughtyTx.vin.emplace_back(GetRandHash(), 0, CScript(), 0);
     }
