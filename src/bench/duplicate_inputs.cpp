// Copyright (c) 2011-2021 The Bitcoin Core developers
// Distributed under the MIT software license, see the accompanying
// file COPYING or http://www.opensource.org/licenses/mit-license.php.

#include <bench/bench.h>
#include <chainparams.h>
#include <consensus/merkle.h>
#include <consensus/validation.h>
#include <pow.h>
#include <test/util/setup_common.h>
#include <txmempool.h>
#include <validation.h>
#include <util/convert.h>


static void DuplicateInputs(benchmark::Bench& bench)
{
    const auto testing_setup = MakeNoLogFileContext<const TestingSetup>();

    const CScript SCRIPT_PUB{CScript(OP_TRUE)};

    const CChainParams& chainparams = Params();

    CBlock block{};
    CMutableTransaction coinbaseTx{};
    CMutableTransaction naughtyTx{};

    LOCK(cs_main);
    CBlockIndex* pindexPrev = testing_setup->m_node.chainman->ActiveChain().Tip();
    assert(pindexPrev != nullptr);
    block.nBits = GetNextWorkRequired(pindexPrev, &block, chainparams.GetConsensus());
    block.nNonce = 0;
    auto nHeight = pindexPrev->nHeight + 1;
<<<<<<< HEAD
    CChainState& chainstate = testing_setup->m_node.chainman->ActiveChainstate();
=======
    Chainstate& chainstate = testing_setup->m_node.chainman->ActiveChainstate();
>>>>>>> d82fec21

    // Make a coinbase TX
    coinbaseTx.vin.resize(1);
    coinbaseTx.vin[0].prevout.SetNull();
    coinbaseTx.vout.resize(1);
    coinbaseTx.vout[0].scriptPubKey = SCRIPT_PUB;
    coinbaseTx.vout[0].nValue = GetBlockSubsidy(nHeight, chainparams.GetConsensus());
    coinbaseTx.vin[0].scriptSig = CScript() << nHeight << OP_0;


    naughtyTx.vout.resize(1);
    naughtyTx.vout[0].nValue = 0;
    naughtyTx.vout[0].scriptPubKey = SCRIPT_PUB;

    uint64_t n_inputs = (((dgpMaxBlockSerSize / WITNESS_SCALE_FACTOR) - (CTransaction(coinbaseTx).GetTotalSize() + CTransaction(naughtyTx).GetTotalSize())) / 41) - 100;
    for (uint64_t x = 0; x < (n_inputs - 1); ++x) {
        naughtyTx.vin.emplace_back(GetRandHash(), 0, CScript(), 0);
    }
    naughtyTx.vin.emplace_back(naughtyTx.vin.back());

    block.vtx.push_back(MakeTransactionRef(std::move(coinbaseTx)));
    block.vtx.push_back(MakeTransactionRef(std::move(naughtyTx)));

    block.hashMerkleRoot = BlockMerkleRoot(block);

    bench.run([&] {
        BlockValidationState cvstate{};
        assert(!CheckBlock(block, cvstate, chainparams.GetConsensus(), chainstate, false, false));
        assert(cvstate.GetRejectReason() == "bad-txns-inputs-duplicate");
    });
}

BENCHMARK(DuplicateInputs);<|MERGE_RESOLUTION|>--- conflicted
+++ resolved
@@ -10,7 +10,6 @@
 #include <test/util/setup_common.h>
 #include <txmempool.h>
 #include <validation.h>
-#include <util/convert.h>
 
 
 static void DuplicateInputs(benchmark::Bench& bench)
@@ -31,11 +30,7 @@
     block.nBits = GetNextWorkRequired(pindexPrev, &block, chainparams.GetConsensus());
     block.nNonce = 0;
     auto nHeight = pindexPrev->nHeight + 1;
-<<<<<<< HEAD
-    CChainState& chainstate = testing_setup->m_node.chainman->ActiveChainstate();
-=======
     Chainstate& chainstate = testing_setup->m_node.chainman->ActiveChainstate();
->>>>>>> d82fec21
 
     // Make a coinbase TX
     coinbaseTx.vin.resize(1);
