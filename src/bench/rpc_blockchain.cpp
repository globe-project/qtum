--- conflicted
+++ resolved
@@ -23,11 +23,7 @@
 
     TestBlockAndIndex()
     {
-<<<<<<< HEAD
-        CDataStream stream(benchmark::data::blockbench, SER_NETWORK, PROTOCOL_VERSION);
-=======
         DataStream stream{benchmark::data::blockbench};
->>>>>>> 258457a4
         std::byte a{0};
         stream.write({&a, 1}); // Prevent compaction
 
