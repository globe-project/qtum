// Copyright (c) 2016-2021 The Bitcoin Core developers
// Distributed under the MIT software license, see the accompanying
// file COPYING or http://www.opensource.org/licenses/mit-license.php.

#include <bench/bench.h>
#include <bench/data.h>

#include <rpc/blockchain.h>
#include <streams.h>
#include <test/util/setup_common.h>
#include <validation.h>

#include <univalue.h>

namespace {

struct TestBlockAndIndex {
    const std::unique_ptr<const TestingSetup> testing_setup{MakeNoLogFileContext<const TestingSetup>(CBaseChainParams::MAIN)};
    CBlock block{};
    uint256 blockHash{};
    CBlockIndex blockindex{};

    TestBlockAndIndex()
    {
        CDataStream stream(benchmark::data::blockbench, SER_NETWORK, PROTOCOL_VERSION);
<<<<<<< HEAD
        char a = '\0';
        stream.write(&a, 1); // Prevent compaction
=======
        std::byte a{0};
        stream.write({&a, 1}); // Prevent compaction
>>>>>>> ec86f1e9

        stream >> block;

        blockHash = block.GetHash();
        blockindex.phashBlock = &blockHash;
        blockindex.nBits = 403014710;
    }
};

} // namespace

static void BlockToJsonVerbose(benchmark::Bench& bench)
{
    TestBlockAndIndex data;
    bench.run([&] {
        auto univalue = blockToJSON(data.block, &data.blockindex, &data.blockindex, TxVerbosity::SHOW_DETAILS_AND_PREVOUT);
        ankerl::nanobench::doNotOptimizeAway(univalue);
    });
}

BENCHMARK(BlockToJsonVerbose);

static void BlockToJsonVerboseWrite(benchmark::Bench& bench)
{
    TestBlockAndIndex data;
    auto univalue = blockToJSON(data.block, &data.blockindex, &data.blockindex, TxVerbosity::SHOW_DETAILS_AND_PREVOUT);
    bench.run([&] {
        auto str = univalue.write();
        ankerl::nanobench::doNotOptimizeAway(str);
    });
}

BENCHMARK(BlockToJsonVerboseWrite);<|MERGE_RESOLUTION|>--- conflicted
+++ resolved
@@ -23,13 +23,8 @@
     TestBlockAndIndex()
     {
         CDataStream stream(benchmark::data::blockbench, SER_NETWORK, PROTOCOL_VERSION);
-<<<<<<< HEAD
-        char a = '\0';
-        stream.write(&a, 1); // Prevent compaction
-=======
         std::byte a{0};
         stream.write({&a, 1}); // Prevent compaction
->>>>>>> ec86f1e9
 
         stream >> block;
 
