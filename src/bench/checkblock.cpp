--- conflicted
+++ resolved
@@ -18,13 +18,8 @@
 static void DeserializeBlockTest(benchmark::Bench& bench)
 {
     CDataStream stream(benchmark::data::blockbench, SER_NETWORK, PROTOCOL_VERSION);
-<<<<<<< HEAD
-    char a = '\0';
-    stream.write(&a, 1); // Prevent compaction
-=======
     std::byte a{0};
     stream.write({&a, 1}); // Prevent compaction
->>>>>>> ec86f1e9
 
     bench.unit("block").run([&] {
         CBlock block;
@@ -37,13 +32,8 @@
 static void DeserializeAndCheckBlockTest(benchmark::Bench& bench)
 {
     CDataStream stream(benchmark::data::blockbench, SER_NETWORK, PROTOCOL_VERSION);
-<<<<<<< HEAD
-    char a = '\0';
-    stream.write(&a, 1); // Prevent compaction
-=======
     std::byte a{0};
     stream.write({&a, 1}); // Prevent compaction
->>>>>>> ec86f1e9
 
     ArgsManager bench_args;
     const auto chainParams = CreateChainParams(bench_args, CBaseChainParams::MAIN);
