// Copyright (c) 2016-2018 The Bitcoin Core developers
// Distributed under the MIT software license, see the accompanying
// file COPYING or http://www.opensource.org/licenses/mit-license.php.

#include <bench/bench.h>
#include <bench/data.h>

#include <chainparams.h>
#include <validation.h>
#include <streams.h>
#include <consensus/validation.h>

<<<<<<< HEAD
namespace block_bench {
#include <bench/data/blockbench.raw.h>
} // namespace block_bench

=======
>>>>>>> 451880b9
// These are the two major time-sinks which happen after we have fully received
// a block off the wire, but before we can relay the block on to peers using
// compact block relay.

static void DeserializeBlockTest(benchmark::State& state)
{
<<<<<<< HEAD
    CDataStream stream((const char*)block_bench::blockbench,
            (const char*)block_bench::blockbench + sizeof(block_bench::blockbench),
            SER_NETWORK, PROTOCOL_VERSION);
=======
    CDataStream stream(benchmark::data::blockbench, SER_NETWORK, PROTOCOL_VERSION);
>>>>>>> 451880b9
    char a = '\0';
    stream.write(&a, 1); // Prevent compaction

    while (state.KeepRunning()) {
        CBlock block;
        stream >> block;
<<<<<<< HEAD
        bool rewound = stream.Rewind(sizeof(block_bench::blockbench));
=======
        bool rewound = stream.Rewind(benchmark::data::blockbench.size());
>>>>>>> 451880b9
        assert(rewound);
    }
}

static void DeserializeAndCheckBlockTest(benchmark::State& state)
{
<<<<<<< HEAD
    CDataStream stream((const char*)block_bench::blockbench,
            (const char*)block_bench::blockbench + sizeof(block_bench::blockbench),
            SER_NETWORK, PROTOCOL_VERSION);
=======
    CDataStream stream(benchmark::data::blockbench, SER_NETWORK, PROTOCOL_VERSION);
>>>>>>> 451880b9
    char a = '\0';
    stream.write(&a, 1); // Prevent compaction

    const auto chainParams = CreateChainParams(CBaseChainParams::MAIN);

    while (state.KeepRunning()) {
        CBlock block; // Note that CBlock caches its checked state, so we need to recreate it here
        stream >> block;
<<<<<<< HEAD
        bool rewound = stream.Rewind(sizeof(block_bench::blockbench));
=======
        bool rewound = stream.Rewind(benchmark::data::blockbench.size());
>>>>>>> 451880b9
        assert(rewound);

        CValidationState validationState;
        bool checked = CheckBlock(block, validationState, chainParams->GetConsensus());
        assert(checked);
    }
}

BENCHMARK(DeserializeBlockTest, 130);
BENCHMARK(DeserializeAndCheckBlockTest, 160);<|MERGE_RESOLUTION|>--- conflicted
+++ resolved
@@ -10,50 +10,27 @@
 #include <streams.h>
 #include <consensus/validation.h>
 
-<<<<<<< HEAD
-namespace block_bench {
-#include <bench/data/blockbench.raw.h>
-} // namespace block_bench
-
-=======
->>>>>>> 451880b9
 // These are the two major time-sinks which happen after we have fully received
 // a block off the wire, but before we can relay the block on to peers using
 // compact block relay.
 
 static void DeserializeBlockTest(benchmark::State& state)
 {
-<<<<<<< HEAD
-    CDataStream stream((const char*)block_bench::blockbench,
-            (const char*)block_bench::blockbench + sizeof(block_bench::blockbench),
-            SER_NETWORK, PROTOCOL_VERSION);
-=======
     CDataStream stream(benchmark::data::blockbench, SER_NETWORK, PROTOCOL_VERSION);
->>>>>>> 451880b9
     char a = '\0';
     stream.write(&a, 1); // Prevent compaction
 
     while (state.KeepRunning()) {
         CBlock block;
         stream >> block;
-<<<<<<< HEAD
-        bool rewound = stream.Rewind(sizeof(block_bench::blockbench));
-=======
         bool rewound = stream.Rewind(benchmark::data::blockbench.size());
->>>>>>> 451880b9
         assert(rewound);
     }
 }
 
 static void DeserializeAndCheckBlockTest(benchmark::State& state)
 {
-<<<<<<< HEAD
-    CDataStream stream((const char*)block_bench::blockbench,
-            (const char*)block_bench::blockbench + sizeof(block_bench::blockbench),
-            SER_NETWORK, PROTOCOL_VERSION);
-=======
     CDataStream stream(benchmark::data::blockbench, SER_NETWORK, PROTOCOL_VERSION);
->>>>>>> 451880b9
     char a = '\0';
     stream.write(&a, 1); // Prevent compaction
 
@@ -62,11 +39,7 @@
     while (state.KeepRunning()) {
         CBlock block; // Note that CBlock caches its checked state, so we need to recreate it here
         stream >> block;
-<<<<<<< HEAD
-        bool rewound = stream.Rewind(sizeof(block_bench::blockbench));
-=======
         bool rewound = stream.Rewind(benchmark::data::blockbench.size());
->>>>>>> 451880b9
         assert(rewound);
 
         CValidationState validationState;
