--- conflicted
+++ resolved
@@ -5,13 +5,8 @@
 #include <bench/bench.h>
 
 #include <util/strencodings.h>
-<<<<<<< HEAD
 #include <util/system.h>
-#include <libethashseal/Ethash.h>
-=======
-#include <validation.h>
 #include <libethcore/SealEngine.h>
->>>>>>> 95eb610f
 
 #include <memory>
 
@@ -75,11 +70,6 @@
             gArgs.GetArg("-plot-height", DEFAULT_PLOT_HEIGHT)));
     }
 
-<<<<<<< HEAD
-=======
-    dev::eth::NoProof::init();
-
->>>>>>> 95eb610f
     benchmark::BenchRunner::RunAll(*printer, evaluations, scaling_factor, regex_filter, is_list_only);
 
     return EXIT_SUCCESS;
