--- conflicted
+++ resolved
@@ -5,11 +5,7 @@
 #include <bench/bench.h>
 
 #include <util/strencodings.h>
-<<<<<<< HEAD
-#include <validation.h>
-=======
 #include <util/system.h>
->>>>>>> 451880b9
 #include <libethashseal/Ethash.h>
 
 #include <memory>
@@ -26,24 +22,6 @@
 {
     SetupHelpOptions(gArgs);
 
-<<<<<<< HEAD
-    gArgs.AddArg("-list", "List benchmarks without executing them. Can be combined with -scaling and -filter", false, OptionsCategory::OPTIONS);
-    gArgs.AddArg("-evals=<n>", strprintf("Number of measurement evaluations to perform. (default: %u)", DEFAULT_BENCH_EVALUATIONS), false, OptionsCategory::OPTIONS);
-    gArgs.AddArg("-filter=<regex>", strprintf("Regular expression filter to select benchmark by name (default: %s)", DEFAULT_BENCH_FILTER), false, OptionsCategory::OPTIONS);
-    gArgs.AddArg("-scaling=<n>", strprintf("Scaling factor for benchmark's runtime (default: %u)", DEFAULT_BENCH_SCALING), false, OptionsCategory::OPTIONS);
-    gArgs.AddArg("-printer=(console|plot)", strprintf("Choose printer format. console: print data to console. plot: Print results as HTML graph (default: %s)", DEFAULT_BENCH_PRINTER), false, OptionsCategory::OPTIONS);
-    gArgs.AddArg("-plot-plotlyurl=<uri>", strprintf("URL to use for plotly.js (default: %s)", DEFAULT_PLOT_PLOTLYURL), false, OptionsCategory::OPTIONS);
-    gArgs.AddArg("-plot-width=<x>", strprintf("Plot width in pixel (default: %u)", DEFAULT_PLOT_WIDTH), false, OptionsCategory::OPTIONS);
-    gArgs.AddArg("-plot-height=<x>", strprintf("Plot height in pixel (default: %u)", DEFAULT_PLOT_HEIGHT), false, OptionsCategory::OPTIONS);
-}
-
-static fs::path SetDataDir()
-{
-    fs::path ret = fs::temp_directory_path() / "bench_qtum" / fs::unique_path();
-    fs::create_directories(ret);
-    gArgs.ForceSetArg("-datadir", ret.string());
-    return ret;
-=======
     gArgs.AddArg("-list", "List benchmarks without executing them. Can be combined with -scaling and -filter", ArgsManager::ALLOW_ANY, OptionsCategory::OPTIONS);
     gArgs.AddArg("-evals=<n>", strprintf("Number of measurement evaluations to perform. (default: %u)", DEFAULT_BENCH_EVALUATIONS), ArgsManager::ALLOW_ANY, OptionsCategory::OPTIONS);
     gArgs.AddArg("-filter=<regex>", strprintf("Regular expression filter to select benchmark by name (default: %s)", DEFAULT_BENCH_FILTER), ArgsManager::ALLOW_ANY, OptionsCategory::OPTIONS);
@@ -52,7 +30,6 @@
     gArgs.AddArg("-plot-plotlyurl=<uri>", strprintf("URL to use for plotly.js (default: %s)", DEFAULT_PLOT_PLOTLYURL), ArgsManager::ALLOW_ANY, OptionsCategory::OPTIONS);
     gArgs.AddArg("-plot-width=<x>", strprintf("Plot width in pixel (default: %u)", DEFAULT_PLOT_WIDTH), ArgsManager::ALLOW_ANY, OptionsCategory::OPTIONS);
     gArgs.AddArg("-plot-height=<x>", strprintf("Plot height in pixel (default: %u)", DEFAULT_PLOT_HEIGHT), ArgsManager::ALLOW_ANY, OptionsCategory::OPTIONS);
->>>>>>> 451880b9
 }
 
 int main(int argc, char** argv)
@@ -70,19 +47,6 @@
         return EXIT_SUCCESS;
     }
 
-<<<<<<< HEAD
-    // Set the datadir after parsing the bench options
-    const fs::path bench_datadir{SetDataDir()};
-
-    // Overwrite arguments for bench
-    gArgs.ForceSetArg("-vbparams", "segwit:-1:999999999999");
-
-    SHA256AutoDetect();
-    ECC_Start();
-    SetupEnvironment();
-
-=======
->>>>>>> 451880b9
     int64_t evaluations = gArgs.GetArg("-evals", DEFAULT_BENCH_EVALUATIONS);
     std::string regex_filter = gArgs.GetArg("-filter", DEFAULT_BENCH_FILTER);
     std::string scaling_str = gArgs.GetArg("-scaling", DEFAULT_BENCH_SCALING);
@@ -106,8 +70,6 @@
             gArgs.GetArg("-plot-height", DEFAULT_PLOT_HEIGHT)));
     }
 
-    dev::eth::Ethash::init();
-
     benchmark::BenchRunner::RunAll(*printer, evaluations, scaling_factor, regex_filter, is_list_only);
 
     return EXIT_SUCCESS;
