--- conflicted
+++ resolved
@@ -57,39 +57,12 @@
     // Overwrite arguments for bench
     gArgs.SoftSetBoolArg("-acceptnonstdtxn", true);
 
-<<<<<<< HEAD
-    // Overwrite arguments for bench
-    gArgs.SoftSetBoolArg("-acceptnonstdtxn", true);
-
-    if (evaluations == 0) {
-        return EXIT_SUCCESS;
-    } else if (evaluations < 0) {
-        tfm::format(std::cerr, "Error parsing evaluations argument: %d\n", evaluations);
-        return EXIT_FAILURE;
-    }
-
-    double scaling_factor;
-    if (!ParseDouble(scaling_str, &scaling_factor)) {
-        tfm::format(std::cerr, "Error parsing scaling factor as double: %s\n", scaling_str);
-        return EXIT_FAILURE;
-    }
-
-    std::unique_ptr<benchmark::Printer> printer = MakeUnique<benchmark::ConsolePrinter>();
-    std::string printer_arg = gArgs.GetArg("-printer", DEFAULT_BENCH_PRINTER);
-    if ("plot" == printer_arg) {
-        printer.reset(new benchmark::PlotlyPrinter(
-            gArgs.GetArg("-plot-plotlyurl", DEFAULT_PLOT_PLOTLYURL),
-            gArgs.GetArg("-plot-width", DEFAULT_PLOT_WIDTH),
-            gArgs.GetArg("-plot-height", DEFAULT_PLOT_HEIGHT)));
-    }
-=======
     benchmark::Args args;
     args.regex_filter = argsman.GetArg("-filter", DEFAULT_BENCH_FILTER);
     args.is_list_only = argsman.GetBoolArg("-list", false);
     args.asymptote = parseAsymptote(argsman.GetArg("-asymptote", ""));
     args.output_csv = argsman.GetArg("-output_csv", "");
     args.output_json = argsman.GetArg("-output_json", "");
->>>>>>> da23532c
 
     benchmark::BenchRunner::RunAll(args);
 
