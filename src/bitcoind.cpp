--- conflicted
+++ resolved
@@ -126,16 +126,10 @@
     if (HelpRequested(args) || args.IsArgSet("-version")) {
         std::string strUsage = PACKAGE_NAME " version " + FormatFullVersion() + "\n";
 
-<<<<<<< HEAD
-        if (!args.IsArgSet("-version")) {
-            strUsage += FormatParagraph(LicenseInfo()) + "\n"
-                "\nUsage:  qtumd [options]                     Start " PACKAGE_NAME "\n"
-=======
         if (args.IsArgSet("-version")) {
             strUsage += FormatParagraph(LicenseInfo());
         } else {
             strUsage += "\nUsage:  qtumd [options]                     Start " PACKAGE_NAME "\n"
->>>>>>> ec86f1e9
                 "\n";
             strUsage += args.GetHelpMessage();
         }
