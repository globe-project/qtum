--- conflicted
+++ resolved
@@ -112,11 +112,7 @@
         for (int i = 1; i < argc; i++) {
             if (!IsSwitchChar(argv[i][0])) {
                 fprintf(stderr, "Error: Command line contains unexpected token '%s', see qtumd -h for a list of options.\n", argv[i]);
-<<<<<<< HEAD
-                exit(EXIT_FAILURE);
-=======
                 return false;
->>>>>>> a68962c4
             }
         }
 
