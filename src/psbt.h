--- conflicted
+++ resolved
@@ -713,11 +713,7 @@
     CScript witness_script;
     std::map<CPubKey, KeyOriginInfo> hd_keypaths;
     XOnlyPubKey m_tap_internal_key;
-<<<<<<< HEAD
-    std::vector<std::tuple<uint8_t, uint8_t, CScript>> m_tap_tree;
-=======
     std::vector<std::tuple<uint8_t, uint8_t, std::vector<unsigned char>>> m_tap_tree;
->>>>>>> 4985b774
     std::map<XOnlyPubKey, std::pair<std::set<uint256>, KeyOriginInfo>> m_tap_bip32_paths;
     std::map<std::vector<unsigned char>, std::vector<unsigned char>> unknown;
     std::set<PSBTProprietary> m_proprietary;
@@ -879,11 +875,7 @@
                             throw std::ios_base::failure("Output Taproot tree has a leaf with an invalid leaf version");
                         }
                         m_tap_tree.push_back(std::make_tuple(depth, leaf_ver, script));
-<<<<<<< HEAD
-                        builder.Add((int)depth, script, (int)leaf_ver, true /* track */);
-=======
                         builder.Add((int)depth, script, (int)leaf_ver, /*track=*/true);
->>>>>>> 4985b774
                     }
                     if (!builder.IsComplete()) {
                         throw std::ios_base::failure("Output Taproot tree is malformed");
