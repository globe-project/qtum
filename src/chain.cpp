// Copyright (c) 2009-2010 Satoshi Nakamoto
// Copyright (c) 2009-2019 The Bitcoin Core developers
// Distributed under the MIT software license, see the accompanying
// file COPYING or http://www.opensource.org/licenses/mit-license.php.

#include <chain.h>
<<<<<<< HEAD
#include <pubkey.h>
=======
#include <util/time.h>
#include <pubkey.h>

std::string CBlockFileInfo::ToString() const
{
    return strprintf("CBlockFileInfo(blocks=%u, size=%u, heights=%u...%u, time=%s...%s)", nBlocks, nSize, nHeightFirst, nHeightLast, FormatISO8601Date(nTimeFirst), FormatISO8601Date(nTimeLast));
}
>>>>>>> ec86f1e9

void CChain::SetTip(CBlockIndex *pindex) {
    if (pindex == nullptr) {
        vChain.clear();
        return;
    }
    vChain.resize(pindex->nHeight + 1);
    while (pindex && vChain[pindex->nHeight] != pindex) {
        vChain[pindex->nHeight] = pindex;
        pindex = pindex->pprev;
    }
}

CBlockLocator CChain::GetLocator(const CBlockIndex *pindex) const {
    int nStep = 1;
    std::vector<uint256> vHave;
    vHave.reserve(32);

    if (!pindex)
        pindex = Tip();
    while (pindex) {
        vHave.push_back(pindex->GetBlockHash());
        // Stop when we have added the genesis block.
        if (pindex->nHeight == 0)
            break;
        // Exponentially larger steps back, plus the genesis block.
        int nHeight = std::max(pindex->nHeight - nStep, 0);
        if (Contains(pindex)) {
            // Use O(1) CChain index if possible.
            pindex = (*this)[nHeight];
        } else {
            // Otherwise, use O(log n) skiplist.
            pindex = pindex->GetAncestor(nHeight);
        }
        if (vHave.size() > 10)
            nStep *= 2;
    }

    return CBlockLocator(vHave);
}

const CBlockIndex *CChain::FindFork(const CBlockIndex *pindex) const {
    if (pindex == nullptr) {
        return nullptr;
    }
    if (pindex->nHeight > Height())
        pindex = pindex->GetAncestor(Height());
    while (pindex && !Contains(pindex))
        pindex = pindex->pprev;
    return pindex;
}

CBlockIndex* CChain::FindEarliestAtLeast(int64_t nTime, int height) const
{
    std::pair<int64_t, int> blockparams = std::make_pair(nTime, height);
    std::vector<CBlockIndex*>::const_iterator lower = std::lower_bound(vChain.begin(), vChain.end(), blockparams,
        [](CBlockIndex* pBlock, const std::pair<int64_t, int>& blockparams) -> bool { return pBlock->GetBlockTimeMax() < blockparams.first || pBlock->nHeight < blockparams.second; });
    return (lower == vChain.end() ? nullptr : *lower);
}

/** Turn the lowest '1' bit in the binary representation of a number into a '0'. */
int static inline InvertLowestOne(int n) { return n & (n - 1); }

/** Compute what height to jump back to with the CBlockIndex::pskip pointer. */
int static inline GetSkipHeight(int height) {
    if (height < 2)
        return 0;

    // Determine which height to jump back to. Any number strictly lower than height is acceptable,
    // but the following expression seems to perform well in simulations (max 110 steps to go back
    // up to 2**18 blocks).
    return (height & 1) ? InvertLowestOne(InvertLowestOne(height - 1)) + 1 : InvertLowestOne(height);
}

const CBlockIndex* CBlockIndex::GetAncestor(int height) const
{
    if (height > nHeight || height < 0) {
        return nullptr;
    }

    const CBlockIndex* pindexWalk = this;
    int heightWalk = nHeight;
    while (heightWalk > height) {
        int heightSkip = GetSkipHeight(heightWalk);
        int heightSkipPrev = GetSkipHeight(heightWalk - 1);
        if (pindexWalk->pskip != nullptr &&
            (heightSkip == height ||
             (heightSkip > height && !(heightSkipPrev < heightSkip - 2 &&
                                       heightSkipPrev >= height)))) {
            // Only follow pskip if pprev->pskip isn't better than pskip->pprev.
            pindexWalk = pindexWalk->pskip;
            heightWalk = heightSkip;
        } else {
            assert(pindexWalk->pprev);
            pindexWalk = pindexWalk->pprev;
            heightWalk--;
        }
    }
    return pindexWalk;
}

CBlockIndex* CBlockIndex::GetAncestor(int height)
{
    return const_cast<CBlockIndex*>(static_cast<const CBlockIndex*>(this)->GetAncestor(height));
}

void CBlockIndex::BuildSkip()
{
    if (pprev)
        pskip = pprev->GetAncestor(GetSkipHeight(nHeight));
}

arith_uint256 GetBlockProof(const CBlockIndex& block)
{
    arith_uint256 bnTarget;
    bool fNegative;
    bool fOverflow;
    bnTarget.SetCompact(block.nBits, &fNegative, &fOverflow);
    if (fNegative || fOverflow || bnTarget == 0)
        return 0;
    // We need to compute 2**256 / (bnTarget+1), but we can't represent 2**256
    // as it's too large for an arith_uint256. However, as 2**256 is at least as large
    // as bnTarget+1, it is equal to ((2**256 - bnTarget - 1) / (bnTarget+1)) + 1,
    // or ~bnTarget / (bnTarget+1) + 1.
    return (~bnTarget / (bnTarget + 1)) + 1;
}

int64_t GetBlockProofEquivalentTime(const CBlockIndex& to, const CBlockIndex& from, const CBlockIndex& tip, const Consensus::Params& params)
{
    arith_uint256 r;
    int sign = 1;
    if (to.nChainWork > from.nChainWork) {
        r = to.nChainWork - from.nChainWork;
    } else {
        r = from.nChainWork - to.nChainWork;
        sign = -1;
    }
    r = r * arith_uint256(params.TargetSpacing(tip.nHeight)) / GetBlockProof(tip);
    if (r.bits() > 63) {
        return sign * std::numeric_limits<int64_t>::max();
    }
    return sign * int64_t(r.GetLow64());
}

/** Find the last common ancestor two blocks have.
 *  Both pa and pb must be non-nullptr. */
const CBlockIndex* LastCommonAncestor(const CBlockIndex* pa, const CBlockIndex* pb) {
    if (pa->nHeight > pb->nHeight) {
        pa = pa->GetAncestor(pb->nHeight);
    } else if (pb->nHeight > pa->nHeight) {
        pb = pb->GetAncestor(pa->nHeight);
    }

    while (pa != pb && pa && pb) {
        pa = pa->pprev;
        pb = pb->pprev;
    }

    // Eventually all chain branches meet at the genesis block.
    assert(pa == pb);
    return pa;
}

std::vector<unsigned char> CBlockIndex::GetBlockSignature() const
{
    if(vchBlockSigDlgt.size() < 2 * CPubKey::COMPACT_SIGNATURE_SIZE)
    {
        return vchBlockSigDlgt;
    }

    return std::vector<unsigned char>(vchBlockSigDlgt.begin(), vchBlockSigDlgt.end() - CPubKey::COMPACT_SIGNATURE_SIZE );
}

std::vector<unsigned char> CBlockIndex::GetProofOfDelegation() const
{
    if(vchBlockSigDlgt.size() < 2 * CPubKey::COMPACT_SIGNATURE_SIZE)
    {
        return std::vector<unsigned char>();
    }

    return std::vector<unsigned char>(vchBlockSigDlgt.begin() + vchBlockSigDlgt.size() - CPubKey::COMPACT_SIGNATURE_SIZE, vchBlockSigDlgt.end());

}

bool CBlockIndex::HasProofOfDelegation() const
{
    return vchBlockSigDlgt.size() >= 2 * CPubKey::COMPACT_SIGNATURE_SIZE;
}<|MERGE_RESOLUTION|>--- conflicted
+++ resolved
@@ -4,9 +4,6 @@
 // file COPYING or http://www.opensource.org/licenses/mit-license.php.
 
 #include <chain.h>
-<<<<<<< HEAD
-#include <pubkey.h>
-=======
 #include <util/time.h>
 #include <pubkey.h>
 
@@ -14,7 +11,6 @@
 {
     return strprintf("CBlockFileInfo(blocks=%u, size=%u, heights=%u...%u, time=%s...%s)", nBlocks, nSize, nHeightFirst, nHeightLast, FormatISO8601Date(nTimeFirst), FormatISO8601Date(nTimeLast));
 }
->>>>>>> ec86f1e9
 
 void CChain::SetTip(CBlockIndex *pindex) {
     if (pindex == nullptr) {
