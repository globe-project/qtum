--- conflicted
+++ resolved
@@ -165,12 +165,8 @@
         return false;
     }
 
-<<<<<<< HEAD
-    JSONRPCRequestLong jreq(context, req);
-=======
     JSONRPCRequestLong jreq(req);
     jreq.context = context;
->>>>>>> 5ed36332
     jreq.peerAddr = req->GetPeer().ToString();
     if (!RPCAuthorized(authHeader.second, jreq.authUser)) {
         LogPrintf("ThreadRPCServer incorrect password attempt from %s\n", jreq.peerAddr);
