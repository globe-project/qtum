--- conflicted
+++ resolved
@@ -171,11 +171,7 @@
         return false;
     }
 
-<<<<<<< HEAD
-    JSONRPCRequest jreq(req);
-=======
     JSONRPCRequestLong jreq(context, req);
->>>>>>> da23532c
     jreq.peerAddr = req->GetPeer().ToString();
     if (!RPCAuthorized(authHeader.second, jreq.authUser)) {
         LogPrintf("ThreadRPCServer incorrect password attempt from %s\n", jreq.peerAddr);
