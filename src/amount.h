// Copyright (c) 2009-2010 Satoshi Nakamoto
// Copyright (c) 2009-2016 The Bitcoin Core developers
// Distributed under the MIT software license, see the accompanying
// file COPYING or http://www.opensource.org/licenses/mit-license.php.

#ifndef BITCOIN_AMOUNT_H
#define BITCOIN_AMOUNT_H

#include <stdint.h>

/** Amount in satoshis (Can be negative) */
typedef int64_t CAmount;

static const CAmount COIN = 100000000;
static const CAmount CENT = 1000000;

/** No amount larger than this (in satoshi) is valid.*/
static const CAmount MAX_MONEY = 107822406 * COIN + 25 * CENT;
<<<<<<< HEAD

=======
>>>>>>> a68962c4
inline bool MoneyRange(const CAmount& nValue) { return (nValue >= 0 && nValue <= MAX_MONEY); }

#endif //  BITCOIN_AMOUNT_H<|MERGE_RESOLUTION|>--- conflicted
+++ resolved
@@ -16,10 +16,6 @@
 
 /** No amount larger than this (in satoshi) is valid.*/
 static const CAmount MAX_MONEY = 107822406 * COIN + 25 * CENT;
-<<<<<<< HEAD
-
-=======
->>>>>>> a68962c4
 inline bool MoneyRange(const CAmount& nValue) { return (nValue >= 0 && nValue <= MAX_MONEY); }
 
 #endif //  BITCOIN_AMOUNT_H