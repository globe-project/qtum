--- conflicted
+++ resolved
@@ -15,11 +15,7 @@
 static const CAmount CENT = 1000000;
 
 /** No amount larger than this (in satoshi) is valid.*/
-<<<<<<< HEAD
-static const CAmount MAX_MONEY = 107822406 * COIN + 25 * CENT;
-=======
 static const CAmount MAX_MONEY = 107822406 * COIN + 25 * (COIN / 100);
->>>>>>> 9e306671
 inline bool MoneyRange(const CAmount& nValue) { return (nValue >= 0 && nValue <= MAX_MONEY); }
 
 #endif //  BITCOIN_AMOUNT_H