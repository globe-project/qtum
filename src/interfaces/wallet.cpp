// Copyright (c) 2018-2020 The Bitcoin Core developers
// Distributed under the MIT software license, see the accompanying
// file COPYING or http://www.opensource.org/licenses/mit-license.php.

#include <interfaces/wallet.h>

#include <amount.h>
#include <interfaces/chain.h>
#include <interfaces/handler.h>
#include <policy/fees.h>
#include <primitives/transaction.h>
#include <rpc/server.h>
#include <script/standard.h>
#include <support/allocators/secure.h>
#include <sync.h>
#include <uint256.h>
#include <util/check.h>
#include <util/ref.h>
#include <util/system.h>
#include <util/ui_change_type.h>
#include <wallet/context.h>
#include <wallet/feebumper.h>
#include <wallet/fees.h>
#include <wallet/ismine.h>
#include <wallet/load.h>
#include <wallet/rpcwallet.h>
#include <wallet/wallet.h>
#include <key_io.h>
#include <qtum/qtumdelegation.h>
#include <miner.h>

#include <memory>
#include <string>
#include <utility>
#include <vector>
#include <algorithm>

namespace interfaces {
namespace {

//! Construct wallet tx struct.
WalletTx MakeWalletTx(CWallet& wallet, const CWalletTx& wtx)
{
    LOCK(wallet.cs_wallet);
    WalletTx result;
    result.tx = wtx.tx;
    result.txin_is_mine.reserve(wtx.tx->vin.size());
    for (const auto& txin : wtx.tx->vin) {
        result.txin_is_mine.emplace_back(wallet.IsMine(txin));
    }
    result.txout_is_mine.reserve(wtx.tx->vout.size());
    result.txout_address.reserve(wtx.tx->vout.size());
    result.txout_address_is_mine.reserve(wtx.tx->vout.size());
    for (const auto& txout : wtx.tx->vout) {
        result.txout_is_mine.emplace_back(wallet.IsMine(txout));
        result.txout_address.emplace_back();
        result.txout_address_is_mine.emplace_back(ExtractDestination(txout.scriptPubKey, result.txout_address.back()) ?
                                                      wallet.IsMine(result.txout_address.back()) :
                                                      ISMINE_NO);
    }
    result.credit = wtx.GetCredit(ISMINE_ALL);
    result.debit = wtx.GetDebit(ISMINE_ALL);
    result.change = wtx.GetChange();
    result.time = wtx.GetTxTime();
    result.value_map = wtx.mapValue;
    result.is_coinbase = wtx.IsCoinBase();
    result.is_coinstake = wtx.IsCoinStake();
    result.is_in_main_chain = wtx.IsInMainChain();
    result.has_create_or_call = wtx.tx->HasCreateOrCall();
    if(result.has_create_or_call)
    {
        LegacyScriptPubKeyMan* spk_man = wallet.GetLegacyScriptPubKeyMan();
        CTxDestination tx_sender_address;
        if(wtx.tx && wtx.tx->vin.size() > 0 && wallet.mapWallet.find(wtx.tx->vin[0].prevout.hash) != wallet.mapWallet.end() &&
                ExtractDestination(wallet.mapWallet.at(wtx.tx->vin[0].prevout.hash).tx->vout[wtx.tx->vin[0].prevout.n].scriptPubKey, tx_sender_address)) {
            result.tx_sender_key = GetKeyForDestination(*spk_man, tx_sender_address);
        }

        for(CTxDestination address : result.txout_address) {
            result.txout_keys.emplace_back(GetKeyForDestination(*spk_man, address));
        }
    }
    return result;
}

//! Construct wallet tx status struct.
WalletTxStatus MakeWalletTxStatus(CWallet& wallet, const CWalletTx& wtx)
{
    WalletTxStatus result;
    result.block_height = wtx.m_confirm.block_height > 0 ? wtx.m_confirm.block_height : std::numeric_limits<int>::max();
    result.blocks_to_maturity = wtx.GetBlocksToMaturity();
    result.depth_in_main_chain = wtx.GetDepthInMainChain();
    result.time_received = wtx.nTimeReceived;
    result.lock_time = wtx.tx->nLockTime;
    result.is_final = wallet.chain().checkFinalTx(*wtx.tx);
    result.is_trusted = wtx.IsTrusted();
    result.is_abandoned = wtx.isAbandoned();
    result.is_coinbase = wtx.IsCoinBase();
    result.is_in_main_chain = wtx.IsInMainChain();
    result.is_coinstake = wtx.IsCoinStake();
    return result;
}

//! Construct wallet TxOut struct.
WalletTxOut MakeWalletTxOut(CWallet& wallet,
    const CWalletTx& wtx,
    int n,
    int depth) EXCLUSIVE_LOCKS_REQUIRED(wallet.cs_wallet)
{
    WalletTxOut result;
    result.txout = wtx.tx->vout[n];
    result.time = wtx.GetTxTime();
    result.depth_in_main_chain = depth;
    result.is_spent = wallet.IsSpent(wtx.GetHash(), n);
    return result;
}

//! Construct token info.
CTokenInfo MakeTokenInfo(const TokenInfo& token)
{
    CTokenInfo result;
    result.strContractAddress = token.contract_address;
    result.strTokenName = token.token_name;
    result.strTokenSymbol = token.token_symbol;
    result.nDecimals = token.decimals;
    result.strSenderAddress = token.sender_address;
    result.nCreateTime = token.time;
    result.blockHash = token.block_hash;
    result.blockNumber = token.block_number;
    return result;
}

//! Construct wallet token info.
TokenInfo MakeWalletTokenInfo(const CTokenInfo& token)
{
    TokenInfo result;
    result.contract_address = token.strContractAddress;
    result.token_name = token.strTokenName;
    result.token_symbol = token.strTokenSymbol;
    result.decimals = token.nDecimals;
    result.sender_address = token.strSenderAddress;
    result.time = token.nCreateTime;
    result.block_hash = token.blockHash;
    result.block_number = token.blockNumber;
    result.hash = token.GetHash();
    return result;
}

//! Construct token transaction.
CTokenTx MakeTokenTx(const TokenTx& tokenTx)
{
    CTokenTx result;
    result.strContractAddress = tokenTx.contract_address;
    result.strSenderAddress = tokenTx.sender_address;
    result.strReceiverAddress = tokenTx.receiver_address;
    result.nValue = tokenTx.value;
    result.transactionHash = tokenTx.tx_hash;
    result.nCreateTime = tokenTx.time;
    result.blockHash = tokenTx.block_hash;
    result.blockNumber = tokenTx.block_number;
    result.strLabel = tokenTx.label;
    return result;
}

//! Construct wallet token transaction.
TokenTx MakeWalletTokenTx(const CTokenTx& tokenTx)
{
    TokenTx result;
    result.contract_address = tokenTx.strContractAddress;
    result.sender_address = tokenTx.strSenderAddress;
    result.receiver_address = tokenTx.strReceiverAddress;
    result.value = tokenTx.nValue;
    result.tx_hash = tokenTx.transactionHash;
    result.time = tokenTx.nCreateTime;
    result.block_hash = tokenTx.blockHash;
    result.block_number = tokenTx.blockNumber;
    result.label = tokenTx.strLabel;
    result.hash = tokenTx.GetHash();
    return result;
}

ContractBookData MakeContractBook(const std::string& id, const CContractBookData& data)
{
    ContractBookData result;
    result.address = id;
    result.name = data.name;
    result.abi = data.abi;
    return result;
}

uint160 StringToKeyId(const std::string& strAddress)
{
    CTxDestination dest = DecodeDestination(strAddress);
    const PKHash *keyID = boost::get<PKHash>(&dest);
    if(keyID)
    {
        return uint160(*keyID);
    }
    return uint160();
}

std::string KeyIdToString(const uint160& keyID)
{
    return EncodeDestination(PKHash(keyID));
}

std::vector<uint160> StringToKeyIdList(const std::vector<std::string>& listAddress)
{
    std::vector<uint160> ret;
    for(auto address : listAddress)
    {
        ret.push_back(StringToKeyId(address));
    }
    return ret;
}

std::vector<std::string> KeyIdToStringList(const std::vector<uint160>& listKeyID)
{
    std::vector<std::string> ret;
    for(auto keyId : listKeyID)
    {
        ret.push_back(KeyIdToString(keyId));
    }
    return ret;
}

//! Construct delegation info.
CDelegationInfo MakeDelegationInfo(const DelegationInfo& delegation)
{
    CDelegationInfo result;
    result.delegateAddress = StringToKeyId(delegation.delegate_address);
    result.stakerAddress = StringToKeyId(delegation.staker_address);
    result.strStakerName = delegation.staker_name;
    result.nFee = delegation.fee;
    result.nCreateTime = delegation.time;
    result.blockNumber = delegation.block_number;
    result.createTxHash = delegation.create_tx_hash;
    result.removeTxHash = delegation.remove_tx_hash;
    return result;
}

//! Construct wallet delegation info.
DelegationInfo MakeWalletDelegationInfo(const CDelegationInfo& delegation)
{
    DelegationInfo result;
    result.delegate_address = KeyIdToString(delegation.delegateAddress);
    result.staker_address = KeyIdToString(delegation.stakerAddress);
    result.staker_name = delegation.strStakerName;
    result.fee = delegation.nFee;
    result.time = delegation.nCreateTime;
    result.block_number = delegation.blockNumber;
    result.time = delegation.nCreateTime;
    result.create_tx_hash = delegation.createTxHash;
    result.remove_tx_hash = delegation.removeTxHash;
    result.hash = delegation.GetHash();
    return result;
}

//! Construct super staker info.
CSuperStakerInfo MakeSuperStakerInfo(const SuperStakerInfo& superStaker)
{
    CSuperStakerInfo result;
    result.stakerAddress = StringToKeyId(superStaker.staker_address);
    result.strStakerName = superStaker.staker_name;
    result.nMinFee = superStaker.min_fee;
    result.nCreateTime = superStaker.time;
    result.fCustomConfig = superStaker.custom_config;
    result.nMinDelegateUtxo = superStaker.min_delegate_utxo;
    result.delegateAddressList = StringToKeyIdList(superStaker.delegate_address_list);
    result.nDelegateAddressType = superStaker.delegate_address_type;
    return result;
}

//! Construct wallet super staker info.
SuperStakerInfo MakeWalletSuperStakerInfo(const CSuperStakerInfo& superStaker)
{
    SuperStakerInfo result;
    result.staker_address = KeyIdToString(superStaker.stakerAddress);
    result.staker_name = superStaker.strStakerName;
    result.min_fee = superStaker.nMinFee;
    result.time = superStaker.nCreateTime;
    result.custom_config = superStaker.fCustomConfig;
    result.min_delegate_utxo = superStaker.nMinDelegateUtxo;
    result.delegate_address_list = KeyIdToStringList(superStaker.delegateAddressList);
    result.delegate_address_type = superStaker.nDelegateAddressType;
    result.hash = superStaker.GetHash();
    return result;
}

//! Construct wallet delegation staker info.
<<<<<<< HEAD
DelegationStakerInfo MakeWalletDelegationStakerInfo(interfaces::Chain::Lock& locked_chain, CWallet& wallet, const uint160& id, const Delegation& delegation)
=======
DelegationStakerInfo MakeWalletDelegationStakerInfo(CWallet& wallet, const uint160& id, const Delegation& delegation)
>>>>>>> da23532c
{
    DelegationStakerInfo result;
    result.delegate_address = EncodeDestination(PKHash(id));
    result.staker_address = EncodeDestination(PKHash(delegation.staker));
    result.PoD = HexStr(delegation.PoD);
    result.fee = delegation.fee;
<<<<<<< HEAD
    result.time = locked_chain.getBlockTime(delegation.blockHeight);
=======
    result.time = -1;
    wallet.chain().findBlock(wallet.chain().getBlockHash(delegation.blockHeight), FoundBlock().time(result.time));
>>>>>>> da23532c
    result.block_number = delegation.blockHeight;
    std::map<uint160, CAmount>::iterator it = wallet.m_delegations_weight.find(id);
    if(it != wallet.m_delegations_weight.end())
    {
        result.weight = it->second;
    }
    result.hash = id;
    return result;
}

<<<<<<< HEAD
bool TokenTxStatus(interfaces::Chain::Lock& locked_chain, CWallet& wallet, const uint256& txid, int& block_number, bool& in_mempool, int& num_blocks)
=======
bool TokenTxStatus(CWallet& wallet, const uint256& txid, int& block_number, bool& in_mempool, int& num_blocks)
>>>>>>> da23532c
{
    auto mi = wallet.mapTokenTx.find(txid);
    if (mi == wallet.mapTokenTx.end()) {
        return false;
    }
    block_number = mi->second.blockNumber;
    auto it = wallet.mapWallet.find(mi->second.transactionHash); 
    if(it != wallet.mapWallet.end())
    {
        in_mempool = it->second.InMempool();
    }
<<<<<<< HEAD
    if (Optional<int> height = locked_chain.getHeight()) {
        num_blocks = *height;
    } else {
        num_blocks = -1;
    }
=======
    num_blocks = wallet.GetLastBlockHeight();
>>>>>>> da23532c
    return true;
}

class WalletImpl : public Wallet
{
public:
    explicit WalletImpl(const std::shared_ptr<CWallet>& wallet) : m_wallet(wallet) {}

    bool encryptWallet(const SecureString& wallet_passphrase) override
    {
        return m_wallet->EncryptWallet(wallet_passphrase);
    }
    bool isCrypted() override { return m_wallet->IsCrypted(); }
    bool lock() override { return m_wallet->Lock(); }
    bool unlock(const SecureString& wallet_passphrase) override { return m_wallet->Unlock(wallet_passphrase); }
    bool isLocked() override { return m_wallet->IsLocked(); }
    bool changeWalletPassphrase(const SecureString& old_wallet_passphrase,
        const SecureString& new_wallet_passphrase) override
    {
        return m_wallet->ChangeWalletPassphrase(old_wallet_passphrase, new_wallet_passphrase);
    }
    void abortRescan() override { m_wallet->AbortRescan(); }
    bool backupWallet(const std::string& filename) override { return m_wallet->BackupWallet(filename); }
    std::string getWalletName() override { return m_wallet->GetName(); }
    bool getNewDestination(const OutputType type, const std::string label, CTxDestination& dest) override
    {
        LOCK(m_wallet->cs_wallet);
        std::string error;
        return m_wallet->GetNewDestination(type, label, dest, error);
    }
    bool getPubKey(const CScript& script, const CKeyID& address, CPubKey& pub_key) override
    {
        std::unique_ptr<SigningProvider> provider = m_wallet->GetSolvingProvider(script);
        if (provider) {
            return provider->GetPubKey(address, pub_key);
        }
        return false;
    }
    SigningResult signMessage(const std::string& message, const PKHash& pkhash, std::string& str_sig) override
    {
        return m_wallet->SignMessage(message, pkhash, str_sig);
    }
    bool isSpendable(const CTxDestination& dest) override
    {
        LOCK(m_wallet->cs_wallet);
        return m_wallet->IsMine(dest) & ISMINE_SPENDABLE;
    }
    bool haveWatchOnly() override
    {
        auto spk_man = m_wallet->GetLegacyScriptPubKeyMan();
        if (spk_man) {
            return spk_man->HaveWatchOnly();
        }
        return false;
    };
    bool setAddressBook(const CTxDestination& dest, const std::string& name, const std::string& purpose) override
    {
        return m_wallet->SetAddressBook(dest, name, purpose);
    }
    bool delAddressBook(const CTxDestination& dest) override
    {
        return m_wallet->DelAddressBook(dest);
    }
    bool getAddress(const CTxDestination& dest,
        std::string* name,
        isminetype* is_mine,
        std::string* purpose) override
    {
        LOCK(m_wallet->cs_wallet);
        auto it = m_wallet->m_address_book.find(dest);
        if (it == m_wallet->m_address_book.end() || it->second.IsChange()) {
            return false;
        }
        if (name) {
            *name = it->second.GetLabel();
        }
        if (is_mine) {
            *is_mine = m_wallet->IsMine(dest);
        }
        if (purpose) {
            *purpose = it->second.purpose;
        }
        return true;
    }
    std::vector<WalletAddress> getAddresses() override
    {
        LOCK(m_wallet->cs_wallet);
        std::vector<WalletAddress> result;
        for (const auto& item : m_wallet->m_address_book) {
            if (item.second.IsChange()) continue;
            result.emplace_back(item.first, m_wallet->IsMine(item.first), item.second.GetLabel(), item.second.purpose);
        }
        return result;
    }
    bool addDestData(const CTxDestination& dest, const std::string& key, const std::string& value) override
    {
        LOCK(m_wallet->cs_wallet);
        WalletBatch batch{m_wallet->GetDatabase()};
        return m_wallet->AddDestData(batch, dest, key, value);
    }
    bool eraseDestData(const CTxDestination& dest, const std::string& key) override
    {
        LOCK(m_wallet->cs_wallet);
        WalletBatch batch{m_wallet->GetDatabase()};
        return m_wallet->EraseDestData(batch, dest, key);
    }
    std::vector<std::string> getDestValues(const std::string& prefix) override
    {
        LOCK(m_wallet->cs_wallet);
        return m_wallet->GetDestValues(prefix);
    }
    void lockCoin(const COutPoint& output) override
    {
        LOCK(m_wallet->cs_wallet);
        return m_wallet->LockCoin(output);
    }
    void unlockCoin(const COutPoint& output) override
    {
        LOCK(m_wallet->cs_wallet);
        return m_wallet->UnlockCoin(output);
    }
    bool isLockedCoin(const COutPoint& output) override
    {
        LOCK(m_wallet->cs_wallet);
        return m_wallet->IsLockedCoin(output.hash, output.n);
    }
    void listLockedCoins(std::vector<COutPoint>& outputs) override
    {
        LOCK(m_wallet->cs_wallet);
        return m_wallet->ListLockedCoins(outputs);
    }
    CTransactionRef createTransaction(const std::vector<CRecipient>& recipients,
        const CCoinControl& coin_control,
        bool sign,
        int& change_pos,
        CAmount& fee,
        bilingual_str& fail_reason) override
    {
        LOCK(m_wallet->cs_wallet);
        CTransactionRef tx;
        FeeCalculation fee_calc_out;
        if (!m_wallet->CreateTransaction(recipients, tx, fee, change_pos,
                fail_reason, coin_control, fee_calc_out, sign)) {
            return {};
        }
        return tx;
    }
    void commitTransaction(CTransactionRef tx,
        WalletValueMap value_map,
        WalletOrderForm order_form) override
    {
        LOCK(m_wallet->cs_wallet);
        m_wallet->CommitTransaction(std::move(tx), std::move(value_map), std::move(order_form));
    }
    bool transactionCanBeAbandoned(const uint256& txid) override { return m_wallet->TransactionCanBeAbandoned(txid); }
    bool abandonTransaction(const uint256& txid) override
    {
        LOCK(m_wallet->cs_wallet);
        return m_wallet->AbandonTransaction(txid);
    }
    bool transactionCanBeBumped(const uint256& txid) override
    {
        return feebumper::TransactionCanBeBumped(*m_wallet.get(), txid);
    }
    bool createBumpTransaction(const uint256& txid,
        const CCoinControl& coin_control,
        std::vector<bilingual_str>& errors,
        CAmount& old_fee,
        CAmount& new_fee,
        CMutableTransaction& mtx) override
    {
        return feebumper::CreateRateBumpTransaction(*m_wallet.get(), txid, coin_control, errors, old_fee, new_fee, mtx) == feebumper::Result::OK;
    }
    bool signBumpTransaction(CMutableTransaction& mtx) override { return feebumper::SignTransaction(*m_wallet.get(), mtx); }
    bool commitBumpTransaction(const uint256& txid,
        CMutableTransaction&& mtx,
        std::vector<bilingual_str>& errors,
        uint256& bumped_txid) override
    {
        return feebumper::CommitTransaction(*m_wallet.get(), txid, std::move(mtx), errors, bumped_txid) ==
               feebumper::Result::OK;
    }
    CTransactionRef getTx(const uint256& txid) override
    {
        LOCK(m_wallet->cs_wallet);
        auto mi = m_wallet->mapWallet.find(txid);
        if (mi != m_wallet->mapWallet.end()) {
            return mi->second.tx;
        }
        return {};
    }
    WalletTx getWalletTx(const uint256& txid) override
    {
        LOCK(m_wallet->cs_wallet);
        auto mi = m_wallet->mapWallet.find(txid);
        if (mi != m_wallet->mapWallet.end()) {
            return MakeWalletTx(*m_wallet, mi->second);
        }
        return {};
    }
    std::vector<WalletTx> getWalletTxs() override
    {
        LOCK(m_wallet->cs_wallet);
        std::vector<WalletTx> result;
        result.reserve(m_wallet->mapWallet.size());
        for (const auto& entry : m_wallet->mapWallet) {
            result.emplace_back(MakeWalletTx(*m_wallet, entry.second));
        }
        return result;
    }
    bool tryGetTxStatus(const uint256& txid,
        interfaces::WalletTxStatus& tx_status,
        int& num_blocks,
        int64_t& block_time) override
    {
        TRY_LOCK(m_wallet->cs_wallet, locked_wallet);
        if (!locked_wallet) {
            return false;
        }
        auto mi = m_wallet->mapWallet.find(txid);
        if (mi == m_wallet->mapWallet.end()) {
            return false;
        }
        num_blocks = m_wallet->GetLastBlockHeight();
        block_time = -1;
        CHECK_NONFATAL(m_wallet->chain().findBlock(m_wallet->GetLastBlockHash(), FoundBlock().time(block_time)));
        tx_status = MakeWalletTxStatus(*m_wallet, mi->second);
        return true;
    }
    WalletTx getWalletTxDetails(const uint256& txid,
        WalletTxStatus& tx_status,
        WalletOrderForm& order_form,
        bool& in_mempool,
        int& num_blocks) override
    {
        LOCK(m_wallet->cs_wallet);
        auto mi = m_wallet->mapWallet.find(txid);
        if (mi != m_wallet->mapWallet.end()) {
            num_blocks = m_wallet->GetLastBlockHeight();
            in_mempool = mi->second.InMempool();
            order_form = mi->second.vOrderForm;
            tx_status = MakeWalletTxStatus(*m_wallet, mi->second);
            return MakeWalletTx(*m_wallet, mi->second);
        }
        return {};
    }
    TransactionError fillPSBT(int sighash_type,
        bool sign,
        bool bip32derivs,
        PartiallySignedTransaction& psbtx,
        bool& complete,
        size_t* n_signed) override
    {
        return m_wallet->FillPSBT(psbtx, complete, sighash_type, sign, bip32derivs, n_signed);
    }
    WalletBalances getBalances() override
    {
        const auto bal = m_wallet->GetBalance();
        WalletBalances result;
        result.balance = bal.m_mine_trusted;
        result.unconfirmed_balance = bal.m_mine_untrusted_pending;
        result.immature_balance = bal.m_mine_immature;
        result.stake = bal.m_mine_stake;
        result.have_watch_only = haveWatchOnly();
        if (result.have_watch_only) {
            result.watch_only_balance = bal.m_watchonly_trusted;
            result.unconfirmed_watch_only_balance = bal.m_watchonly_untrusted_pending;
            result.immature_watch_only_balance = bal.m_watchonly_immature;
            result.watch_only_stake = bal.m_watchonly_stake;
        }
        return result;
    }
    bool tryGetBalances(WalletBalances& balances, uint256& block_hash) override
    {
        TRY_LOCK(m_wallet->cs_wallet, locked_wallet);
        if (!locked_wallet) {
            return false;
        }
        block_hash = m_wallet->GetLastBlockHash();
        balances = getBalances();
        return true;
    }
    CAmount getBalance() override { return m_wallet->GetBalance().m_mine_trusted; }
    CAmount getAvailableBalance(const CCoinControl& coin_control) override
    {
        return m_wallet->GetAvailableBalance(&coin_control);
    }
    isminetype txinIsMine(const CTxIn& txin) override
    {
        LOCK(m_wallet->cs_wallet);
        return m_wallet->IsMine(txin);
    }
    isminetype txoutIsMine(const CTxOut& txout) override
    {
        LOCK(m_wallet->cs_wallet);
        return m_wallet->IsMine(txout);
    }
    CAmount getDebit(const CTxIn& txin, isminefilter filter) override
    {
        LOCK(m_wallet->cs_wallet);
        return m_wallet->GetDebit(txin, filter);
    }
    CAmount getCredit(const CTxOut& txout, isminefilter filter) override
    {
        LOCK(m_wallet->cs_wallet);
        return m_wallet->GetCredit(txout, filter);
    }
    bool isUnspentAddress(const std::string &qtumAddress) override
    {
<<<<<<< HEAD
        auto locked_chain = m_wallet->chain().lock();
        LOCK(m_wallet->cs_wallet);

        std::vector<COutput> vecOutputs;
        m_wallet->AvailableCoins(*locked_chain, vecOutputs);
=======
        LOCK(m_wallet->cs_wallet);

        std::vector<COutput> vecOutputs;
        m_wallet->AvailableCoins(vecOutputs);
>>>>>>> da23532c
        for (const COutput& out : vecOutputs)
        {
            CTxDestination address;
            const CScript& scriptPubKey = out.tx->tx->vout[out.i].scriptPubKey;
            bool fValidAddress = ExtractDestination(scriptPubKey, address);

            if(fValidAddress && EncodeDestination(address) == qtumAddress && out.tx->tx->vout[out.i].nValue)
            {
                return true;
            }
        }
        return false;
    }
    bool isMineAddress(const std::string &strAddress) override
    {
        CTxDestination address = DecodeDestination(strAddress);
        if(!IsValidDestination(address) || !m_wallet->IsMine(address))
        {
            return false;
        }
        return true;
    }
<<<<<<< HEAD
    std::vector<std::string> availableAddresses(interfaces::Chain::Lock& locked_chain, bool fIncludeZeroValue)
=======
    std::vector<std::string> availableAddresses(bool fIncludeZeroValue)
>>>>>>> da23532c
    {
        std::vector<std::string> result;
        std::vector<COutput> vecOutputs;
        std::map<std::string, bool> mapAddress;

        if(fIncludeZeroValue)
        {
            // Get the user created addresses in from the address book and add them if they are mine
            for (const auto& item : m_wallet->m_address_book) {
                if(!m_wallet->IsMine(item.first)) continue;

                std::string strAddress = EncodeDestination(item.first);
                if (mapAddress.find(strAddress) == mapAddress.end())
                {
                    mapAddress[strAddress] = true;
                    result.push_back(strAddress);
                }
            }

            // Get all coins including the 0 values
<<<<<<< HEAD
            m_wallet->AvailableCoins(locked_chain, vecOutputs, false, nullptr, 0);
=======
            m_wallet->AvailableCoins(vecOutputs, false, nullptr, 0);
>>>>>>> da23532c
        }
        else
        {
            // Get all spendable coins
<<<<<<< HEAD
            m_wallet->AvailableCoins(locked_chain, vecOutputs);
=======
            m_wallet->AvailableCoins(vecOutputs);
>>>>>>> da23532c
        }

        // Extract all coins addresses and add them in the list
        for (const COutput& out : vecOutputs)
        {
            CTxDestination address;
            const CScript& scriptPubKey = out.tx->tx->vout[out.i].scriptPubKey;
            bool fValidAddress = ExtractDestination(scriptPubKey, address);

            if (!fValidAddress || !m_wallet->IsMine(address)) continue;

            std::string strAddress = EncodeDestination(address);
            if (mapAddress.find(strAddress) == mapAddress.end())
            {
                mapAddress[strAddress] = true;
                result.push_back(strAddress);
            }
        }

        return result;
    }
    bool tryGetAvailableAddresses(std::vector<std::string> &spendableAddresses, std::vector<std::string> &allAddresses, bool &includeZeroValue) override
    {
<<<<<<< HEAD
        auto locked_chain = m_wallet->chain().lock(true);
        if (!locked_chain) return false;
=======
>>>>>>> da23532c
        TRY_LOCK(m_wallet->cs_wallet, locked_wallet);
        if (!locked_wallet) {
            return false;
        }

<<<<<<< HEAD
        spendableAddresses = availableAddresses(*locked_chain, false);
        allAddresses = availableAddresses(*locked_chain, true);
        int num_blocks = locked_chain->getHeight().get_value_or(-1);
=======
        spendableAddresses = availableAddresses(false);
        allAddresses = availableAddresses(true);
        int num_blocks = m_wallet->GetLastBlockHeight();
>>>>>>> da23532c
        includeZeroValue = num_blocks >= Params().GetConsensus().QIP5Height;

        return true;
    }
    CoinsList listCoins() override
    {
        LOCK(m_wallet->cs_wallet);
        CoinsList result;
        for (const auto& entry : m_wallet->ListCoins()) {
            auto& group = result[entry.first];
            for (const auto& coin : entry.second) {
                group.emplace_back(COutPoint(coin.tx->GetHash(), coin.i),
                    MakeWalletTxOut(*m_wallet, *coin.tx, coin.i, coin.nDepth));
            }
        }
        return result;
    }
    std::vector<WalletTxOut> getCoins(const std::vector<COutPoint>& outputs) override
    {
        LOCK(m_wallet->cs_wallet);
        std::vector<WalletTxOut> result;
        result.reserve(outputs.size());
        for (const auto& output : outputs) {
            result.emplace_back();
            auto it = m_wallet->mapWallet.find(output.hash);
            if (it != m_wallet->mapWallet.end()) {
                int depth = it->second.GetDepthInMainChain();
                if (depth >= 0) {
                    result.back() = MakeWalletTxOut(*m_wallet, it->second, output.n, depth);
                }
            }
        }
        return result;
    }
    CAmount getRequiredFee(unsigned int tx_bytes) override { return GetRequiredFee(*m_wallet, tx_bytes); }
    CAmount getMinimumFee(unsigned int tx_bytes,
        const CCoinControl& coin_control,
        int* returned_target,
        FeeReason* reason) override
    {
        FeeCalculation fee_calc;
        CAmount result;
        result = GetMinimumFee(*m_wallet, tx_bytes, coin_control, &fee_calc);
        if (returned_target) *returned_target = fee_calc.returnedTarget;
        if (reason) *reason = fee_calc.reason;
        return result;
    }
    unsigned int getConfirmTarget() override { return m_wallet->m_confirm_target; }
    bool hdEnabled() override { return m_wallet->IsHDEnabled(); }
    bool canGetAddresses() override { return m_wallet->CanGetAddresses(); }
    bool privateKeysDisabled() override { return m_wallet->IsWalletFlagSet(WALLET_FLAG_DISABLE_PRIVATE_KEYS); }
    OutputType getDefaultAddressType() override { return m_wallet->m_default_address_type; }
    CAmount getDefaultMaxTxFee() override { return m_wallet->m_default_max_tx_fee; }
    void remove() override
    {
        RemoveWallet(m_wallet, false /* load_on_start */);
    }
    bool isLegacy() override { return m_wallet->IsLegacy(); }
    bool addTokenEntry(const TokenInfo &token) override
    {
        return m_wallet->AddTokenEntry(MakeTokenInfo(token), true);
    }
    bool addTokenTxEntry(const TokenTx& tokenTx, bool fFlushOnClose) override
    {
        return m_wallet->AddTokenTxEntry(MakeTokenTx(tokenTx), fFlushOnClose);
    }
    bool existTokenEntry(const TokenInfo &token) override
    {
        LOCK(m_wallet->cs_wallet);

        uint256 hash = MakeTokenInfo(token).GetHash();
        std::map<uint256, CTokenInfo>::iterator it = m_wallet->mapToken.find(hash);

        return it != m_wallet->mapToken.end();
    }
    bool removeTokenEntry(const std::string &sHash) override
    {
        return m_wallet->RemoveTokenEntry(uint256S(sHash), true);
    }
    std::vector<TokenInfo> getInvalidTokens() override
    {
        LOCK(m_wallet->cs_wallet);

        std::vector<TokenInfo> listInvalid;
        for(auto& info : m_wallet->mapToken)
        {
            std::string strAddress = info.second.strSenderAddress;
            CTxDestination address = DecodeDestination(strAddress);
            if(!m_wallet->IsMine(address))
            {
                listInvalid.push_back(MakeWalletTokenInfo(info.second));
            }
        }

        return listInvalid;
    }
    TokenTx getTokenTx(const uint256& txid) override
    {
        LOCK(m_wallet->cs_wallet);

        auto mi = m_wallet->mapTokenTx.find(txid);
        if (mi != m_wallet->mapTokenTx.end()) {
            return MakeWalletTokenTx(mi->second);
        }
        return {};
    }
    std::vector<TokenTx> getTokenTxs() override
    {
        LOCK(m_wallet->cs_wallet);

        std::vector<TokenTx> result;
        result.reserve(m_wallet->mapTokenTx.size());
        for (const auto& entry : m_wallet->mapTokenTx) {
            result.emplace_back(MakeWalletTokenTx(entry.second));
        }
        return result;
    }
    TokenInfo getToken(const uint256& id) override
    {
        LOCK(m_wallet->cs_wallet);

        auto mi = m_wallet->mapToken.find(id);
        if (mi != m_wallet->mapToken.end()) {
            return MakeWalletTokenInfo(mi->second);
        }
        return {};
    }
    std::vector<TokenInfo> getTokens() override
    {
        LOCK(m_wallet->cs_wallet);

        std::vector<TokenInfo> result;
        result.reserve(m_wallet->mapToken.size());
        for (const auto& entry : m_wallet->mapToken) {
            result.emplace_back(MakeWalletTokenInfo(entry.second));
        }
        return result;
    }
    bool tryGetTokenTxStatus(const uint256& txid, int& block_number, bool& in_mempool, int& num_blocks) override
    {
        TRY_LOCK(m_wallet->cs_wallet, locked_wallet);
        if (!locked_wallet) {
            return false;
        }
        return TokenTxStatus(*m_wallet, txid, block_number, in_mempool, num_blocks);
    }
    bool getTokenTxStatus(const uint256& txid, int& block_number, bool& in_mempool, int& num_blocks) override
    {
        LOCK(m_wallet->cs_wallet);

        return TokenTxStatus(*m_wallet, txid, block_number, in_mempool, num_blocks);
    }
    bool getTokenTxDetails(const TokenTx &wtx, uint256& credit, uint256& debit, std::string& tokenSymbol, uint8_t& decimals) override
    {
        return m_wallet->GetTokenTxDetails(MakeTokenTx(wtx), credit, debit, tokenSymbol, decimals);
    }
    bool isTokenTxMine(const TokenTx &wtx) override
    {
        return m_wallet->IsTokenTxMine(MakeTokenTx(wtx));
    }
    ContractBookData getContractBook(const std::string& id) override
    {
        LOCK(m_wallet->cs_wallet);

        auto mi = m_wallet->mapContractBook.find(id);
        if (mi != m_wallet->mapContractBook.end()) {
            return MakeContractBook(id, mi->second);
        }
        return {};
    }
    std::vector<ContractBookData> getContractBooks() override
    {
        LOCK(m_wallet->cs_wallet);

        std::vector<ContractBookData> result;
        result.reserve(m_wallet->mapContractBook.size());
        for (const auto& entry : m_wallet->mapContractBook) {
            result.emplace_back(MakeContractBook(entry.first, entry.second));
        }
        return result;
    }
    bool existContractBook(const std::string& id) override
    {
        LOCK(m_wallet->cs_wallet);

        auto mi = m_wallet->mapContractBook.find(id);
        return mi != m_wallet->mapContractBook.end();
    }
    bool delContractBook(const std::string& id) override
    {
        return m_wallet->DelContractBook(id);
    }
    bool setContractBook(const std::string& id, const std::string& name, const std::string& abi) override
    {
        return m_wallet->SetContractBook(id, name, abi);
    }
    uint32_t restoreDelegations() override
    {
        RefreshDelegates(m_wallet.get(), true, false);

        LOCK(m_wallet->cs_wallet);

        int ret = 0;
        for (const auto& item : m_wallet->m_my_delegations) {
            DelegationDetails details = getDelegationDetails(KeyIdToString(item.first));
            if(!details.w_entry_exist && details.c_entry_exist)
            {
                DelegationInfo info = details.toInfo(false);
                info.staker_name = info.staker_address;
                if(addDelegationEntry(info))
                    ret++;
            }
        }

        return ret;
    }
    bool addDelegationEntry(const DelegationInfo &delegation) override
    {
        return m_wallet->AddDelegationEntry(MakeDelegationInfo(delegation), true);
    }
    bool existDelegationEntry(const DelegationInfo &delegation) override
    {
        LOCK(m_wallet->cs_wallet);

        uint256 hash = MakeDelegationInfo(delegation).GetHash();
        std::map<uint256, CDelegationInfo>::iterator it = m_wallet->mapDelegation.find(hash);

        return it != m_wallet->mapDelegation.end();
    }
    DelegationInfo getDelegation(const uint256& id) override
    {
        LOCK(m_wallet->cs_wallet);

        auto mi = m_wallet->mapDelegation.find(id);
        if (mi != m_wallet->mapDelegation.end()) {
            return MakeWalletDelegationInfo(mi->second);
        }
        return {};
    }
    DelegationInfo getDelegationContract(const std::string &sHash, bool& validated, bool& contractRet) override
    {
        LOCK(m_wallet->cs_wallet);

        uint256 id;
        id.SetHex(sHash);
        auto mi = m_wallet->mapDelegation.find(id);
        if (mi != m_wallet->mapDelegation.end()) {
            DelegationInfo info = MakeWalletDelegationInfo(mi->second);
            Delegation delegation;
            CTxDestination dest = DecodeDestination(info.delegate_address);
            const PKHash *keyID = boost::get<PKHash>(&dest);
            if(keyID)
            {
                uint160 address(*keyID);
                contractRet = m_qtumDelegation.ExistDelegationContract() ? m_qtumDelegation.GetDelegation(address, delegation) : false;
                if(contractRet)
                {
                    validated = m_qtumDelegation.VerifyDelegation(address, delegation);
                    info.staker_address = EncodeDestination(PKHash(delegation.staker));
                    info.fee = delegation.fee;
                    info.block_number = delegation.blockHeight;
                }
                return info;
            }
        }
        return {};
    }
    DelegationDetails getDelegationDetails(const std::string &sAddress) override
    {
        LOCK(m_wallet->cs_wallet);
        DelegationDetails details;

        // Get wallet delegation details
        for(auto mi : m_wallet->mapDelegation)
        {
            if(KeyIdToString(mi.second.delegateAddress) == sAddress)
            {
                details.w_entry_exist = true;
                details.w_delegate_address = KeyIdToString(mi.second.delegateAddress);
                details.w_staker_address = KeyIdToString(mi.second.stakerAddress);
                details.w_staker_name = mi.second.strStakerName;
                details.w_fee = mi.second.nFee;
                details.w_time = mi.second.nCreateTime;
                details.w_block_number = mi.second.blockNumber;
                details.w_hash = mi.first;
                details.w_create_tx_hash = mi.second.createTxHash;
                details.w_remove_tx_hash = mi.second.removeTxHash;
                break;
            }
        }

        // Get wallet create tx details
        const CWalletTx* wtx = m_wallet->GetWalletTx(details.w_create_tx_hash);
        if(wtx)
        {
            details.w_create_exist = true;
            details.w_create_in_main_chain = wtx->IsInMainChain();
            details.w_create_in_mempool = wtx->InMempool();
            details.w_create_abandoned = wtx->isAbandoned();
        }

        // Get wallet remove tx details
        wtx = m_wallet->GetWalletTx(details.w_remove_tx_hash);
        if(wtx)
        {
            details.w_remove_exist = true;
            details.w_remove_in_main_chain = wtx->IsInMainChain();
            details.w_remove_in_mempool = wtx->InMempool();
            details.w_remove_abandoned = wtx->isAbandoned();
        }

        // Delegation contract details
        Delegation delegation;
        CTxDestination dest = DecodeDestination(sAddress);
        const PKHash *keyID = boost::get<PKHash>(&dest);
        if(keyID)
        {
            uint160 address(*keyID);
            details.c_contract_return = m_qtumDelegation.ExistDelegationContract() ? m_qtumDelegation.GetDelegation(address, delegation) : false;
            if(details.c_contract_return)
            {
                details.c_entry_exist = m_qtumDelegation.VerifyDelegation(address, delegation);
                details.c_delegate_address = sAddress;
                details.c_staker_address = EncodeDestination(PKHash(delegation.staker));
                details.c_fee = delegation.fee;
                details.c_block_number = delegation.blockHeight;
            }
        }

        return details;
    }
    std::vector<DelegationInfo> getDelegations() override
    {
        LOCK(m_wallet->cs_wallet);

        std::vector<DelegationInfo> result;
        result.reserve(m_wallet->mapDelegation.size());
        for (const auto& entry : m_wallet->mapDelegation) {
            result.emplace_back(MakeWalletDelegationInfo(entry.second));
        }
        return result;
    }
    bool removeDelegationEntry(const std::string &sHash) override
    {
        return m_wallet->RemoveDelegationEntry(uint256S(sHash), true);
    }
    bool setDelegationRemoved(const std::string &sHash, const std::string &sTxid)
    {
        bool found = false;
        DelegationInfo info;
        {
            LOCK(m_wallet->cs_wallet);

            uint256 id;
            id.SetHex(sHash);

            uint256 txid;
            txid.SetHex(sTxid);

            auto mi = m_wallet->mapDelegation.find(id);
            if (mi != m_wallet->mapDelegation.end()) {
                info = MakeWalletDelegationInfo(mi->second);
                info.remove_tx_hash = txid;
                found = true;
            }
        }

        return found ? addDelegationEntry(info) : 0;
    }
    uint32_t restoreSuperStakers() override
    {
        RefreshDelegates(m_wallet.get(), false, true);

        LOCK(m_wallet->cs_wallet);

        std::map<uint160, bool> stakerAddressExist;
        for (const auto& item : m_wallet->m_delegations_staker) {
            uint160 staker = item.second.staker;
            if(!stakerAddressExist[staker])
                stakerAddressExist[staker] = true;
        }

        int ret = 0;
        for (const auto& item : stakerAddressExist) {
            std::string staker_address = KeyIdToString(item.first);
            if(!existSuperStaker(staker_address))
            {
                SuperStakerInfo info;
                info.staker_name = staker_address;
                info.staker_address = staker_address;
                if(addSuperStakerEntry(info))
                    ret++;
            }
        }

        return ret;
    }
    bool existSuperStaker(const std::string &sAddress) override
    {
        LOCK(m_wallet->cs_wallet);
        uint160 address = StringToKeyId(sAddress);
        if(address.IsNull())
            return false;

        for (const auto& entry : m_wallet->mapSuperStaker) {
            if(entry.second.stakerAddress == address)
                return true;
        }

        return false;
    }
    SuperStakerInfo getSuperStaker(const uint256& id) override
    {
        LOCK(m_wallet->cs_wallet);

        auto mi = m_wallet->mapSuperStaker.find(id);
        if (mi != m_wallet->mapSuperStaker.end()) {
            return MakeWalletSuperStakerInfo(mi->second);
        }
        return {};
    }
    SuperStakerInfo getSuperStakerRecommendedConfig() override
    {
        LOCK(m_wallet->cs_wallet);

        // Set recommended config
        SuperStakerInfo config;
        config.custom_config = false;
        config.min_fee = m_wallet->m_staking_min_fee;
        config.min_delegate_utxo = m_wallet->m_staking_min_utxo_value;
        config.delegate_address_type = SuperStakerAddressList::AcceptAll;

        // Get allow list
        std::vector<std::string> allowList;
        for (const std::string& strAddress : gArgs.GetArgs("-stakingallowlist"))
        {
            if(!StringToKeyId(strAddress).IsNull())
            {
                if(std::find(allowList.begin(), allowList.end(), strAddress) == allowList.end())
                    allowList.push_back(strAddress);
            }
        }

        // Get exclude list
        std::vector<std::string> excludeList;
        for (const std::string& strAddress : gArgs.GetArgs("-stakingexcludelist"))
        {
            if(!StringToKeyId(strAddress).IsNull())
            {
                if(std::find(excludeList.begin(), excludeList.end(), strAddress) == excludeList.end())
                    excludeList.push_back(strAddress);
            }
        }

        // Set the address list
        if(!allowList.empty())
        {
            config.delegate_address_type =  SuperStakerAddressList::AllowList;
            config.delegate_address_list = allowList;
        }
        else if(!excludeList.empty())
        {
            config.delegate_address_type = SuperStakerAddressList::ExcludeList;
            config.delegate_address_list = excludeList;
        }

        return config;
    }
    std::vector<SuperStakerInfo> getSuperStakers() override
    {
        LOCK(m_wallet->cs_wallet);

        std::vector<SuperStakerInfo> result;
        result.reserve(m_wallet->mapSuperStaker.size());
        for (const auto& entry : m_wallet->mapSuperStaker) {
            result.emplace_back(MakeWalletSuperStakerInfo(entry.second));
        }
        return result;
    }
    bool addSuperStakerEntry(const SuperStakerInfo &superStaker) override
    {
        return m_wallet->AddSuperStakerEntry(MakeSuperStakerInfo(superStaker), true);
    }
    bool removeSuperStakerEntry(const std::string &sHash) override
    {
        return m_wallet->RemoveSuperStakerEntry(uint256S(sHash), true);
    }
    bool tryGetStakeWeight(uint64_t& nWeight) override
    {
        TRY_LOCK(m_wallet->cs_wallet, locked_wallet);
        if (!locked_wallet) {
            return false;
        }

        nWeight = m_wallet->GetStakeWeight();
        return true;
    }
    uint64_t getStakeWeight() override
    {
        LOCK(m_wallet->cs_wallet);
        return m_wallet->GetStakeWeight();
    }
    int64_t getLastCoinStakeSearchInterval() override 
    { 
        return m_wallet->m_last_coin_stake_search_interval;
    }
    bool getWalletUnlockStakingOnly() override
    {
        return m_wallet->m_wallet_unlock_staking_only;
    }
    void setWalletUnlockStakingOnly(bool unlock) override
    {
        m_wallet->m_wallet_unlock_staking_only = unlock;
    }
    bool cleanTokenTxEntries() override
    {
        return m_wallet->CleanTokenTxEntries();
    }
    void setEnabledStaking(bool enabled) override
    {
        m_wallet->m_enabled_staking = enabled;
    }
    bool getEnabledStaking() override
    {
        return m_wallet->m_enabled_staking;
    }
    bool getEnabledSuperStaking() override
    {
        bool fSuperStake = gArgs.GetBoolArg("-superstaking", DEFAULT_SUPER_STAKE);
        return fSuperStake;
    }
    DelegationStakerInfo getDelegationStaker(const uint160& id) override
    {
        LOCK(m_wallet->cs_wallet);

        auto mi = m_wallet->m_delegations_staker.find(id);
        if (mi != m_wallet->m_delegations_staker.end()) {
            return MakeWalletDelegationStakerInfo(*m_wallet, mi->first, mi->second);
        }
        return {};
    }
    std::vector<DelegationStakerInfo> getDelegationsStakers() override
    {
        LOCK(m_wallet->cs_wallet);

        std::vector<DelegationStakerInfo> result;
        result.reserve(m_wallet->m_delegations_staker.size());
        for (const auto& entry : m_wallet->m_delegations_staker) {
            result.emplace_back(MakeWalletDelegationStakerInfo(*m_wallet, entry.first, entry.second));
        }
        return result;
    }
    uint64_t getSuperStakerWeight(const uint256& id) override
    {
        LOCK(m_wallet->cs_wallet);
        SuperStakerInfo info = getSuperStaker(id);
        CTxDestination dest = DecodeDestination(info.staker_address);
        const PKHash *keyID = boost::get<PKHash>(&dest);
        if(keyID)
        {
            uint160 address(*keyID);
            return m_wallet->GetSuperStakerWeight(address);
        }

        return 0;
    }
    bool isSuperStakerStaking(const uint256& id, CAmount& delegationsWeight) override
    {
        uint64_t lastCoinStakeSearchInterval = getEnabledStaking() ? getLastCoinStakeSearchInterval() : 0;
        delegationsWeight = getSuperStakerWeight(id);
        return lastCoinStakeSearchInterval && delegationsWeight;
    }
    bool getStakerAddressBalance(const std::string& staker, CAmount& balance, CAmount& stake, CAmount& weight) override
    {
        LOCK(m_wallet->cs_wallet);

        CTxDestination dest = DecodeDestination(staker);
        const PKHash *keyID = boost::get<PKHash>(&dest);
        if(keyID)
        {
            m_wallet->GetStakerAddressBalance(*keyID, balance, stake, weight);
        }

        return keyID != 0;
    }
    bool addTokenEntry(const TokenInfo &token) override
    {
        return m_wallet->AddTokenEntry(MakeTokenInfo(token), true);
    }
    bool addTokenTxEntry(const TokenTx& tokenTx, bool fFlushOnClose) override
    {
        return m_wallet->AddTokenTxEntry(MakeTokenTx(tokenTx), fFlushOnClose);
    }
    bool existTokenEntry(const TokenInfo &token) override
    {
        auto locked_chain = m_wallet->chain().lock();
        LOCK(m_wallet->cs_wallet);

        uint256 hash = MakeTokenInfo(token).GetHash();
        std::map<uint256, CTokenInfo>::iterator it = m_wallet->mapToken.find(hash);

        return it != m_wallet->mapToken.end();
    }
    bool removeTokenEntry(const std::string &sHash) override
    {
        return m_wallet->RemoveTokenEntry(uint256S(sHash), true);
    }
    std::vector<TokenInfo> getInvalidTokens() override
    {
        auto locked_chain = m_wallet->chain().lock();
        LOCK(m_wallet->cs_wallet);

        std::vector<TokenInfo> listInvalid;
        for(auto& info : m_wallet->mapToken)
        {
            std::string strAddress = info.second.strSenderAddress;
            CTxDestination address = DecodeDestination(strAddress);
            if(!m_wallet->IsMine(address))
            {
                listInvalid.push_back(MakeWalletTokenInfo(info.second));
            }
        }

        return listInvalid;
    }
    TokenTx getTokenTx(const uint256& txid) override
    {
        auto locked_chain = m_wallet->chain().lock();
        LOCK(m_wallet->cs_wallet);

        auto mi = m_wallet->mapTokenTx.find(txid);
        if (mi != m_wallet->mapTokenTx.end()) {
            return MakeWalletTokenTx(mi->second);
        }
        return {};
    }
    std::vector<TokenTx> getTokenTxs() override
    {
        auto locked_chain = m_wallet->chain().lock();
        LOCK(m_wallet->cs_wallet);

        std::vector<TokenTx> result;
        result.reserve(m_wallet->mapTokenTx.size());
        for (const auto& entry : m_wallet->mapTokenTx) {
            result.emplace_back(MakeWalletTokenTx(entry.second));
        }
        return result;
    }
    TokenInfo getToken(const uint256& id) override
    {
        auto locked_chain = m_wallet->chain().lock();
        LOCK(m_wallet->cs_wallet);

        auto mi = m_wallet->mapToken.find(id);
        if (mi != m_wallet->mapToken.end()) {
            return MakeWalletTokenInfo(mi->second);
        }
        return {};
    }
    std::vector<TokenInfo> getTokens() override
    {
        auto locked_chain = m_wallet->chain().lock();
        LOCK(m_wallet->cs_wallet);

        std::vector<TokenInfo> result;
        result.reserve(m_wallet->mapToken.size());
        for (const auto& entry : m_wallet->mapToken) {
            result.emplace_back(MakeWalletTokenInfo(entry.second));
        }
        return result;
    }
    bool tryGetTokenTxStatus(const uint256& txid, int& block_number, bool& in_mempool, int& num_blocks) override
    {
        auto locked_chain = m_wallet->chain().lock(true);
        if (!locked_chain) {
            return false;
        }
        TRY_LOCK(m_wallet->cs_wallet, locked_wallet);
        if (!locked_wallet) {
            return false;
        }
        return TokenTxStatus(*locked_chain, *m_wallet, txid, block_number, in_mempool, num_blocks);
    }
    bool getTokenTxStatus(const uint256& txid, int& block_number, bool& in_mempool, int& num_blocks) override
    {
        auto locked_chain = m_wallet->chain().lock();
        LOCK(m_wallet->cs_wallet);

        return TokenTxStatus(*locked_chain, *m_wallet, txid, block_number, in_mempool, num_blocks);
    }
    bool getTokenTxDetails(const TokenTx &wtx, uint256& credit, uint256& debit, std::string& tokenSymbol, uint8_t& decimals) override
    {
        return m_wallet->GetTokenTxDetails(MakeTokenTx(wtx), credit, debit, tokenSymbol, decimals);
    }
    bool isTokenTxMine(const TokenTx &wtx) override
    {
        return m_wallet->IsTokenTxMine(MakeTokenTx(wtx));
    }
    ContractBookData getContractBook(const std::string& id) override
    {
        LOCK(m_wallet->cs_wallet);

        auto mi = m_wallet->mapContractBook.find(id);
        if (mi != m_wallet->mapContractBook.end()) {
            return MakeContractBook(id, mi->second);
        }
        return {};
    }
    std::vector<ContractBookData> getContractBooks() override
    {
        LOCK(m_wallet->cs_wallet);

        std::vector<ContractBookData> result;
        result.reserve(m_wallet->mapContractBook.size());
        for (const auto& entry : m_wallet->mapContractBook) {
            result.emplace_back(MakeContractBook(entry.first, entry.second));
        }
        return result;
    }
    bool existContractBook(const std::string& id) override
    {
        LOCK(m_wallet->cs_wallet);

        auto mi = m_wallet->mapContractBook.find(id);
        return mi != m_wallet->mapContractBook.end();
    }
    bool delContractBook(const std::string& id) override
    {
        return m_wallet->DelContractBook(id);
    }
    bool setContractBook(const std::string& id, const std::string& name, const std::string& abi) override
    {
        return m_wallet->SetContractBook(id, name, abi);
    }
    uint32_t restoreDelegations() override
    {
        RefreshDelegates(m_wallet.get(), true, false);

        auto locked_chain = m_wallet->chain().lock();
        LOCK(m_wallet->cs_wallet);

        int ret = 0;
        for (const auto& item : m_wallet->m_my_delegations) {
            DelegationDetails details = getDelegationDetails(KeyIdToString(item.first));
            if(!details.w_entry_exist && details.c_entry_exist)
            {
                DelegationInfo info = details.toInfo(false);
                info.staker_name = info.staker_address;
                if(addDelegationEntry(info))
                    ret++;
            }
        }

        return ret;
    }
    bool addDelegationEntry(const DelegationInfo &delegation) override
    {
        return m_wallet->AddDelegationEntry(MakeDelegationInfo(delegation), true);
    }
    bool existDelegationEntry(const DelegationInfo &delegation) override
    {
        auto locked_chain = m_wallet->chain().lock();
        LOCK(m_wallet->cs_wallet);

        uint256 hash = MakeDelegationInfo(delegation).GetHash();
        std::map<uint256, CDelegationInfo>::iterator it = m_wallet->mapDelegation.find(hash);

        return it != m_wallet->mapDelegation.end();
    }
    DelegationInfo getDelegation(const uint256& id) override
    {
        auto locked_chain = m_wallet->chain().lock();
        LOCK(m_wallet->cs_wallet);

        auto mi = m_wallet->mapDelegation.find(id);
        if (mi != m_wallet->mapDelegation.end()) {
            return MakeWalletDelegationInfo(mi->second);
        }
        return {};
    }
    DelegationInfo getDelegationContract(const std::string &sHash, bool& validated, bool& contractRet) override
    {
        auto locked_chain = m_wallet->chain().lock();
        LOCK(m_wallet->cs_wallet);

        uint256 id;
        id.SetHex(sHash);
        auto mi = m_wallet->mapDelegation.find(id);
        if (mi != m_wallet->mapDelegation.end()) {
            DelegationInfo info = MakeWalletDelegationInfo(mi->second);
            Delegation delegation;
            CTxDestination dest = DecodeDestination(info.delegate_address);
            const PKHash *keyID = boost::get<PKHash>(&dest);
            if(keyID)
            {
                uint160 address(*keyID);
                contractRet = m_qtumDelegation.ExistDelegationContract() ? m_qtumDelegation.GetDelegation(address, delegation) : false;
                if(contractRet)
                {
                    validated = m_qtumDelegation.VerifyDelegation(address, delegation);
                    info.staker_address = EncodeDestination(PKHash(delegation.staker));
                    info.fee = delegation.fee;
                    info.block_number = delegation.blockHeight;
                }
                return info;
            }
        }
        return {};
    }
    DelegationDetails getDelegationDetails(const std::string &sAddress) override
    {
        auto locked_chain = m_wallet->chain().lock();
        LOCK(m_wallet->cs_wallet);
        DelegationDetails details;

        // Get wallet delegation details
        for(auto mi : m_wallet->mapDelegation)
        {
            if(KeyIdToString(mi.second.delegateAddress) == sAddress)
            {
                details.w_entry_exist = true;
                details.w_delegate_address = KeyIdToString(mi.second.delegateAddress);
                details.w_staker_address = KeyIdToString(mi.second.stakerAddress);
                details.w_staker_name = mi.second.strStakerName;
                details.w_fee = mi.second.nFee;
                details.w_time = mi.second.nCreateTime;
                details.w_block_number = mi.second.blockNumber;
                details.w_hash = mi.first;
                details.w_create_tx_hash = mi.second.createTxHash;
                details.w_remove_tx_hash = mi.second.removeTxHash;
                break;
            }
        }

        // Get wallet create tx details
        const CWalletTx* wtx = m_wallet->GetWalletTx(details.w_create_tx_hash);
        if(wtx)
        {
            details.w_create_exist = true;
            details.w_create_in_main_chain = wtx->IsInMainChain();
            details.w_create_in_mempool = wtx->InMempool();
            details.w_create_abandoned = wtx->isAbandoned();
        }

        // Get wallet remove tx details
        wtx = m_wallet->GetWalletTx(details.w_remove_tx_hash);
        if(wtx)
        {
            details.w_remove_exist = true;
            details.w_remove_in_main_chain = wtx->IsInMainChain();
            details.w_remove_in_mempool = wtx->InMempool();
            details.w_remove_abandoned = wtx->isAbandoned();
        }

        // Delegation contract details
        Delegation delegation;
        CTxDestination dest = DecodeDestination(sAddress);
        const PKHash *keyID = boost::get<PKHash>(&dest);
        if(keyID)
        {
            uint160 address(*keyID);
            details.c_contract_return = m_qtumDelegation.ExistDelegationContract() ? m_qtumDelegation.GetDelegation(address, delegation) : false;
            if(details.c_contract_return)
            {
                details.c_entry_exist = m_qtumDelegation.VerifyDelegation(address, delegation);
                details.c_delegate_address = sAddress;
                details.c_staker_address = EncodeDestination(PKHash(delegation.staker));
                details.c_fee = delegation.fee;
                details.c_block_number = delegation.blockHeight;
            }
        }

        return details;
    }
    std::vector<DelegationInfo> getDelegations() override
    {
        auto locked_chain = m_wallet->chain().lock();
        LOCK(m_wallet->cs_wallet);

        std::vector<DelegationInfo> result;
        result.reserve(m_wallet->mapDelegation.size());
        for (const auto& entry : m_wallet->mapDelegation) {
            result.emplace_back(MakeWalletDelegationInfo(entry.second));
        }
        return result;
    }
    bool removeDelegationEntry(const std::string &sHash) override
    {
        return m_wallet->RemoveDelegationEntry(uint256S(sHash), true);
    }
    bool setDelegationRemoved(const std::string &sHash, const std::string &sTxid)
    {
        bool found = false;
        DelegationInfo info;
        {
            auto locked_chain = m_wallet->chain().lock();
            LOCK(m_wallet->cs_wallet);

            uint256 id;
            id.SetHex(sHash);

            uint256 txid;
            txid.SetHex(sTxid);

            auto mi = m_wallet->mapDelegation.find(id);
            if (mi != m_wallet->mapDelegation.end()) {
                info = MakeWalletDelegationInfo(mi->second);
                info.remove_tx_hash = txid;
                found = true;
            }
        }

        return found ? addDelegationEntry(info) : 0;
    }
    uint32_t restoreSuperStakers() override
    {
        RefreshDelegates(m_wallet.get(), false, true);

        auto locked_chain = m_wallet->chain().lock();
        LOCK(m_wallet->cs_wallet);

        std::map<uint160, bool> stakerAddressExist;
        for (const auto& item : m_wallet->m_delegations_staker) {
            uint160 staker = item.second.staker;
            if(!stakerAddressExist[staker])
                stakerAddressExist[staker] = true;
        }

        int ret = 0;
        for (const auto& item : stakerAddressExist) {
            std::string staker_address = KeyIdToString(item.first);
            if(!existSuperStaker(staker_address))
            {
                SuperStakerInfo info;
                info.staker_name = staker_address;
                info.staker_address = staker_address;
                if(addSuperStakerEntry(info))
                    ret++;
            }
        }

        return ret;
    }
    bool existSuperStaker(const std::string &sAddress) override
    {
        LOCK(m_wallet->cs_wallet);
        uint160 address = StringToKeyId(sAddress);
        if(address.IsNull())
            return false;

        for (const auto& entry : m_wallet->mapSuperStaker) {
            if(entry.second.stakerAddress == address)
                return true;
        }

        return false;
    }
    SuperStakerInfo getSuperStaker(const uint256& id) override
    {
        LOCK(m_wallet->cs_wallet);

        auto mi = m_wallet->mapSuperStaker.find(id);
        if (mi != m_wallet->mapSuperStaker.end()) {
            return MakeWalletSuperStakerInfo(mi->second);
        }
        return {};
    }
    SuperStakerInfo getSuperStakerRecommendedConfig() override
    {
        LOCK(m_wallet->cs_wallet);

        // Set recommended config
        SuperStakerInfo config;
        config.custom_config = false;
        config.min_fee = m_wallet->m_staking_min_fee;
        config.min_delegate_utxo = m_wallet->m_staking_min_utxo_value;
        config.delegate_address_type = SuperStakerAddressList::AcceptAll;

        // Get allow list
        std::vector<std::string> allowList;
        for (const std::string& strAddress : gArgs.GetArgs("-stakingallowlist"))
        {
            if(!StringToKeyId(strAddress).IsNull())
            {
                if(std::find(allowList.begin(), allowList.end(), strAddress) == allowList.end())
                    allowList.push_back(strAddress);
            }
        }

        // Get exclude list
        std::vector<std::string> excludeList;
        for (const std::string& strAddress : gArgs.GetArgs("-stakingexcludelist"))
        {
            if(!StringToKeyId(strAddress).IsNull())
            {
                if(std::find(excludeList.begin(), excludeList.end(), strAddress) == excludeList.end())
                    excludeList.push_back(strAddress);
            }
        }

        // Set the address list
        if(!allowList.empty())
        {
            config.delegate_address_type =  SuperStakerAddressList::AllowList;
            config.delegate_address_list = allowList;
        }
        else if(!excludeList.empty())
        {
            config.delegate_address_type = SuperStakerAddressList::ExcludeList;
            config.delegate_address_list = excludeList;
        }

        return config;
    }
    std::vector<SuperStakerInfo> getSuperStakers() override
    {
        LOCK(m_wallet->cs_wallet);

        std::vector<SuperStakerInfo> result;
        result.reserve(m_wallet->mapSuperStaker.size());
        for (const auto& entry : m_wallet->mapSuperStaker) {
            result.emplace_back(MakeWalletSuperStakerInfo(entry.second));
        }
        return result;
    }
    bool addSuperStakerEntry(const SuperStakerInfo &superStaker) override
    {
        return m_wallet->AddSuperStakerEntry(MakeSuperStakerInfo(superStaker), true);
    }
    bool removeSuperStakerEntry(const std::string &sHash) override
    {
        return m_wallet->RemoveSuperStakerEntry(uint256S(sHash), true);
    }
    bool tryGetStakeWeight(uint64_t& nWeight) override
    {
        auto locked_chain = m_wallet->chain().lock(true);
        if (!locked_chain) {
            return false;
        }
        TRY_LOCK(m_wallet->cs_wallet, locked_wallet);
        if (!locked_wallet) {
            return false;
        }

        nWeight = m_wallet->GetStakeWeight(*locked_chain);
        return true;
    }
    uint64_t getStakeWeight() override
    {
        auto locked_chain = m_wallet->chain().lock();
        LOCK(m_wallet->cs_wallet);
        return m_wallet->GetStakeWeight(*locked_chain);
    }
    int64_t getLastCoinStakeSearchInterval() override 
    { 
        return m_wallet->m_last_coin_stake_search_interval;
    }
    bool getWalletUnlockStakingOnly() override
    {
        return m_wallet->m_wallet_unlock_staking_only;
    }
    void setWalletUnlockStakingOnly(bool unlock) override
    {
        m_wallet->m_wallet_unlock_staking_only = unlock;
    }
    bool cleanTokenTxEntries() override
    {
        return m_wallet->CleanTokenTxEntries();
    }
    void setEnabledStaking(bool enabled) override
    {
        m_wallet->m_enabled_staking = enabled;
    }
    bool getEnabledStaking() override
    {
        return m_wallet->m_enabled_staking;
    }
    bool getEnabledSuperStaking() override
    {
        bool fSuperStake = gArgs.GetBoolArg("-superstaking", DEFAULT_SUPER_STAKE);
        return fSuperStake;
    }
    DelegationStakerInfo getDelegationStaker(const uint160& id) override
    {
        auto locked_chain = m_wallet->chain().lock();
        LOCK(m_wallet->cs_wallet);

        auto mi = m_wallet->m_delegations_staker.find(id);
        if (mi != m_wallet->m_delegations_staker.end()) {
            return MakeWalletDelegationStakerInfo(*locked_chain, *m_wallet, mi->first, mi->second);
        }
        return {};
    }
    std::vector<DelegationStakerInfo> getDelegationsStakers() override
    {
        auto locked_chain = m_wallet->chain().lock();
        LOCK(m_wallet->cs_wallet);

        std::vector<DelegationStakerInfo> result;
        result.reserve(m_wallet->m_delegations_staker.size());
        for (const auto& entry : m_wallet->m_delegations_staker) {
            result.emplace_back(MakeWalletDelegationStakerInfo(*locked_chain, *m_wallet, entry.first, entry.second));
        }
        return result;
    }
    uint64_t getSuperStakerWeight(const uint256& id) override
    {
        LOCK(m_wallet->cs_wallet);
        SuperStakerInfo info = getSuperStaker(id);
        CTxDestination dest = DecodeDestination(info.staker_address);
        const PKHash *keyID = boost::get<PKHash>(&dest);
        if(keyID)
        {
            uint160 address(*keyID);
            return m_wallet->GetSuperStakerWeight(address);
        }

        return 0;
    }
    bool isSuperStakerStaking(const uint256& id, CAmount& delegationsWeight) override
    {
        uint64_t lastCoinStakeSearchInterval = getEnabledStaking() ? getLastCoinStakeSearchInterval() : 0;
        delegationsWeight = getSuperStakerWeight(id);
        return lastCoinStakeSearchInterval && delegationsWeight;
    }
    bool getStakerAddressBalance(const std::string& staker, CAmount& balance, CAmount& stake, CAmount& weight) override
    {
        auto locked_chain = m_wallet->chain().lock();
        LOCK(m_wallet->cs_wallet);

        CTxDestination dest = DecodeDestination(staker);
        const PKHash *keyID = boost::get<PKHash>(&dest);
        if(keyID)
        {
            m_wallet->GetStakerAddressBalance(*locked_chain, *keyID, balance, stake, weight);
        }

        return keyID != 0;
    }
    std::unique_ptr<Handler> handleUnload(UnloadFn fn) override
    {
        return MakeHandler(m_wallet->NotifyUnload.connect(fn));
    }
    std::unique_ptr<Handler> handleShowProgress(ShowProgressFn fn) override
    {
        return MakeHandler(m_wallet->ShowProgress.connect(fn));
    }
    std::unique_ptr<Handler> handleStatusChanged(StatusChangedFn fn) override
    {
        return MakeHandler(m_wallet->NotifyStatusChanged.connect([fn](CWallet*) { fn(); }));
    }
    std::unique_ptr<Handler> handleAddressBookChanged(AddressBookChangedFn fn) override
    {
        return MakeHandler(m_wallet->NotifyAddressBookChanged.connect(
            [fn](CWallet*, const CTxDestination& address, const std::string& label, bool is_mine,
                const std::string& purpose, ChangeType status) { fn(address, label, is_mine, purpose, status); }));
    }
    std::unique_ptr<Handler> handleTransactionChanged(TransactionChangedFn fn) override
    {
        return MakeHandler(m_wallet->NotifyTransactionChanged.connect(
            [fn](CWallet*, const uint256& txid, ChangeType status) { fn(txid, status); }));
    }
    std::unique_ptr<Handler> handleTokenTransactionChanged(TokenTransactionChangedFn fn) override
    {
        return MakeHandler(m_wallet->NotifyTokenTransactionChanged.connect(
            [fn](CWallet*, const uint256& id, ChangeType status) { fn(id, status); }));
    }
    std::unique_ptr<Handler> handleTokenChanged(TokenChangedFn fn) override
    {
        return MakeHandler(m_wallet->NotifyTokenChanged.connect(
            [fn](CWallet*, const uint256& id, ChangeType status) { fn(id, status); }));
    }
    std::unique_ptr<Handler> handleWatchOnlyChanged(WatchOnlyChangedFn fn) override
    {
        return MakeHandler(m_wallet->NotifyWatchonlyChanged.connect(fn));
    }
    std::unique_ptr<Handler> handleCanGetAddressesChanged(CanGetAddressesChangedFn fn) override
    {
        return MakeHandler(m_wallet->NotifyCanGetAddressesChanged.connect(fn));
    }
    std::unique_ptr<Handler> handleContractBookChanged(ContractBookChangedFn fn) override
    {
        return MakeHandler(m_wallet->NotifyContractBookChanged.connect(
            [fn](CWallet*, const std::string& address, const std::string& label,
                const std::string& abi, ChangeType status) { fn(address, label, abi, status); }));
    }
    std::unique_ptr<Handler> handleDelegationChanged(DelegationChangedFn fn) override
    {
        return MakeHandler(m_wallet->NotifyDelegationChanged.connect(
            [fn](CWallet*, const uint256& id, ChangeType status) { fn(id, status); }));
    }
    std::unique_ptr<Handler> handleSuperStakerChanged(SuperStakerChangedFn fn) override
    {
        return MakeHandler(m_wallet->NotifySuperStakerChanged.connect(
            [fn](CWallet*, const uint256& id, ChangeType status) { fn(id, status); }));
    }
    std::unique_ptr<Handler> handleDelegationsStakerChanged(DelegationsStakerChangedFn fn) override
    {
        return MakeHandler(m_wallet->NotifyDelegationsStakerChanged.connect(
            [fn](CWallet*, const uint160& id, ChangeType status) { fn(id, status); }));
    }
<<<<<<< HEAD
=======
    CWallet* wallet() override { return m_wallet.get(); }
>>>>>>> da23532c

    std::shared_ptr<CWallet> m_wallet;
    QtumDelegation m_qtumDelegation;
};

class WalletClientImpl : public WalletClient
{
public:
    WalletClientImpl(Chain& chain, ArgsManager& args)
    {
        m_context.chain = &chain;
        m_context.args = &args;
    }
    ~WalletClientImpl() override { UnloadWallets(); }

    //! ChainClient methods
    void registerRpcs() override
    {
        for (const CRPCCommand& command : GetWalletRPCCommands()) {
            m_rpc_commands.emplace_back(command.category, command.name, [this, &command](const JSONRPCRequest& request, UniValue& result, bool last_handler) {
                return command.actor({request, m_context}, result, last_handler);
            }, command.argNames, command.unique_id);
            m_rpc_handlers.emplace_back(m_context.chain->handleRpc(m_rpc_commands.back()));
        }
    }
    bool verify() override { return VerifyWallets(*m_context.chain); }
    bool load() override { return LoadWallets(*m_context.chain); }
    void start(CScheduler& scheduler) override { return StartWallets(scheduler, *Assert(m_context.args)); }
    void flush() override { return FlushWallets(); }
    void stop() override { return StopWallets(); }
    void setMockTime(int64_t time) override { return SetMockTime(time); }

    //! WalletClient methods
    std::unique_ptr<Wallet> createWallet(const std::string& name, const SecureString& passphrase, uint64_t wallet_creation_flags, bilingual_str& error, std::vector<bilingual_str>& warnings) override
    {
        std::shared_ptr<CWallet> wallet;
        DatabaseOptions options;
        DatabaseStatus status;
        options.require_create = true;
        options.create_flags = wallet_creation_flags;
        options.create_passphrase = passphrase;
        return MakeWallet(CreateWallet(*m_context.chain, name, true /* load_on_start */, options, status, error, warnings));
    }
    std::unique_ptr<Wallet> loadWallet(const std::string& name, bilingual_str& error, std::vector<bilingual_str>& warnings) override
    {
        DatabaseOptions options;
        DatabaseStatus status;
        options.require_existing = true;
        return MakeWallet(LoadWallet(*m_context.chain, name, true /* load_on_start */, options, status, error, warnings));
    }
    std::string getWalletDir() override
    {
        return GetWalletDir().string();
    }
    std::vector<std::string> listWalletDir() override
    {
        std::vector<std::string> paths;
        for (auto& path : ListWalletDir()) {
            paths.push_back(path.string());
        }
        return paths;
    }
    std::vector<std::unique_ptr<Wallet>> getWallets() override
    {
        std::vector<std::unique_ptr<Wallet>> wallets;
        for (const auto& wallet : GetWallets()) {
            wallets.emplace_back(MakeWallet(wallet));
        }
        return wallets;
    }
    std::unique_ptr<Handler> handleLoadWallet(LoadWalletFn fn) override
    {
        return HandleLoadWallet(std::move(fn));
    }

    WalletContext m_context;
    const std::vector<std::string> m_wallet_filenames;
    std::vector<std::unique_ptr<Handler>> m_rpc_handlers;
    std::list<CRPCCommand> m_rpc_commands;
};

} // namespace

std::unique_ptr<Wallet> MakeWallet(const std::shared_ptr<CWallet>& wallet) { return wallet ? MakeUnique<WalletImpl>(wallet) : nullptr; }

std::unique_ptr<WalletClient> MakeWalletClient(Chain& chain, ArgsManager& args)
{
    return MakeUnique<WalletClientImpl>(chain, args);
}

} // namespace interfaces<|MERGE_RESOLUTION|>--- conflicted
+++ resolved
@@ -288,23 +288,15 @@
 }
 
 //! Construct wallet delegation staker info.
-<<<<<<< HEAD
-DelegationStakerInfo MakeWalletDelegationStakerInfo(interfaces::Chain::Lock& locked_chain, CWallet& wallet, const uint160& id, const Delegation& delegation)
-=======
 DelegationStakerInfo MakeWalletDelegationStakerInfo(CWallet& wallet, const uint160& id, const Delegation& delegation)
->>>>>>> da23532c
 {
     DelegationStakerInfo result;
     result.delegate_address = EncodeDestination(PKHash(id));
     result.staker_address = EncodeDestination(PKHash(delegation.staker));
     result.PoD = HexStr(delegation.PoD);
     result.fee = delegation.fee;
-<<<<<<< HEAD
-    result.time = locked_chain.getBlockTime(delegation.blockHeight);
-=======
     result.time = -1;
     wallet.chain().findBlock(wallet.chain().getBlockHash(delegation.blockHeight), FoundBlock().time(result.time));
->>>>>>> da23532c
     result.block_number = delegation.blockHeight;
     std::map<uint160, CAmount>::iterator it = wallet.m_delegations_weight.find(id);
     if(it != wallet.m_delegations_weight.end())
@@ -315,11 +307,7 @@
     return result;
 }
 
-<<<<<<< HEAD
-bool TokenTxStatus(interfaces::Chain::Lock& locked_chain, CWallet& wallet, const uint256& txid, int& block_number, bool& in_mempool, int& num_blocks)
-=======
 bool TokenTxStatus(CWallet& wallet, const uint256& txid, int& block_number, bool& in_mempool, int& num_blocks)
->>>>>>> da23532c
 {
     auto mi = wallet.mapTokenTx.find(txid);
     if (mi == wallet.mapTokenTx.end()) {
@@ -331,15 +319,7 @@
     {
         in_mempool = it->second.InMempool();
     }
-<<<<<<< HEAD
-    if (Optional<int> height = locked_chain.getHeight()) {
-        num_blocks = *height;
-    } else {
-        num_blocks = -1;
-    }
-=======
     num_blocks = wallet.GetLastBlockHeight();
->>>>>>> da23532c
     return true;
 }
 
@@ -649,18 +629,10 @@
     }
     bool isUnspentAddress(const std::string &qtumAddress) override
     {
-<<<<<<< HEAD
-        auto locked_chain = m_wallet->chain().lock();
-        LOCK(m_wallet->cs_wallet);
-
-        std::vector<COutput> vecOutputs;
-        m_wallet->AvailableCoins(*locked_chain, vecOutputs);
-=======
         LOCK(m_wallet->cs_wallet);
 
         std::vector<COutput> vecOutputs;
         m_wallet->AvailableCoins(vecOutputs);
->>>>>>> da23532c
         for (const COutput& out : vecOutputs)
         {
             CTxDestination address;
@@ -683,11 +655,7 @@
         }
         return true;
     }
-<<<<<<< HEAD
-    std::vector<std::string> availableAddresses(interfaces::Chain::Lock& locked_chain, bool fIncludeZeroValue)
-=======
     std::vector<std::string> availableAddresses(bool fIncludeZeroValue)
->>>>>>> da23532c
     {
         std::vector<std::string> result;
         std::vector<COutput> vecOutputs;
@@ -708,20 +676,12 @@
             }
 
             // Get all coins including the 0 values
-<<<<<<< HEAD
-            m_wallet->AvailableCoins(locked_chain, vecOutputs, false, nullptr, 0);
-=======
             m_wallet->AvailableCoins(vecOutputs, false, nullptr, 0);
->>>>>>> da23532c
         }
         else
         {
             // Get all spendable coins
-<<<<<<< HEAD
-            m_wallet->AvailableCoins(locked_chain, vecOutputs);
-=======
             m_wallet->AvailableCoins(vecOutputs);
->>>>>>> da23532c
         }
 
         // Extract all coins addresses and add them in the list
@@ -745,25 +705,14 @@
     }
     bool tryGetAvailableAddresses(std::vector<std::string> &spendableAddresses, std::vector<std::string> &allAddresses, bool &includeZeroValue) override
     {
-<<<<<<< HEAD
-        auto locked_chain = m_wallet->chain().lock(true);
-        if (!locked_chain) return false;
-=======
->>>>>>> da23532c
         TRY_LOCK(m_wallet->cs_wallet, locked_wallet);
         if (!locked_wallet) {
             return false;
         }
 
-<<<<<<< HEAD
-        spendableAddresses = availableAddresses(*locked_chain, false);
-        allAddresses = availableAddresses(*locked_chain, true);
-        int num_blocks = locked_chain->getHeight().get_value_or(-1);
-=======
         spendableAddresses = availableAddresses(false);
         allAddresses = availableAddresses(true);
         int num_blocks = m_wallet->GetLastBlockHeight();
->>>>>>> da23532c
         includeZeroValue = num_blocks >= Params().GetConsensus().QIP5Height;
 
         return true;
@@ -1349,560 +1298,6 @@
 
         return keyID != 0;
     }
-    bool addTokenEntry(const TokenInfo &token) override
-    {
-        return m_wallet->AddTokenEntry(MakeTokenInfo(token), true);
-    }
-    bool addTokenTxEntry(const TokenTx& tokenTx, bool fFlushOnClose) override
-    {
-        return m_wallet->AddTokenTxEntry(MakeTokenTx(tokenTx), fFlushOnClose);
-    }
-    bool existTokenEntry(const TokenInfo &token) override
-    {
-        auto locked_chain = m_wallet->chain().lock();
-        LOCK(m_wallet->cs_wallet);
-
-        uint256 hash = MakeTokenInfo(token).GetHash();
-        std::map<uint256, CTokenInfo>::iterator it = m_wallet->mapToken.find(hash);
-
-        return it != m_wallet->mapToken.end();
-    }
-    bool removeTokenEntry(const std::string &sHash) override
-    {
-        return m_wallet->RemoveTokenEntry(uint256S(sHash), true);
-    }
-    std::vector<TokenInfo> getInvalidTokens() override
-    {
-        auto locked_chain = m_wallet->chain().lock();
-        LOCK(m_wallet->cs_wallet);
-
-        std::vector<TokenInfo> listInvalid;
-        for(auto& info : m_wallet->mapToken)
-        {
-            std::string strAddress = info.second.strSenderAddress;
-            CTxDestination address = DecodeDestination(strAddress);
-            if(!m_wallet->IsMine(address))
-            {
-                listInvalid.push_back(MakeWalletTokenInfo(info.second));
-            }
-        }
-
-        return listInvalid;
-    }
-    TokenTx getTokenTx(const uint256& txid) override
-    {
-        auto locked_chain = m_wallet->chain().lock();
-        LOCK(m_wallet->cs_wallet);
-
-        auto mi = m_wallet->mapTokenTx.find(txid);
-        if (mi != m_wallet->mapTokenTx.end()) {
-            return MakeWalletTokenTx(mi->second);
-        }
-        return {};
-    }
-    std::vector<TokenTx> getTokenTxs() override
-    {
-        auto locked_chain = m_wallet->chain().lock();
-        LOCK(m_wallet->cs_wallet);
-
-        std::vector<TokenTx> result;
-        result.reserve(m_wallet->mapTokenTx.size());
-        for (const auto& entry : m_wallet->mapTokenTx) {
-            result.emplace_back(MakeWalletTokenTx(entry.second));
-        }
-        return result;
-    }
-    TokenInfo getToken(const uint256& id) override
-    {
-        auto locked_chain = m_wallet->chain().lock();
-        LOCK(m_wallet->cs_wallet);
-
-        auto mi = m_wallet->mapToken.find(id);
-        if (mi != m_wallet->mapToken.end()) {
-            return MakeWalletTokenInfo(mi->second);
-        }
-        return {};
-    }
-    std::vector<TokenInfo> getTokens() override
-    {
-        auto locked_chain = m_wallet->chain().lock();
-        LOCK(m_wallet->cs_wallet);
-
-        std::vector<TokenInfo> result;
-        result.reserve(m_wallet->mapToken.size());
-        for (const auto& entry : m_wallet->mapToken) {
-            result.emplace_back(MakeWalletTokenInfo(entry.second));
-        }
-        return result;
-    }
-    bool tryGetTokenTxStatus(const uint256& txid, int& block_number, bool& in_mempool, int& num_blocks) override
-    {
-        auto locked_chain = m_wallet->chain().lock(true);
-        if (!locked_chain) {
-            return false;
-        }
-        TRY_LOCK(m_wallet->cs_wallet, locked_wallet);
-        if (!locked_wallet) {
-            return false;
-        }
-        return TokenTxStatus(*locked_chain, *m_wallet, txid, block_number, in_mempool, num_blocks);
-    }
-    bool getTokenTxStatus(const uint256& txid, int& block_number, bool& in_mempool, int& num_blocks) override
-    {
-        auto locked_chain = m_wallet->chain().lock();
-        LOCK(m_wallet->cs_wallet);
-
-        return TokenTxStatus(*locked_chain, *m_wallet, txid, block_number, in_mempool, num_blocks);
-    }
-    bool getTokenTxDetails(const TokenTx &wtx, uint256& credit, uint256& debit, std::string& tokenSymbol, uint8_t& decimals) override
-    {
-        return m_wallet->GetTokenTxDetails(MakeTokenTx(wtx), credit, debit, tokenSymbol, decimals);
-    }
-    bool isTokenTxMine(const TokenTx &wtx) override
-    {
-        return m_wallet->IsTokenTxMine(MakeTokenTx(wtx));
-    }
-    ContractBookData getContractBook(const std::string& id) override
-    {
-        LOCK(m_wallet->cs_wallet);
-
-        auto mi = m_wallet->mapContractBook.find(id);
-        if (mi != m_wallet->mapContractBook.end()) {
-            return MakeContractBook(id, mi->second);
-        }
-        return {};
-    }
-    std::vector<ContractBookData> getContractBooks() override
-    {
-        LOCK(m_wallet->cs_wallet);
-
-        std::vector<ContractBookData> result;
-        result.reserve(m_wallet->mapContractBook.size());
-        for (const auto& entry : m_wallet->mapContractBook) {
-            result.emplace_back(MakeContractBook(entry.first, entry.second));
-        }
-        return result;
-    }
-    bool existContractBook(const std::string& id) override
-    {
-        LOCK(m_wallet->cs_wallet);
-
-        auto mi = m_wallet->mapContractBook.find(id);
-        return mi != m_wallet->mapContractBook.end();
-    }
-    bool delContractBook(const std::string& id) override
-    {
-        return m_wallet->DelContractBook(id);
-    }
-    bool setContractBook(const std::string& id, const std::string& name, const std::string& abi) override
-    {
-        return m_wallet->SetContractBook(id, name, abi);
-    }
-    uint32_t restoreDelegations() override
-    {
-        RefreshDelegates(m_wallet.get(), true, false);
-
-        auto locked_chain = m_wallet->chain().lock();
-        LOCK(m_wallet->cs_wallet);
-
-        int ret = 0;
-        for (const auto& item : m_wallet->m_my_delegations) {
-            DelegationDetails details = getDelegationDetails(KeyIdToString(item.first));
-            if(!details.w_entry_exist && details.c_entry_exist)
-            {
-                DelegationInfo info = details.toInfo(false);
-                info.staker_name = info.staker_address;
-                if(addDelegationEntry(info))
-                    ret++;
-            }
-        }
-
-        return ret;
-    }
-    bool addDelegationEntry(const DelegationInfo &delegation) override
-    {
-        return m_wallet->AddDelegationEntry(MakeDelegationInfo(delegation), true);
-    }
-    bool existDelegationEntry(const DelegationInfo &delegation) override
-    {
-        auto locked_chain = m_wallet->chain().lock();
-        LOCK(m_wallet->cs_wallet);
-
-        uint256 hash = MakeDelegationInfo(delegation).GetHash();
-        std::map<uint256, CDelegationInfo>::iterator it = m_wallet->mapDelegation.find(hash);
-
-        return it != m_wallet->mapDelegation.end();
-    }
-    DelegationInfo getDelegation(const uint256& id) override
-    {
-        auto locked_chain = m_wallet->chain().lock();
-        LOCK(m_wallet->cs_wallet);
-
-        auto mi = m_wallet->mapDelegation.find(id);
-        if (mi != m_wallet->mapDelegation.end()) {
-            return MakeWalletDelegationInfo(mi->second);
-        }
-        return {};
-    }
-    DelegationInfo getDelegationContract(const std::string &sHash, bool& validated, bool& contractRet) override
-    {
-        auto locked_chain = m_wallet->chain().lock();
-        LOCK(m_wallet->cs_wallet);
-
-        uint256 id;
-        id.SetHex(sHash);
-        auto mi = m_wallet->mapDelegation.find(id);
-        if (mi != m_wallet->mapDelegation.end()) {
-            DelegationInfo info = MakeWalletDelegationInfo(mi->second);
-            Delegation delegation;
-            CTxDestination dest = DecodeDestination(info.delegate_address);
-            const PKHash *keyID = boost::get<PKHash>(&dest);
-            if(keyID)
-            {
-                uint160 address(*keyID);
-                contractRet = m_qtumDelegation.ExistDelegationContract() ? m_qtumDelegation.GetDelegation(address, delegation) : false;
-                if(contractRet)
-                {
-                    validated = m_qtumDelegation.VerifyDelegation(address, delegation);
-                    info.staker_address = EncodeDestination(PKHash(delegation.staker));
-                    info.fee = delegation.fee;
-                    info.block_number = delegation.blockHeight;
-                }
-                return info;
-            }
-        }
-        return {};
-    }
-    DelegationDetails getDelegationDetails(const std::string &sAddress) override
-    {
-        auto locked_chain = m_wallet->chain().lock();
-        LOCK(m_wallet->cs_wallet);
-        DelegationDetails details;
-
-        // Get wallet delegation details
-        for(auto mi : m_wallet->mapDelegation)
-        {
-            if(KeyIdToString(mi.second.delegateAddress) == sAddress)
-            {
-                details.w_entry_exist = true;
-                details.w_delegate_address = KeyIdToString(mi.second.delegateAddress);
-                details.w_staker_address = KeyIdToString(mi.second.stakerAddress);
-                details.w_staker_name = mi.second.strStakerName;
-                details.w_fee = mi.second.nFee;
-                details.w_time = mi.second.nCreateTime;
-                details.w_block_number = mi.second.blockNumber;
-                details.w_hash = mi.first;
-                details.w_create_tx_hash = mi.second.createTxHash;
-                details.w_remove_tx_hash = mi.second.removeTxHash;
-                break;
-            }
-        }
-
-        // Get wallet create tx details
-        const CWalletTx* wtx = m_wallet->GetWalletTx(details.w_create_tx_hash);
-        if(wtx)
-        {
-            details.w_create_exist = true;
-            details.w_create_in_main_chain = wtx->IsInMainChain();
-            details.w_create_in_mempool = wtx->InMempool();
-            details.w_create_abandoned = wtx->isAbandoned();
-        }
-
-        // Get wallet remove tx details
-        wtx = m_wallet->GetWalletTx(details.w_remove_tx_hash);
-        if(wtx)
-        {
-            details.w_remove_exist = true;
-            details.w_remove_in_main_chain = wtx->IsInMainChain();
-            details.w_remove_in_mempool = wtx->InMempool();
-            details.w_remove_abandoned = wtx->isAbandoned();
-        }
-
-        // Delegation contract details
-        Delegation delegation;
-        CTxDestination dest = DecodeDestination(sAddress);
-        const PKHash *keyID = boost::get<PKHash>(&dest);
-        if(keyID)
-        {
-            uint160 address(*keyID);
-            details.c_contract_return = m_qtumDelegation.ExistDelegationContract() ? m_qtumDelegation.GetDelegation(address, delegation) : false;
-            if(details.c_contract_return)
-            {
-                details.c_entry_exist = m_qtumDelegation.VerifyDelegation(address, delegation);
-                details.c_delegate_address = sAddress;
-                details.c_staker_address = EncodeDestination(PKHash(delegation.staker));
-                details.c_fee = delegation.fee;
-                details.c_block_number = delegation.blockHeight;
-            }
-        }
-
-        return details;
-    }
-    std::vector<DelegationInfo> getDelegations() override
-    {
-        auto locked_chain = m_wallet->chain().lock();
-        LOCK(m_wallet->cs_wallet);
-
-        std::vector<DelegationInfo> result;
-        result.reserve(m_wallet->mapDelegation.size());
-        for (const auto& entry : m_wallet->mapDelegation) {
-            result.emplace_back(MakeWalletDelegationInfo(entry.second));
-        }
-        return result;
-    }
-    bool removeDelegationEntry(const std::string &sHash) override
-    {
-        return m_wallet->RemoveDelegationEntry(uint256S(sHash), true);
-    }
-    bool setDelegationRemoved(const std::string &sHash, const std::string &sTxid)
-    {
-        bool found = false;
-        DelegationInfo info;
-        {
-            auto locked_chain = m_wallet->chain().lock();
-            LOCK(m_wallet->cs_wallet);
-
-            uint256 id;
-            id.SetHex(sHash);
-
-            uint256 txid;
-            txid.SetHex(sTxid);
-
-            auto mi = m_wallet->mapDelegation.find(id);
-            if (mi != m_wallet->mapDelegation.end()) {
-                info = MakeWalletDelegationInfo(mi->second);
-                info.remove_tx_hash = txid;
-                found = true;
-            }
-        }
-
-        return found ? addDelegationEntry(info) : 0;
-    }
-    uint32_t restoreSuperStakers() override
-    {
-        RefreshDelegates(m_wallet.get(), false, true);
-
-        auto locked_chain = m_wallet->chain().lock();
-        LOCK(m_wallet->cs_wallet);
-
-        std::map<uint160, bool> stakerAddressExist;
-        for (const auto& item : m_wallet->m_delegations_staker) {
-            uint160 staker = item.second.staker;
-            if(!stakerAddressExist[staker])
-                stakerAddressExist[staker] = true;
-        }
-
-        int ret = 0;
-        for (const auto& item : stakerAddressExist) {
-            std::string staker_address = KeyIdToString(item.first);
-            if(!existSuperStaker(staker_address))
-            {
-                SuperStakerInfo info;
-                info.staker_name = staker_address;
-                info.staker_address = staker_address;
-                if(addSuperStakerEntry(info))
-                    ret++;
-            }
-        }
-
-        return ret;
-    }
-    bool existSuperStaker(const std::string &sAddress) override
-    {
-        LOCK(m_wallet->cs_wallet);
-        uint160 address = StringToKeyId(sAddress);
-        if(address.IsNull())
-            return false;
-
-        for (const auto& entry : m_wallet->mapSuperStaker) {
-            if(entry.second.stakerAddress == address)
-                return true;
-        }
-
-        return false;
-    }
-    SuperStakerInfo getSuperStaker(const uint256& id) override
-    {
-        LOCK(m_wallet->cs_wallet);
-
-        auto mi = m_wallet->mapSuperStaker.find(id);
-        if (mi != m_wallet->mapSuperStaker.end()) {
-            return MakeWalletSuperStakerInfo(mi->second);
-        }
-        return {};
-    }
-    SuperStakerInfo getSuperStakerRecommendedConfig() override
-    {
-        LOCK(m_wallet->cs_wallet);
-
-        // Set recommended config
-        SuperStakerInfo config;
-        config.custom_config = false;
-        config.min_fee = m_wallet->m_staking_min_fee;
-        config.min_delegate_utxo = m_wallet->m_staking_min_utxo_value;
-        config.delegate_address_type = SuperStakerAddressList::AcceptAll;
-
-        // Get allow list
-        std::vector<std::string> allowList;
-        for (const std::string& strAddress : gArgs.GetArgs("-stakingallowlist"))
-        {
-            if(!StringToKeyId(strAddress).IsNull())
-            {
-                if(std::find(allowList.begin(), allowList.end(), strAddress) == allowList.end())
-                    allowList.push_back(strAddress);
-            }
-        }
-
-        // Get exclude list
-        std::vector<std::string> excludeList;
-        for (const std::string& strAddress : gArgs.GetArgs("-stakingexcludelist"))
-        {
-            if(!StringToKeyId(strAddress).IsNull())
-            {
-                if(std::find(excludeList.begin(), excludeList.end(), strAddress) == excludeList.end())
-                    excludeList.push_back(strAddress);
-            }
-        }
-
-        // Set the address list
-        if(!allowList.empty())
-        {
-            config.delegate_address_type =  SuperStakerAddressList::AllowList;
-            config.delegate_address_list = allowList;
-        }
-        else if(!excludeList.empty())
-        {
-            config.delegate_address_type = SuperStakerAddressList::ExcludeList;
-            config.delegate_address_list = excludeList;
-        }
-
-        return config;
-    }
-    std::vector<SuperStakerInfo> getSuperStakers() override
-    {
-        LOCK(m_wallet->cs_wallet);
-
-        std::vector<SuperStakerInfo> result;
-        result.reserve(m_wallet->mapSuperStaker.size());
-        for (const auto& entry : m_wallet->mapSuperStaker) {
-            result.emplace_back(MakeWalletSuperStakerInfo(entry.second));
-        }
-        return result;
-    }
-    bool addSuperStakerEntry(const SuperStakerInfo &superStaker) override
-    {
-        return m_wallet->AddSuperStakerEntry(MakeSuperStakerInfo(superStaker), true);
-    }
-    bool removeSuperStakerEntry(const std::string &sHash) override
-    {
-        return m_wallet->RemoveSuperStakerEntry(uint256S(sHash), true);
-    }
-    bool tryGetStakeWeight(uint64_t& nWeight) override
-    {
-        auto locked_chain = m_wallet->chain().lock(true);
-        if (!locked_chain) {
-            return false;
-        }
-        TRY_LOCK(m_wallet->cs_wallet, locked_wallet);
-        if (!locked_wallet) {
-            return false;
-        }
-
-        nWeight = m_wallet->GetStakeWeight(*locked_chain);
-        return true;
-    }
-    uint64_t getStakeWeight() override
-    {
-        auto locked_chain = m_wallet->chain().lock();
-        LOCK(m_wallet->cs_wallet);
-        return m_wallet->GetStakeWeight(*locked_chain);
-    }
-    int64_t getLastCoinStakeSearchInterval() override 
-    { 
-        return m_wallet->m_last_coin_stake_search_interval;
-    }
-    bool getWalletUnlockStakingOnly() override
-    {
-        return m_wallet->m_wallet_unlock_staking_only;
-    }
-    void setWalletUnlockStakingOnly(bool unlock) override
-    {
-        m_wallet->m_wallet_unlock_staking_only = unlock;
-    }
-    bool cleanTokenTxEntries() override
-    {
-        return m_wallet->CleanTokenTxEntries();
-    }
-    void setEnabledStaking(bool enabled) override
-    {
-        m_wallet->m_enabled_staking = enabled;
-    }
-    bool getEnabledStaking() override
-    {
-        return m_wallet->m_enabled_staking;
-    }
-    bool getEnabledSuperStaking() override
-    {
-        bool fSuperStake = gArgs.GetBoolArg("-superstaking", DEFAULT_SUPER_STAKE);
-        return fSuperStake;
-    }
-    DelegationStakerInfo getDelegationStaker(const uint160& id) override
-    {
-        auto locked_chain = m_wallet->chain().lock();
-        LOCK(m_wallet->cs_wallet);
-
-        auto mi = m_wallet->m_delegations_staker.find(id);
-        if (mi != m_wallet->m_delegations_staker.end()) {
-            return MakeWalletDelegationStakerInfo(*locked_chain, *m_wallet, mi->first, mi->second);
-        }
-        return {};
-    }
-    std::vector<DelegationStakerInfo> getDelegationsStakers() override
-    {
-        auto locked_chain = m_wallet->chain().lock();
-        LOCK(m_wallet->cs_wallet);
-
-        std::vector<DelegationStakerInfo> result;
-        result.reserve(m_wallet->m_delegations_staker.size());
-        for (const auto& entry : m_wallet->m_delegations_staker) {
-            result.emplace_back(MakeWalletDelegationStakerInfo(*locked_chain, *m_wallet, entry.first, entry.second));
-        }
-        return result;
-    }
-    uint64_t getSuperStakerWeight(const uint256& id) override
-    {
-        LOCK(m_wallet->cs_wallet);
-        SuperStakerInfo info = getSuperStaker(id);
-        CTxDestination dest = DecodeDestination(info.staker_address);
-        const PKHash *keyID = boost::get<PKHash>(&dest);
-        if(keyID)
-        {
-            uint160 address(*keyID);
-            return m_wallet->GetSuperStakerWeight(address);
-        }
-
-        return 0;
-    }
-    bool isSuperStakerStaking(const uint256& id, CAmount& delegationsWeight) override
-    {
-        uint64_t lastCoinStakeSearchInterval = getEnabledStaking() ? getLastCoinStakeSearchInterval() : 0;
-        delegationsWeight = getSuperStakerWeight(id);
-        return lastCoinStakeSearchInterval && delegationsWeight;
-    }
-    bool getStakerAddressBalance(const std::string& staker, CAmount& balance, CAmount& stake, CAmount& weight) override
-    {
-        auto locked_chain = m_wallet->chain().lock();
-        LOCK(m_wallet->cs_wallet);
-
-        CTxDestination dest = DecodeDestination(staker);
-        const PKHash *keyID = boost::get<PKHash>(&dest);
-        if(keyID)
-        {
-            m_wallet->GetStakerAddressBalance(*locked_chain, *keyID, balance, stake, weight);
-        }
-
-        return keyID != 0;
-    }
     std::unique_ptr<Handler> handleUnload(UnloadFn fn) override
     {
         return MakeHandler(m_wallet->NotifyUnload.connect(fn));
@@ -1965,10 +1360,7 @@
         return MakeHandler(m_wallet->NotifyDelegationsStakerChanged.connect(
             [fn](CWallet*, const uint160& id, ChangeType status) { fn(id, status); }));
     }
-<<<<<<< HEAD
-=======
     CWallet* wallet() override { return m_wallet.get(); }
->>>>>>> da23532c
 
     std::shared_ptr<CWallet> m_wallet;
     QtumDelegation m_qtumDelegation;
