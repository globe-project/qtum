--- conflicted
+++ resolved
@@ -204,14 +204,11 @@
     //! Get the information about the needed gas
     virtual void getGasInfo(uint64_t& blockGasLimit, uint64_t& minGasPrice, uint64_t& nGasPrice) = 0;
 
-<<<<<<< HEAD
-=======
     //! Attempts to load a wallet from file or directory.
     //! The loaded wallet is also notified to handlers previously registered
     //! with handleLoadWallet.
     virtual std::unique_ptr<Wallet> loadWallet(const std::string& name, std::string& error, std::string& warning) = 0;
 
->>>>>>> 9e306671
     //! Register handler for init messages.
     using InitMessageFn = std::function<void(const std::string& message)>;
     virtual std::unique_ptr<Handler> handleInitMessage(InitMessageFn fn) = 0;
