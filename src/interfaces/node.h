--- conflicted
+++ resolved
@@ -199,30 +199,8 @@
     //! Get the network stake weight
     virtual uint64_t getNetworkStakeWeight() = 0;
 
-<<<<<<< HEAD
-    //! Get the information about the needed gas
-    virtual void getGasInfo(uint64_t& blockGasLimit, uint64_t& minGasPrice, uint64_t& nGasPrice) = 0;
-
-    //! Get the reward for the block at some specific height
-    virtual int64_t getBlockSubsidy(int nHeight) = 0;
-
-    //! Get the network stake weight
-    virtual uint64_t getNetworkStakeWeight() = 0;
-
     //! Get the estimated annual roi
     virtual double getEstimatedAnnualROI() = 0;
-
-    //! Get the money supply
-    virtual int64_t getMoneySupply() = 0;
-
-    //! Attempts to load a wallet from file or directory.
-    //! The loaded wallet is also notified to handlers previously registered
-    //! with handleLoadWallet.
-    virtual std::unique_ptr<Wallet> loadWallet(const std::string& name, std::string& error, std::vector<std::string>& warnings) = 0;
-=======
-    //! Get the estimated annual roi
-    virtual double getEstimatedAnnualROI() = 0;
->>>>>>> da23532c
 
     //! Get the money supply
     virtual int64_t getMoneySupply() = 0;
