--- conflicted
+++ resolved
@@ -17,13 +17,10 @@
 #include <string>
 #include <vector>
 #include <map>
-<<<<<<< HEAD
-=======
 
 #if defined(HAVE_CONFIG_H)
 #include <config/bitcoin-config.h>
 #endif
->>>>>>> ec86f1e9
 
 class ArgsManager;
 class CBlock;
@@ -39,16 +36,11 @@
 struct FeeCalculation;
 namespace node {
 struct NodeContext;
-<<<<<<< HEAD
-=======
 } // namespace node
->>>>>>> ec86f1e9
 class ChainstateManager;
 class CTxMemPool;
 class CBlockIndex;
 class CCoinsViewCache;
-<<<<<<< HEAD
-=======
 
 #ifdef ENABLE_WALLET
 namespace wallet {
@@ -56,7 +48,6 @@
 } // namespace wallet
 #endif
 struct Delegation;
->>>>>>> ec86f1e9
 
 namespace interfaces {
 
@@ -331,12 +322,6 @@
     //! removed transactions and already added new transactions.
     virtual void requestMempoolTransactions(Notifications& notifications) = 0;
 
-<<<<<<< HEAD
-    //! Check if Taproot has activated
-    virtual bool isTaprootActive() const = 0;
-
-=======
->>>>>>> ec86f1e9
     //! Get chain tip
     virtual CBlockIndex* getTip() const =  0;
 
@@ -348,8 +333,6 @@
 
     //! Get number of connections.
     virtual size_t getNodeCount(ConnectionDirection flags) = 0;
-<<<<<<< HEAD
-=======
 
     //! Get transaction gas fee.
     virtual CAmount getTxGasFee(const CMutableTransaction& tx) = 0;
@@ -376,7 +359,6 @@
 
     //! verify delegation for an address.
     virtual bool verifyDelegation(const uint160& address, const Delegation& delegation) = 0;
->>>>>>> ec86f1e9
 };
 
 //! Interface to let node manage chain clients (wallets, or maybe tools for
