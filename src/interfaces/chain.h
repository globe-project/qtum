// Copyright (c) 2018-2022 The Bitcoin Core developers
// Distributed under the MIT software license, see the accompanying
// file COPYING or http://www.opensource.org/licenses/mit-license.php.

#ifndef BITCOIN_INTERFACES_CHAIN_H
#define BITCOIN_INTERFACES_CHAIN_H

#include <blockfilter.h>
#include <common/settings.h>
#include <primitives/transaction.h> // For CTransactionRef
<<<<<<< HEAD
#include <util/settings.h>          // For util::SettingsValue
=======
>>>>>>> 86d0551a
#include <netbase.h>                // For ConnectionDirection

#include <functional>
#include <memory>
#include <optional>
#include <stddef.h>
#include <stdint.h>
#include <string>
#include <vector>
#include <map>

#if defined(HAVE_CONFIG_H)
#include <config/bitcoin-config.h>
#endif

class ArgsManager;
class CBlock;
class CBlockUndo;
class CFeeRate;
class CRPCCommand;
class CScheduler;
class Coin;
class uint256;
enum class MemPoolRemovalReason;
enum class RBFTransactionState;
enum class ChainstateRole;
struct bilingual_str;
struct CBlockLocator;
struct FeeCalculation;
namespace node {
struct NodeContext;
} // namespace node
class ChainstateManager;
class CTxMemPool;
class CBlockIndex;
class CCoinsViewCache;

#ifdef ENABLE_WALLET
namespace wallet {
class CWallet;
} // namespace wallet
#endif
struct Delegation;

namespace interfaces {

class Handler;
class Wallet;

//! Hash/height pair to help track and identify blocks.
struct BlockKey {
    uint256 hash;
    int height = -1;
};

//! Helper for findBlock to selectively return pieces of block data. If block is
//! found, data will be returned by setting specified output variables. If block
//! is not found, output variables will keep their previous values.
class FoundBlock
{
public:
    FoundBlock& hash(uint256& hash) { m_hash = &hash; return *this; }
    FoundBlock& height(int& height) { m_height = &height; return *this; }
    FoundBlock& time(int64_t& time) { m_time = &time; return *this; }
    FoundBlock& maxTime(int64_t& max_time) { m_max_time = &max_time; return *this; }
    FoundBlock& mtpTime(int64_t& mtp_time) { m_mtp_time = &mtp_time; return *this; }
    //! Return whether block has delagation.
    FoundBlock& hasDelegation(bool& has_delegation) { m_has_delegation = &has_delegation; return *this; }
    //! Return whether block is in the active (most-work) chain.
    FoundBlock& inActiveChain(bool& in_active_chain) { m_in_active_chain = &in_active_chain; return *this; }
    //! Return locator if block is in the active chain.
    FoundBlock& locator(CBlockLocator& locator) { m_locator = &locator; return *this; }
    //! Return next block in the active chain if current block is in the active chain.
    FoundBlock& nextBlock(const FoundBlock& next_block) { m_next_block = &next_block; return *this; }
    //! Read block data from disk. If the block exists but doesn't have data
    //! (for example due to pruning), the CBlock variable will be set to null.
    FoundBlock& data(CBlock& data) { m_data = &data; return *this; }

    uint256* m_hash = nullptr;
    int* m_height = nullptr;
    int64_t* m_time = nullptr;
    int64_t* m_max_time = nullptr;
    int64_t* m_mtp_time = nullptr;
    bool* m_has_delegation = nullptr;
    bool* m_in_active_chain = nullptr;
    CBlockLocator* m_locator = nullptr;
    const FoundBlock* m_next_block = nullptr;
    CBlock* m_data = nullptr;
    mutable bool found = false;
};

//! Block data sent with blockConnected, blockDisconnected notifications.
struct BlockInfo {
    const uint256& hash;
    const uint256* prev_hash = nullptr;
    int height = -1;
    int file_number = -1;
    unsigned data_pos = 0;
    const CBlock* data = nullptr;
    const CBlockUndo* undo_data = nullptr;
    // The maximum time in the chain up to and including this block.
    // A timestamp that can only move forward.
    unsigned int chain_time_max{0};

    BlockInfo(const uint256& hash LIFETIMEBOUND) : hash(hash) {}
};

//! Interface giving clients (wallet processes, maybe other analysis tools in
//! the future) ability to access to the chain state, receive notifications,
//! estimate fees, and submit transactions.
//!
//! TODO: Current chain methods are too low level, exposing too much of the
//! internal workings of the bitcoin node, and not being very convenient to use.
//! Chain methods should be cleaned up and simplified over time. Examples:
//!
//! * The initMessages() and showProgress() methods which the wallet uses to send
//!   notifications to the GUI should go away when GUI and wallet can directly
//!   communicate with each other without going through the node
//!   (https://github.com/bitcoin/bitcoin/pull/15288#discussion_r253321096).
//!
//! * The handleRpc, registerRpcs, rpcEnableDeprecated methods and other RPC
//!   methods can go away if wallets listen for HTTP requests on their own
//!   ports instead of registering to handle requests on the node HTTP port.
//!
//! * Move fee estimation queries to an asynchronous interface and let the
//!   wallet cache it, fee estimation being driven by node mempool, wallet
//!   should be the consumer.
//!
//! * `guessVerificationProgress` and similar methods can go away if rescan
//!   logic moves out of the wallet, and the wallet just requests scans from the
//!   node (https://github.com/bitcoin/bitcoin/issues/11756)
class Chain
{
public:
    virtual ~Chain() {}

    //! Get chain state manager
    virtual ChainstateManager& chainman() = 0;

    //! Get mempool
    virtual const CTxMemPool& mempool() = 0;

    //! Get current chain height, not including genesis block (returns 0 if
    //! chain only contains genesis block, nullopt if chain does not contain
    //! any blocks)
    virtual std::optional<int> getHeight() = 0;

    //! Get block hash. Height must be valid or this function will abort.
    virtual uint256 getBlockHash(int height) = 0;

    //! Check that the block is available on disk (i.e. has not been
    //! pruned), and contains transactions.
    virtual bool haveBlockOnDisk(int height) = 0;

    //! Get locator for the current chain tip.
    virtual CBlockLocator getTipLocator() = 0;

    //! Return a locator that refers to a block in the active chain.
    //! If specified block is not in the active chain, return locator for the latest ancestor that is in the chain.
    virtual CBlockLocator getActiveChainLocator(const uint256& block_hash) = 0;

    //! Return height of the highest block on chain in common with the locator,
    //! which will either be the original block used to create the locator,
    //! or one of its ancestors.
    virtual std::optional<int> findLocatorFork(const CBlockLocator& locator) = 0;

    //! Returns whether a block filter index is available.
    virtual bool hasBlockFilterIndex(BlockFilterType filter_type) = 0;

    //! Returns whether any of the elements match the block via a BIP 157 block filter
    //! or std::nullopt if the block filter for this block couldn't be found.
    virtual std::optional<bool> blockFilterMatchesAny(BlockFilterType filter_type, const uint256& block_hash, const GCSFilter::ElementSet& filter_set) = 0;

    //! Return whether node has the block and optionally return block metadata
    //! or contents.
    virtual bool findBlock(const uint256& hash, const FoundBlock& block={}) = 0;

    //! Find first block in the chain with timestamp >= the given time
    //! and height >= than the given height, return false if there is no block
    //! with a high enough timestamp and height. Optionally return block
    //! information.
    virtual bool findFirstBlockWithTimeAndHeight(int64_t min_time, int min_height, const FoundBlock& block={}) = 0;

    //! Find ancestor of block at specified height and optionally return
    //! ancestor information.
    virtual bool findAncestorByHeight(const uint256& block_hash, int ancestor_height, const FoundBlock& ancestor_out={}) = 0;

    //! Return whether block descends from a specified ancestor, and
    //! optionally return ancestor information.
    virtual bool findAncestorByHash(const uint256& block_hash,
        const uint256& ancestor_hash,
        const FoundBlock& ancestor_out={}) = 0;

    //! Find most recent common ancestor between two blocks and optionally
    //! return block information.
    virtual bool findCommonAncestor(const uint256& block_hash1,
        const uint256& block_hash2,
        const FoundBlock& ancestor_out={},
        const FoundBlock& block1_out={},
        const FoundBlock& block2_out={}) = 0;

    //! Get map of the immature stakes.
    virtual std::map<COutPoint, uint32_t> getImmatureStakes() = 0;

    //! Look up unspent output information. Returns coins in the mempool and in
    //! the current chain UTXO set. Iterates through all the keys in the map and
    //! populates the values.
    virtual void findCoins(std::map<COutPoint, Coin>& coins) = 0;

    //! Estimate fraction of total transactions verified if blocks up to
    //! the specified block hash are verified.
    virtual double guessVerificationProgress(const uint256& block_hash) = 0;

    //! Return true if data is available for all blocks in the specified range
    //! of blocks. This checks all blocks that are ancestors of block_hash in
    //! the height range from min_height to max_height, inclusive.
    virtual bool hasBlocks(const uint256& block_hash, int min_height = 0, std::optional<int> max_height = {}) = 0;

    //! Check if transaction is RBF opt in.
    virtual RBFTransactionState isRBFOptIn(const CTransaction& tx) = 0;

    //! Check if transaction is in mempool.
    virtual bool isInMempool(const uint256& txid) = 0;

    //! Check if transaction has descendants in mempool.
    virtual bool hasDescendantsInMempool(const uint256& txid) = 0;

    //! Transaction is added to memory pool, if the transaction fee is below the
    //! amount specified by max_tx_fee, and broadcast to all peers if relay is set to true.
    //! Return false if the transaction could not be added due to the fee or for another reason.
    virtual bool broadcastTransaction(const CTransactionRef& tx,
        const CAmount& max_tx_fee,
        bool relay,
        std::string& err_string) = 0;

    //! Calculate mempool ancestor and descendant counts for the given transaction.
    virtual void getTransactionAncestry(const uint256& txid, size_t& ancestors, size_t& descendants, size_t* ancestorsize = nullptr, CAmount* ancestorfees = nullptr) = 0;

    //! For each outpoint, calculate the fee-bumping cost to spend this outpoint at the specified
    //  feerate, including bumping its ancestors. For example, if the target feerate is 10sat/vbyte
    //  and this outpoint refers to a mempool transaction at 3sat/vbyte, the bump fee includes the
    //  cost to bump the mempool transaction to 10sat/vbyte (i.e. 7 * mempooltx.vsize). If that
    //  transaction also has, say, an unconfirmed parent with a feerate of 1sat/vbyte, the bump fee
    //  includes the cost to bump the parent (i.e. 9 * parentmempooltx.vsize).
    //
    //  If the outpoint comes from an unconfirmed transaction that is already above the target
    //  feerate or bumped by its descendant(s) already, it does not need to be bumped. Its bump fee
    //  is 0. Likewise, if any of the transaction's ancestors are already bumped by a transaction
    //  in our mempool, they are not included in the transaction's bump fee.
    //
    //  Also supported is bump-fee calculation in the case of replacements. If an outpoint
    //  conflicts with another transaction in the mempool, it is assumed that the goal is to replace
    //  that transaction. As such, the calculation will exclude the to-be-replaced transaction, but
    //  will include the fee-bumping cost. If bump fees of descendants of the to-be-replaced
    //  transaction are requested, the value will be 0. Fee-related RBF rules are not included as
    //  they are logically distinct.
    //
    //  Any outpoints that are otherwise unavailable from the mempool (e.g. UTXOs from confirmed
    //  transactions or transactions not yet broadcast by the wallet) are given a bump fee of 0.
    //
    //  If multiple outpoints come from the same transaction (which would be very rare because
    //  it means that one transaction has multiple change outputs or paid the same wallet using multiple
    //  outputs in the same transaction) or have shared ancestry, the bump fees are calculated
    //  independently, i.e. as if only one of them is spent. This may result in double-fee-bumping. This
    //  caveat can be rectified per use of the sister-function CalculateCombinedBumpFee(…).
    virtual std::map<COutPoint, CAmount> CalculateIndividualBumpFees(const std::vector<COutPoint>& outpoints, const CFeeRate& target_feerate) = 0;

    //! Calculate the combined bump fee for an input set per the same strategy
    //  as in CalculateIndividualBumpFees(…).
    //  Unlike CalculateIndividualBumpFees(…), this does not return individual
    //  bump fees per outpoint, but a single bump fee for the shared ancestry.
    //  The combined bump fee may be used to correct overestimation due to
    //  shared ancestry by multiple UTXOs after coin selection.
    virtual std::optional<CAmount> CalculateCombinedBumpFee(const std::vector<COutPoint>& outpoints, const CFeeRate& target_feerate) = 0;

    //! Get the node's package limits.
    //! Currently only returns the ancestor and descendant count limits, but could be enhanced to
    //! return more policy settings.
    virtual void getPackageLimits(unsigned int& limit_ancestor_count, unsigned int& limit_descendant_count) = 0;

    //! Check if transaction will pass the mempool's chain limits.
    virtual bool checkChainLimits(const CTransactionRef& tx) = 0;

    //! Estimate smart fee.
    virtual CFeeRate estimateSmartFee(int num_blocks, bool conservative, FeeCalculation* calc = nullptr) = 0;

    //! Fee estimator max target.
    virtual unsigned int estimateMaxBlocks() = 0;

    //! Mempool minimum fee.
    virtual CFeeRate mempoolMinFee() = 0;

    //! Relay current minimum fee (from -minrelaytxfee and -incrementalrelayfee settings).
    virtual CFeeRate relayMinFee() = 0;

    //! Relay incremental fee setting (-incrementalrelayfee), reflecting cost of relay.
    virtual CFeeRate relayIncrementalFee() = 0;

    //! Relay dust fee setting (-dustrelayfee), reflecting lowest rate it's economical to spend.
    virtual CFeeRate relayDustFee() = 0;

    //! Check if any block has been pruned.
    virtual bool havePruned() = 0;

    //! Is loading blocks.
    virtual bool isLoadingBlocks() = 0;

    //! Check if the node is ready to broadcast transactions.
    virtual bool isReadyToBroadcast() = 0;

    //! Check if in IBD.
    virtual bool isInitialBlockDownload() = 0;

    //! Check if shutdown requested.
    virtual bool shutdownRequested() = 0;

    //! Get adjusted time.
    virtual int64_t getAdjustedTime() = 0;

    //! Send init message.
    virtual void initMessage(const std::string& message) = 0;

    //! Send init warning.
    virtual void initWarning(const bilingual_str& message) = 0;

    //! Send init error.
    virtual void initError(const bilingual_str& message) = 0;

    //! Send progress indicator.
    virtual void showProgress(const std::string& title, int progress, bool resume_possible) = 0;

    //! Chain notifications.
    class Notifications
    {
    public:
        virtual ~Notifications() {}
        virtual void transactionAddedToMempool(const CTransactionRef& tx) {}
        virtual void transactionRemovedFromMempool(const CTransactionRef& tx, MemPoolRemovalReason reason) {}
        virtual void blockConnected(ChainstateRole role, const BlockInfo& block) {}
        virtual void blockDisconnected(const BlockInfo& block) {}
        virtual void updatedBlockTip() {}
        virtual void chainStateFlushed(ChainstateRole role, const CBlockLocator& locator) {}
    };

    //! Register handler for notifications.
    virtual std::unique_ptr<Handler> handleNotifications(std::shared_ptr<Notifications> notifications) = 0;

    //! Wait for pending notifications to be processed unless block hash points to the current
    //! chain tip.
    virtual void waitForNotificationsIfTipChanged(const uint256& old_tip) = 0;

    //! Register handler for RPC. Command is not copied, so reference
    //! needs to remain valid until Handler is disconnected.
    virtual std::unique_ptr<Handler> handleRpc(const CRPCCommand& command) = 0;

    //! Check if deprecated RPC is enabled.
    virtual bool rpcEnableDeprecated(const std::string& method) = 0;

    //! Run function after given number of seconds. Cancel any previous calls with same name.
    virtual void rpcRunLater(const std::string& name, std::function<void()> fn, int64_t seconds) = 0;

    //! Current RPC serialization flags.
    virtual int rpcSerializationFlags() = 0;

    //! Get settings value.
    virtual common::SettingsValue getSetting(const std::string& arg) = 0;

    //! Get list of settings values.
    virtual std::vector<common::SettingsValue> getSettingsList(const std::string& arg) = 0;

    //! Return <datadir>/settings.json setting value.
    virtual common::SettingsValue getRwSetting(const std::string& name) = 0;

    //! Write a setting to <datadir>/settings.json. Optionally just update the
    //! setting in memory and do not write the file.
    virtual bool updateRwSetting(const std::string& name, const common::SettingsValue& value, bool write=true) = 0;

    //! Synchronously send transactionAddedToMempool notifications about all
    //! current mempool transactions to the specified handler and return after
    //! the last one is sent. These notifications aren't coordinated with async
    //! notifications sent by handleNotifications, so out of date async
    //! notifications from handleNotifications can arrive during and after
    //! synchronous notifications from requestMempoolTransactions. Clients need
    //! to be prepared to handle this by ignoring notifications about unknown
    //! removed transactions and already added new transactions.
    virtual void requestMempoolTransactions(Notifications& notifications) = 0;

    //! Return true if an assumed-valid chain is in use.
    virtual bool hasAssumedValidChain() = 0;

    //! Get internal node context. Useful for testing, but not
    //! accessible across processes.
    virtual node::NodeContext* context() { return nullptr; }

    //! Get chain tip
    virtual CBlockIndex* getTip() const =  0;

    //! Get unspent outputs associated with a transaction.
    virtual bool getUnspentOutput(const COutPoint& output, Coin& coin) = 0;

    //! Get coins tip.
    virtual CCoinsViewCache& getCoinsTip() = 0;

    //! Get number of connections.
    virtual size_t getNodeCount(ConnectionDirection flags) = 0;

    //! Get transaction gas fee.
    virtual CAmount getTxGasFee(const CMutableTransaction& tx) = 0;

#ifdef ENABLE_WALLET
    //! Start staking qtums.
    virtual void startStake(wallet::CWallet& wallet) = 0;

    //! Stop staking qtums.
    virtual void stopStake(wallet::CWallet& wallet) = 0;

    //! get stake weight.
    virtual uint64_t getStakeWeight(const wallet::CWallet& wallet, uint64_t* pStakerWeight = nullptr, uint64_t* pDelegateWeight = nullptr) = 0;

    //! refresh delegates.
    virtual void refreshDelegates(wallet::CWallet *pwallet, bool myDelegates, bool stakerDelegates) = 0;

    //! get contract RPC commands.
    virtual Span<const CRPCCommand> getContractRPCCommands() = 0;

    //! get mining RPC commands.
    virtual Span<const CRPCCommand> getMiningRPCCommands() = 0;
#endif

    //! get delegation for an address.
    virtual bool getDelegation(const uint160& address, Delegation& delegation) = 0;

    //! verify delegation for an address.
    virtual bool verifyDelegation(const uint160& address, const Delegation& delegation) = 0;
};

//! Interface to let node manage chain clients (wallets, or maybe tools for
//! monitoring and analysis in the future).
class ChainClient
{
public:
    virtual ~ChainClient() {}

    //! Register rpcs.
    virtual void registerRpcs() = 0;

    //! Check for errors before loading.
    virtual bool verify() = 0;

    //! Load saved state.
    virtual bool load() = 0;

    //! Start client execution and provide a scheduler.
    virtual void start(CScheduler& scheduler) = 0;

    //! Save state to disk.
    virtual void flush() = 0;

    //! Shut down client.
    virtual void stop() = 0;

    //! Set mock time.
    virtual void setMockTime(int64_t time) = 0;
};

//! Return implementation of Chain interface.
std::unique_ptr<Chain> MakeChain(node::NodeContext& node);

} // namespace interfaces

#endif // BITCOIN_INTERFACES_CHAIN_H<|MERGE_RESOLUTION|>--- conflicted
+++ resolved
@@ -8,10 +8,6 @@
 #include <blockfilter.h>
 #include <common/settings.h>
 #include <primitives/transaction.h> // For CTransactionRef
-<<<<<<< HEAD
-#include <util/settings.h>          // For util::SettingsValue
-=======
->>>>>>> 86d0551a
 #include <netbase.h>                // For ConnectionDirection
 
 #include <functional>
