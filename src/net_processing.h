// Copyright (c) 2009-2010 Satoshi Nakamoto
// Copyright (c) 2009-2020 The Bitcoin Core developers
// Distributed under the MIT software license, see the accompanying
// file COPYING or http://www.opensource.org/licenses/mit-license.php.

#ifndef BITCOIN_NET_PROCESSING_H
#define BITCOIN_NET_PROCESSING_H

#include <consensus/params.h>
#include <net.h>
#include <sync.h>
<<<<<<< HEAD
#include <consensus/consensus.h>

extern CCriticalSection cs_main;
=======
#include <validationinterface.h>
#include <consensus/consensus.h>

class CTxMemPool;

extern RecursiveMutex cs_main;
extern RecursiveMutex g_cs_orphans;
>>>>>>> ee8ca219
class CChainParams;

/** Default for -maxorphantx, maximum number of orphan transactions kept in memory */
static const unsigned int DEFAULT_MAX_ORPHAN_TRANSACTIONS = 100;
/** Default number of orphan+recently-replaced txn to keep around for block reconstruction */
static const unsigned int DEFAULT_BLOCK_RECONSTRUCTION_EXTRA_TXN = 100;
static const bool DEFAULT_PEERBLOOMFILTERS = false;
/** Default maximum orphan blocks */
static const unsigned int DEFAULT_MAX_ORPHAN_BLOCKS = 40;
/** Default for -headerspamfilter, use header spam filter */
static const bool DEFAULT_HEADER_SPAM_FILTER = true;
/** Default for -headerspamfiltermaxsize, maximum size of the list of indexes in the header spam filter */
static const unsigned int DEFAULT_HEADER_SPAM_FILTER_MAX_SIZE = COINBASE_MATURITY;
/** Default for -headerspamfiltermaxavg, maximum average size of an index occurrence in the header spam filter */
static const unsigned int DEFAULT_HEADER_SPAM_FILTER_MAX_AVG = 10;
/** Default for -headerspamfilterignoreport, ignore the port in the ip address when looking for header spam,
 multiple nodes on the same ip will be treated as the one when computing the filter*/
static const unsigned int DEFAULT_HEADER_SPAM_FILTER_IGNORE_PORT = true;
/** Default for -cleanblockindex. */
static const bool DEFAULT_CLEANBLOCKINDEX = true;
/** Default for -cleanblockindextimeout. */
static const unsigned int DEFAULT_CLEANBLOCKINDEXTIMEOUT = 600;
<<<<<<< HEAD
=======

>>>>>>> ee8ca219

class PeerLogicValidation final : public CValidationInterface, public NetEventsInterface {
private:
    CConnman* const connman;
    BanMan* const m_banman;
    CTxMemPool& m_mempool;

    bool CheckIfBanned(CNode* pnode) EXCLUSIVE_LOCKS_REQUIRED(cs_main);

public:
    PeerLogicValidation(CConnman* connman, BanMan* banman, CScheduler& scheduler, CTxMemPool& pool);

    /**
     * Overridden from CValidationInterface.
     */
    void BlockConnected(const std::shared_ptr<const CBlock>& pblock, const CBlockIndex* pindexConnected) override;
    void BlockDisconnected(const std::shared_ptr<const CBlock> &block, const CBlockIndex* pindex) override;
    /**
     * Overridden from CValidationInterface.
     */
    void UpdatedBlockTip(const CBlockIndex *pindexNew, const CBlockIndex *pindexFork, bool fInitialDownload) override;
    /**
     * Overridden from CValidationInterface.
     */
    void BlockChecked(const CBlock& block, const BlockValidationState& state) override;
    /**
     * Overridden from CValidationInterface.
     */
    void NewPoWValidBlock(const CBlockIndex *pindex, const std::shared_ptr<const CBlock>& pblock) override;

    /** Initialize a peer by adding it to mapNodeState and pushing a message requesting its version */
    void InitializeNode(CNode* pnode) override;
    /** Handle removal of a peer by updating various state and removing it from mapNodeState */
    void FinalizeNode(NodeId nodeid, bool& fUpdateConnectionTime) override;
    /**
    * Process protocol messages received from a given node
    *
    * @param[in]   pfrom           The node which we have received messages from.
    * @param[in]   interrupt       Interrupt condition for processing threads
    */
    bool ProcessMessages(CNode* pfrom, std::atomic<bool>& interrupt) override;
    /**
    * Send queued protocol messages to be sent to a give node.
    *
    * @param[in]   pto             The node which we are sending messages to.
    * @return                      True if there is more work to be done
    */
    bool SendMessages(CNode* pto) override EXCLUSIVE_LOCKS_REQUIRED(pto->cs_sendProcessing);

    /** Consider evicting an outbound peer based on the amount of time they've been behind our tip */
    void ConsiderEviction(CNode *pto, int64_t time_in_seconds) EXCLUSIVE_LOCKS_REQUIRED(cs_main);
    /** Evict extra outbound peers. If we think our tip may be stale, connect to an extra outbound */
    void CheckForStaleTipAndEvictPeers(const Consensus::Params &consensusParams);
    /** If we have extra outbound peers, try to disconnect the one with the oldest block announcement */
    void EvictExtraOutboundPeers(int64_t time_in_seconds) EXCLUSIVE_LOCKS_REQUIRED(cs_main);

private:
    int64_t m_stale_tip_check_time; //!< Next time to check for stale tip
};

struct CNodeStateStats {
    int nMisbehavior = 0;
    int nSyncHeight = -1;
    int nCommonHeight = -1;
    std::vector<int> vHeightInFlight;
};

/** Get statistics from node state */
bool GetNodeStateStats(NodeId nodeid, CNodeStateStats &stats);

/** Relay transaction to every node */
void RelayTransaction(const uint256&, const CConnman& connman);

/** Process network block received from a given node */
bool ProcessNetBlock(const CChainParams& chainparams, const std::shared_ptr<const CBlock> pblock, bool fForceProcessing, bool* fNewBlock, CNode* pfrom, CConnman& connman);
/** Clean block index */
void CleanBlockIndex();

#endif // BITCOIN_NET_PROCESSING_H<|MERGE_RESOLUTION|>--- conflicted
+++ resolved
@@ -9,11 +9,6 @@
 #include <consensus/params.h>
 #include <net.h>
 #include <sync.h>
-<<<<<<< HEAD
-#include <consensus/consensus.h>
-
-extern CCriticalSection cs_main;
-=======
 #include <validationinterface.h>
 #include <consensus/consensus.h>
 
@@ -21,7 +16,6 @@
 
 extern RecursiveMutex cs_main;
 extern RecursiveMutex g_cs_orphans;
->>>>>>> ee8ca219
 class CChainParams;
 
 /** Default for -maxorphantx, maximum number of orphan transactions kept in memory */
@@ -44,10 +38,7 @@
 static const bool DEFAULT_CLEANBLOCKINDEX = true;
 /** Default for -cleanblockindextimeout. */
 static const unsigned int DEFAULT_CLEANBLOCKINDEXTIMEOUT = 600;
-<<<<<<< HEAD
-=======
 
->>>>>>> ee8ca219
 
 class PeerLogicValidation final : public CValidationInterface, public NetEventsInterface {
 private:
