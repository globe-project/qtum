--- conflicted
+++ resolved
@@ -8,20 +8,11 @@
 
 #include <net.h>
 #include <validationinterface.h>
-#include <consensus/consensus.h>
 
 class CAddrMan;
 class CChainParams;
 class CTxMemPool;
 class ChainstateManager;
-<<<<<<< HEAD
-class TxValidationState;
-
-extern RecursiveMutex cs_main;
-extern RecursiveMutex g_cs_orphans;
-class CChainParams;
-=======
->>>>>>> 5ed36332
 
 /** Default for -maxorphantx, maximum number of orphan transactions kept in memory */
 static const unsigned int DEFAULT_MAX_ORPHAN_TRANSACTIONS = 100;
@@ -46,8 +37,6 @@
 static const bool DEFAULT_CLEANBLOCKINDEX = true;
 /** Default for -cleanblockindextimeout. */
 static const unsigned int DEFAULT_CLEANBLOCKINDEXTIMEOUT = 600;
-<<<<<<< HEAD
-=======
 
 struct CNodeStateStats {
     int nSyncHeight = -1;
@@ -58,7 +47,6 @@
     uint64_t m_addr_processed = 0;
     uint64_t m_addr_rate_limited = 0;
 };
->>>>>>> 5ed36332
 
 class PeerManager : public CValidationInterface, public NetEventsInterface
 {
@@ -96,29 +84,9 @@
      */
     virtual void CheckForStaleTipAndEvictPeers() = 0;
 
-<<<<<<< HEAD
-    /** Register with TxRequestTracker that an INV has been received from a
-     *  peer. The announcement parameters are decided in PeerManager and then
-     *  passed to TxRequestTracker. */
-    void AddTxAnnouncement(const CNode& node, const GenTxid& gtxid, std::chrono::microseconds current_time)
-        EXCLUSIVE_LOCKS_REQUIRED(::cs_main);
-
-    bool ProcessNetBlockHeaders(CNode* pfrom, const std::vector<CBlockHeader>& block, BlockValidationState& state, const CChainParams& chainparams, const CBlockIndex** ppindex=nullptr);
-
-    bool ProcessNetBlock(const std::shared_ptr<const CBlock> pblock, bool fForceProcessing, bool* fNewBlock, CNode* pfrom, CConnman& connman);
-
-    const CChainParams& m_chainparams;
-    CConnman& m_connman;
-    /** Pointer to this node's banman. May be nullptr - check existence before dereferencing. */
-    BanMan* const m_banman;
-    ChainstateManager& m_chainman;
-    CTxMemPool& m_mempool;
-    TxRequestTracker m_txrequest GUARDED_BY(::cs_main);
-=======
     /** Process a single message from a peer. Public for fuzz testing */
     virtual void ProcessMessage(CNode& pfrom, const std::string& msg_type, CDataStream& vRecv,
                                 const std::chrono::microseconds time_received, const std::atomic<bool>& interruptMsgProc) = 0;
->>>>>>> 5ed36332
 
     /** Initialize clean block index */
     virtual void InitCleanBlockIndex() = 0;
@@ -127,13 +95,4 @@
 /** Default for -headerspamfiltermaxsize, maximum size of the list of indexes in the header spam filter */
 unsigned int GefaultHeaderSpamFilterMaxSize();
 
-/** Process network block received from a given node */
-bool ProcessNetBlock(const CChainParams& chainparams, const std::shared_ptr<const CBlock> pblock, bool fForceProcessing, bool* fNewBlock, CNode* pfrom, CConnman& connman);
-
-/** Clean block index */
-void CleanBlockIndex();
-
-/** Default for -headerspamfiltermaxsize, maximum size of the list of indexes in the header spam filter */
-unsigned int GefaultHeaderSpamFilterMaxSize();
-
 #endif // BITCOIN_NET_PROCESSING_H