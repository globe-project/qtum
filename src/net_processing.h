--- conflicted
+++ resolved
@@ -1,9 +1,5 @@
 // Copyright (c) 2009-2010 Satoshi Nakamoto
-<<<<<<< HEAD
-// Copyright (c) 2009-2017 The Bitcoin Core developers
-=======
 // Copyright (c) 2009-2018 The Bitcoin Core developers
->>>>>>> 228c1378
 // Distributed under the MIT software license, see the accompanying
 // file COPYING or http://www.opensource.org/licenses/mit-license.php.
 
@@ -20,31 +16,10 @@
 static const unsigned int DEFAULT_MAX_ORPHAN_TRANSACTIONS = 100;
 /** Default number of orphan+recently-replaced txn to keep around for block reconstruction */
 static const unsigned int DEFAULT_BLOCK_RECONSTRUCTION_EXTRA_TXN = 100;
-<<<<<<< HEAD
-/** Default maximum orphan blocks */
-static const unsigned int DEFAULT_MAX_ORPHAN_BLOCKS = 40;
-/** Headers download timeout expressed in microseconds
- *  Timeout = base + per_header * (expected number of headers) */
-static constexpr int64_t HEADERS_DOWNLOAD_TIMEOUT_BASE = 15 * 60 * 1000000; // 15 minutes
-static constexpr int64_t HEADERS_DOWNLOAD_TIMEOUT_PER_HEADER = 1000; // 1ms/header
-/** Protect at least this many outbound peers from disconnection due to slow/
- * behind headers chain.
- */
-static constexpr int32_t MAX_OUTBOUND_PEERS_TO_PROTECT_FROM_DISCONNECT = 4;
-/** Timeout for (unprotected) outbound peers to sync to our chainwork, in seconds */
-static constexpr int64_t CHAIN_SYNC_TIMEOUT = 20 * 60; // 20 minutes
-/** How frequently to check for stale tips, in seconds */
-static constexpr int64_t STALE_CHECK_INTERVAL = 10 * 60; // 10 minutes
-/** How frequently to check for extra outbound peers and disconnect, in seconds */
-static constexpr int64_t EXTRA_PEER_CHECK_INTERVAL = 45;
-/** Minimum time an outbound-peer-eviction candidate must be connected for, in order to evict, in seconds */
-static constexpr int64_t MINIMUM_CONNECT_TIME = 30;
-=======
 /** Default for BIP61 (sending reject messages) */
 static constexpr bool DEFAULT_ENABLE_BIP61 = true;
 /** Default maximum orphan blocks */
 static const unsigned int DEFAULT_MAX_ORPHAN_BLOCKS = 40;
->>>>>>> 228c1378
 
 class PeerLogicValidation final : public CValidationInterface, public NetEventsInterface {
 private:
@@ -112,11 +87,6 @@
 
 /** Get statistics from node state */
 bool GetNodeStateStats(NodeId nodeid, CNodeStateStats &stats);
-<<<<<<< HEAD
-/** Increase a node's misbehavior score. */
-void Misbehaving(NodeId nodeid, int howmuch);
-=======
->>>>>>> 228c1378
 /** Process network block received from a given node */
 bool ProcessNetBlock(const CChainParams& chainparams, const std::shared_ptr<const CBlock> pblock, bool fForceProcessing, bool* fNewBlock, CNode* pfrom, CConnman& connman);
 
