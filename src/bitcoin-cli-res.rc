#include <windows.h>             // needed for VERSIONINFO
#include "clientversion.h"       // holds the needed client version information

#define VER_PRODUCTVERSION     CLIENT_VERSION_MAJOR,CLIENT_VERSION_MINOR,CLIENT_VERSION_BUILD
#define VER_FILEVERSION        VER_PRODUCTVERSION

VS_VERSION_INFO VERSIONINFO
FILEVERSION     VER_FILEVERSION
PRODUCTVERSION  VER_PRODUCTVERSION
FILEOS          VOS_NT_WINDOWS32
FILETYPE        VFT_APP
BEGIN
    BLOCK "StringFileInfo"
    BEGIN
        BLOCK "040904E4" // U.S. English - multilingual (hex)
        BEGIN
            VALUE "CompanyName",        "Qtum"
            VALUE "FileDescription",    "qtum-cli (JSON-RPC client for " PACKAGE_NAME ")"
<<<<<<< HEAD
            VALUE "FileVersion",        VER_FILEVERSION_STR
=======
            VALUE "FileVersion",        PACKAGE_VERSION
>>>>>>> ec86f1e9
            VALUE "InternalName",       "qtum-cli"
            VALUE "LegalCopyright",     COPYRIGHT_STR
            VALUE "LegalTrademarks1",   "Distributed under the MIT software license, see the accompanying file COPYING or http://www.opensource.org/licenses/mit-license.php."
            VALUE "OriginalFilename",   "qtum-cli.exe"
            VALUE "ProductName",        "qtum-cli"
<<<<<<< HEAD
            VALUE "ProductVersion",     VER_PRODUCTVERSION_STR
=======
            VALUE "ProductVersion",     PACKAGE_VERSION
>>>>>>> ec86f1e9
        END
    END

    BLOCK "VarFileInfo"
    BEGIN
        VALUE "Translation", 0x0, 1252 // language neutral - multilingual (decimal)
    END
END<|MERGE_RESOLUTION|>--- conflicted
+++ resolved
@@ -16,21 +16,13 @@
         BEGIN
             VALUE "CompanyName",        "Qtum"
             VALUE "FileDescription",    "qtum-cli (JSON-RPC client for " PACKAGE_NAME ")"
-<<<<<<< HEAD
-            VALUE "FileVersion",        VER_FILEVERSION_STR
-=======
             VALUE "FileVersion",        PACKAGE_VERSION
->>>>>>> ec86f1e9
             VALUE "InternalName",       "qtum-cli"
             VALUE "LegalCopyright",     COPYRIGHT_STR
             VALUE "LegalTrademarks1",   "Distributed under the MIT software license, see the accompanying file COPYING or http://www.opensource.org/licenses/mit-license.php."
             VALUE "OriginalFilename",   "qtum-cli.exe"
             VALUE "ProductName",        "qtum-cli"
-<<<<<<< HEAD
-            VALUE "ProductVersion",     VER_PRODUCTVERSION_STR
-=======
             VALUE "ProductVersion",     PACKAGE_VERSION
->>>>>>> ec86f1e9
         END
     END
 
