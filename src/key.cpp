--- conflicted
+++ resolved
@@ -17,8 +17,6 @@
 #include <openssl/ecdsa.h>
 #include <openssl/rand.h>
 #include <openssl/obj_mac.h>
-<<<<<<< HEAD
-=======
 #include <openssl/opensslv.h>
 
 #if OPENSSL_VERSION_NUMBER >= 0x10100000L
@@ -27,7 +25,6 @@
     BIGNUM *s;
 } ECDSA_SIG;
 #endif
->>>>>>> a68962c4
 
 static secp256k1_context* secp256k1_context_sign = nullptr;
 
