--- conflicted
+++ resolved
@@ -18,16 +18,6 @@
 #include <openssl/rand.h>
 #include <openssl/obj_mac.h>
 #include <openssl/opensslv.h>
-<<<<<<< HEAD
-
-#if OPENSSL_VERSION_NUMBER >= 0x10100000L
-typedef struct ECDSA_SIG_st {
-    BIGNUM *r;
-    BIGNUM *s;
-} ECDSA_SIG;
-#endif
-=======
->>>>>>> a341d79e
 
 static secp256k1_context* secp256k1_context_sign = nullptr;
 
