// Copyright (c) 2014-2021 The Bitcoin Core developers
// Distributed under the MIT software license, see the accompanying
// file COPYING or http://www.opensource.org/licenses/mit-license.php.

#if defined(HAVE_CONFIG_H)
#include <config/bitcoin-config.h>
#endif

#include <timedata.h>

#include <netaddress.h>
#include <node/ui_interface.h>
#include <sync.h>
#include <tinyformat.h>
#include <util/system.h>
#include <util/translation.h>
#include <warnings.h>

static Mutex g_timeoffset_mutex;
static int64_t nTimeOffset GUARDED_BY(g_timeoffset_mutex) = 0;

/**
 * "Never go to sea with two chronometers; take one or three."
 * Our three time sources are:
 *  - System clock
 *  - Median of other nodes clocks
 *  - The user (asking the user to fix the system clock if the first two disagree)
 */
int64_t GetTimeOffset()
{
    LOCK(g_timeoffset_mutex);
    return nTimeOffset;
}

int64_t GetAdjustedTime()
{
    return GetTime() + GetTimeOffset();
}

#define BITCOIN_TIMEDATA_MAX_SAMPLES 200

static std::set<CNetAddr> g_sources;
static CMedianFilter<int64_t> g_time_offsets{BITCOIN_TIMEDATA_MAX_SAMPLES, 0};
static bool g_warning_emitted;

void AddTimeData(const CNetAddr& ip, int64_t nOffsetSample)
{
    LOCK(g_timeoffset_mutex);
    // Ignore duplicates
    if (g_sources.size() == BITCOIN_TIMEDATA_MAX_SAMPLES)
        return;
    if (!g_sources.insert(ip).second)
        return;

    // Add data
    g_time_offsets.input(nOffsetSample);
    LogPrint(BCLog::NET, "added time data, samples %d, offset %+d (%+d minutes)\n", g_time_offsets.size(), nOffsetSample, nOffsetSample / 60);

    // There is a known issue here (see issue #4521):
    //
    // - The structure g_time_offsets contains up to 200 elements, after which
    // any new element added to it will not increase its size, replacing the
    // oldest element.
    //
    // - The condition to update nTimeOffset includes checking whether the
    // number of elements in g_time_offsets is odd, which will never happen after
    // there are 200 elements.
    //
    // But in this case the 'bug' is protective against some attacks, and may
    // actually explain why we've never seen attacks which manipulate the
    // clock offset.
    //
    // So we should hold off on fixing this and clean it up as part of
    // a timing cleanup that strengthens it in a number of other ways.
    //
    if (g_time_offsets.size() >= 5 && g_time_offsets.size() % 2 == 1) {
        int64_t nMedian = g_time_offsets.median();
        std::vector<int64_t> vSorted = g_time_offsets.sorted();
        // Only let other nodes change our time by so much
        int64_t max_adjustment = std::max<int64_t>(0, gArgs.GetIntArg("-maxtimeadjustment", DEFAULT_MAX_TIME_ADJUSTMENT));
        if (nMedian >= -max_adjustment && nMedian <= max_adjustment) {
            nTimeOffset = nMedian;
        } else {
            nTimeOffset = 0;

<<<<<<< HEAD
            static bool fDone;
            if (!fDone) {
=======
            if (!g_warning_emitted) {
>>>>>>> ec86f1e9
                // If nobody has a time different than ours but within 16 seconds of ours, give a warning
                bool fMatch = false;
                for (const int64_t nOffset : vSorted) {
                    if (nOffset != 0 && nOffset > -16 && nOffset < 16) fMatch = true;
                }

                if (!fMatch) {
                    g_warning_emitted = true;
                    bilingual_str strMessage = strprintf(_("Please check that your computer's date and time are correct! If your clock is wrong, %s will not work properly."), PACKAGE_NAME);
                    SetMiscWarning(strMessage);
                    uiInterface.ThreadSafeMessageBox(strMessage, "", CClientUIInterface::ICON_WARNING);
                }
            }
        }

        if (LogAcceptCategory(BCLog::NET)) {
            std::string log_message{"time data samples: "};
            for (const int64_t n : vSorted) {
                log_message += strprintf("%+d  ", n);
            }
            log_message += strprintf("|  median offset = %+d  (%+d minutes)", nTimeOffset, nTimeOffset / 60);
            LogPrint(BCLog::NET, "%s\n", log_message);
        }
    }
}

void TestOnlyResetTimeData()
{
    LOCK(g_timeoffset_mutex);
    nTimeOffset = 0;
    g_sources.clear();
    g_time_offsets = CMedianFilter<int64_t>{BITCOIN_TIMEDATA_MAX_SAMPLES, 0};
    g_warning_emitted = false;
}<|MERGE_RESOLUTION|>--- conflicted
+++ resolved
@@ -83,12 +83,7 @@
         } else {
             nTimeOffset = 0;
 
-<<<<<<< HEAD
-            static bool fDone;
-            if (!fDone) {
-=======
             if (!g_warning_emitted) {
->>>>>>> ec86f1e9
                 // If nobody has a time different than ours but within 16 seconds of ours, give a warning
                 bool fMatch = false;
                 for (const int64_t nOffset : vSorted) {
