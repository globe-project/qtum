// Copyright (c) 2014-2018 The Bitcoin Core developers
// Distributed under the MIT software license, see the accompanying
// file COPYING or http://www.opensource.org/licenses/mit-license.php.

#if defined(HAVE_CONFIG_H)
#include <config/bitcoin-config.h>
#endif

#include <timedata.h>

#include <netaddress.h>
#include <sync.h>
#include <ui_interface.h>
#include <util/system.h>
#include <util/strencodings.h>
#include <warnings.h>


static CCriticalSection cs_nTimeOffset;
static int64_t nTimeOffset GUARDED_BY(cs_nTimeOffset) = 0;

/**
 * "Never go to sea with two chronometers; take one or three."
 * Our three time sources are:
 *  - System clock
 *  - Median of other nodes clocks
 *  - The user (asking the user to fix the system clock if the first two disagree)
 */
int64_t GetTimeOffset()
{
    LOCK(cs_nTimeOffset);
    return nTimeOffset;
}

int64_t GetAdjustedTime()
{
    return GetTime() + GetTimeOffset();
}

static int64_t abs64(int64_t n)
{
    return (n >= 0 ? n : -n);
}

#define BITCOIN_TIMEDATA_MAX_SAMPLES 200

void AddTimeData(const CNetAddr& ip, int64_t nOffsetSample)
{
    LOCK(cs_nTimeOffset);
    // Ignore duplicates
    static std::set<CNetAddr> setKnown;
    if (setKnown.size() == BITCOIN_TIMEDATA_MAX_SAMPLES)
        return;
    if (!setKnown.insert(ip).second)
        return;

    // Add data
    static CMedianFilter<int64_t> vTimeOffsets(BITCOIN_TIMEDATA_MAX_SAMPLES, 0);
    vTimeOffsets.input(nOffsetSample);
    LogPrint(BCLog::NET,"added time data, samples %d, offset %+d (%+d minutes)\n", vTimeOffsets.size(), nOffsetSample, nOffsetSample/60);

    // There is a known issue here (see issue #4521):
    //
    // - The structure vTimeOffsets contains up to 200 elements, after which
    // any new element added to it will not increase its size, replacing the
    // oldest element.
    //
    // - The condition to update nTimeOffset includes checking whether the
    // number of elements in vTimeOffsets is odd, which will never happen after
    // there are 200 elements.
    //
    // But in this case the 'bug' is protective against some attacks, and may
    // actually explain why we've never seen attacks which manipulate the
    // clock offset.
    //
    // So we should hold off on fixing this and clean it up as part of
    // a timing cleanup that strengthens it in a number of other ways.
    //
    if (vTimeOffsets.size() >= 5 && vTimeOffsets.size() % 2 == 1)
    {
        int64_t nMedian = vTimeOffsets.median();
        std::vector<int64_t> vSorted = vTimeOffsets.sorted();
        // Only let other nodes change our time by so much
        if (abs64(nMedian) <= std::max<int64_t>(0, gArgs.GetArg("-maxtimeadjustment", DEFAULT_MAX_TIME_ADJUSTMENT)))
        {
            nTimeOffset = nMedian;
        }
        else
        {
            nTimeOffset = 0;

            static bool fDone;
            if (!fDone)
            {
                // If nobody has a time different than ours but within 16 seconds of ours, give a warning
                bool fMatch = false;
<<<<<<< HEAD
                for (int64_t nOffset : vSorted)
=======
                for (const int64_t nOffset : vSorted)
>>>>>>> 9e306671
                    if (nOffset != 0 && abs64(nOffset) < 16)
                        fMatch = true;

                if (!fMatch)
                {
                    fDone = true;
                    std::string strMessage = strprintf(_("Please check that your computer's date and time are correct! If your clock is wrong, %s will not work properly."), _(PACKAGE_NAME));
                    SetMiscWarning(strMessage);
                    uiInterface.ThreadSafeMessageBox(strMessage, "", CClientUIInterface::ICON_WARNING);
                }
            }
        }

        if (LogAcceptCategory(BCLog::NET)) {
            for (const int64_t n : vSorted) {
                LogPrint(BCLog::NET, "%+d  ", n); /* Continued */
            }
            LogPrint(BCLog::NET, "|  "); /* Continued */

            LogPrint(BCLog::NET, "nTimeOffset = %+d  (%+d minutes)\n", nTimeOffset, nTimeOffset/60);
        }
    }
}<|MERGE_RESOLUTION|>--- conflicted
+++ resolved
@@ -94,11 +94,7 @@
             {
                 // If nobody has a time different than ours but within 16 seconds of ours, give a warning
                 bool fMatch = false;
-<<<<<<< HEAD
-                for (int64_t nOffset : vSorted)
-=======
                 for (const int64_t nOffset : vSorted)
->>>>>>> 9e306671
                     if (nOffset != 0 && abs64(nOffset) < 16)
                         fMatch = true;
 
