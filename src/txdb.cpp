// Copyright (c) 2009-2010 Satoshi Nakamoto
// Copyright (c) 2009-2020 The Bitcoin Core developers
// Distributed under the MIT software license, see the accompanying
// file COPYING or http://www.opensource.org/licenses/mit-license.php.

#include <txdb.h>

#include <node/ui_interface.h>
#include <pow.h>
#include <random.h>
#include <shutdown.h>
#include <uint256.h>
#include <util/system.h>
#include <util/translation.h>
#include <util/vector.h>
#include <validation.h>
#include <chainparams.h>

#include <stdint.h>

<<<<<<< HEAD
static const char DB_COIN = 'C';
static const char DB_COINS = 'c';
static const char DB_BLOCK_FILES = 'f';
static const char DB_BLOCK_INDEX = 'b';

////////////////////////////////////////// // qtum
static const char DB_HEIGHTINDEX = 'h';
static const char DB_STAKEINDEX = 's';
static const char DB_DELEGATEINDEX = 'd';
//////////////////////////////////////////

static const char DB_BEST_BLOCK = 'B';
static const char DB_HEAD_BLOCKS = 'H';
static const char DB_FLAG = 'F';
static const char DB_REINDEX_FLAG = 'R';
static const char DB_LAST_BLOCK = 'l';
=======
static constexpr uint8_t DB_COIN{'C'};
static constexpr uint8_t DB_COINS{'c'};
static constexpr uint8_t DB_BLOCK_FILES{'f'};
static constexpr uint8_t DB_BLOCK_INDEX{'b'};

////////////////////////////////////////// // qtum
static constexpr uint8_t DB_HEIGHTINDEX{'h'};
static constexpr uint8_t DB_STAKEINDEX{'s'};
static constexpr uint8_t DB_DELEGATEINDEX{'d'};
//////////////////////////////////////////

static constexpr uint8_t DB_BEST_BLOCK{'B'};
static constexpr uint8_t DB_HEAD_BLOCKS{'H'};
static constexpr uint8_t DB_FLAG{'F'};
static constexpr uint8_t DB_REINDEX_FLAG{'R'};
static constexpr uint8_t DB_LAST_BLOCK{'l'};

////////////////////////////////////////// // qtum
static constexpr uint8_t DB_ADDRESSINDEX{'a'};
static constexpr uint8_t DB_ADDRESSUNSPENTINDEX{'u'};
static constexpr uint8_t DB_TIMESTAMPINDEX{'S'};
static constexpr uint8_t DB_BLOCKHASHINDEX{'z'};
static constexpr uint8_t DB_SPENTINDEX{'p'};
//////////////////////////////////////////
>>>>>>> 5ed36332

////////////////////////////////////////// // qtum
static const char DB_ADDRESSINDEX = 'a';
static const char DB_ADDRESSUNSPENTINDEX = 'u';
static const char DB_TIMESTAMPINDEX = 'S';
static const char DB_BLOCKHASHINDEX = 'z';
static const char DB_SPENTINDEX = 'p';
//////////////////////////////////////////

namespace {

struct CoinEntry {
    COutPoint* outpoint;
    uint8_t key;
    explicit CoinEntry(const COutPoint* ptr) : outpoint(const_cast<COutPoint*>(ptr)), key(DB_COIN)  {}

    SERIALIZE_METHODS(CoinEntry, obj) { READWRITE(obj.key, obj.outpoint->hash, VARINT(obj.outpoint->n)); }
};

struct DelegateEntry {
    uint160 address;
    uint8_t fee;
    DelegateEntry(uint160 _address = uint160(), uint8_t _fee = 0) :
        address(_address), fee(_fee)
    {}

    template<typename Stream>
    void Serialize(Stream &s) const {
        s << address;
        s << fee;
    }

    template<typename Stream>
    void Unserialize(Stream& s) {
        s >> address;
        s >> fee;
    }
};

}

CCoinsViewDB::CCoinsViewDB(fs::path ldb_path, size_t nCacheSize, bool fMemory, bool fWipe) :
    m_db(std::make_unique<CDBWrapper>(ldb_path, nCacheSize, fMemory, fWipe, true)),
    m_ldb_path(ldb_path),
    m_is_memory(fMemory) { }

void CCoinsViewDB::ResizeCache(size_t new_cache_size)
{
    // We can't do this operation with an in-memory DB since we'll lose all the coins upon
    // reset.
    if (!m_is_memory) {
        // Have to do a reset first to get the original `m_db` state to release its
        // filesystem lock.
        m_db.reset();
        m_db = std::make_unique<CDBWrapper>(
            m_ldb_path, new_cache_size, m_is_memory, /*fWipe*/ false, /*obfuscate*/ true);
    }
}

bool CCoinsViewDB::GetCoin(const COutPoint &outpoint, Coin &coin) const {
    return m_db->Read(CoinEntry(&outpoint), coin);
}

bool CCoinsViewDB::HaveCoin(const COutPoint &outpoint) const {
    return m_db->Exists(CoinEntry(&outpoint));
}

uint256 CCoinsViewDB::GetBestBlock() const {
    uint256 hashBestChain;
    if (!m_db->Read(DB_BEST_BLOCK, hashBestChain))
        return uint256();
    return hashBestChain;
}

std::vector<uint256> CCoinsViewDB::GetHeadBlocks() const {
    std::vector<uint256> vhashHeadBlocks;
    if (!m_db->Read(DB_HEAD_BLOCKS, vhashHeadBlocks)) {
        return std::vector<uint256>();
    }
    return vhashHeadBlocks;
}

bool CCoinsViewDB::BatchWrite(CCoinsMap &mapCoins, const uint256 &hashBlock) {
    CDBBatch batch(*m_db);
    size_t count = 0;
    size_t changed = 0;
    size_t batch_size = (size_t)gArgs.GetArg("-dbbatchsize", nDefaultDbBatchSize);
    int crash_simulate = gArgs.GetArg("-dbcrashratio", 0);
    assert(!hashBlock.IsNull());

    uint256 old_tip = GetBestBlock();
    if (old_tip.IsNull()) {
        // We may be in the middle of replaying.
        std::vector<uint256> old_heads = GetHeadBlocks();
        if (old_heads.size() == 2) {
            assert(old_heads[0] == hashBlock);
            old_tip = old_heads[1];
        }
    }

    // In the first batch, mark the database as being in the middle of a
    // transition from old_tip to hashBlock.
    // A vector is used for future extensibility, as we may want to support
    // interrupting after partial writes from multiple independent reorgs.
    batch.Erase(DB_BEST_BLOCK);
    batch.Write(DB_HEAD_BLOCKS, Vector(hashBlock, old_tip));

    for (CCoinsMap::iterator it = mapCoins.begin(); it != mapCoins.end();) {
        if (it->second.flags & CCoinsCacheEntry::DIRTY) {
            CoinEntry entry(&it->first);
            if (it->second.coin.IsSpent())
                batch.Erase(entry);
            else
                batch.Write(entry, it->second.coin);
            changed++;
        }
        count++;
        CCoinsMap::iterator itOld = it++;
        mapCoins.erase(itOld);
        if (batch.SizeEstimate() > batch_size) {
            LogPrint(BCLog::COINDB, "Writing partial batch of %.2f MiB\n", batch.SizeEstimate() * (1.0 / 1048576.0));
            m_db->WriteBatch(batch);
            batch.Clear();
            if (crash_simulate) {
                static FastRandomContext rng;
                if (rng.randrange(crash_simulate) == 0) {
                    LogPrintf("Simulating a crash. Goodbye.\n");
                    _Exit(0);
                }
            }
        }
    }

    // In the last batch, mark the database as consistent with hashBlock again.
    batch.Erase(DB_HEAD_BLOCKS);
    batch.Write(DB_BEST_BLOCK, hashBlock);

    LogPrint(BCLog::COINDB, "Writing final batch of %.2f MiB\n", batch.SizeEstimate() * (1.0 / 1048576.0));
    bool ret = m_db->WriteBatch(batch);
    LogPrint(BCLog::COINDB, "Committed %u changed transaction outputs (out of %u) to coin database...\n", (unsigned int)changed, (unsigned int)count);
    return ret;
}

size_t CCoinsViewDB::EstimateSize() const
{
    return m_db->EstimateSize(DB_COIN, uint8_t(DB_COIN + 1));
}

CBlockTreeDB::CBlockTreeDB(size_t nCacheSize, bool fMemory, bool fWipe) : CDBWrapper(gArgs.GetDataDirNet() / "blocks" / "index", nCacheSize, fMemory, fWipe) {
}

bool CBlockTreeDB::ReadBlockFileInfo(int nFile, CBlockFileInfo &info) {
    return Read(std::make_pair(DB_BLOCK_FILES, nFile), info);
}

bool CBlockTreeDB::WriteReindexing(bool fReindexing) {
    if (fReindexing)
        return Write(DB_REINDEX_FLAG, uint8_t{'1'});
    else
        return Erase(DB_REINDEX_FLAG);
}

void CBlockTreeDB::ReadReindexing(bool &fReindexing) {
    fReindexing = Exists(DB_REINDEX_FLAG);
}

bool CBlockTreeDB::ReadLastBlockFile(int &nFile) {
    return Read(DB_LAST_BLOCK, nFile);
}

/** Specialization of CCoinsViewCursor to iterate over a CCoinsViewDB */
class CCoinsViewDBCursor: public CCoinsViewCursor
{
public:
    // Prefer using CCoinsViewDB::Cursor() since we want to perform some
    // cache warmup on instantiation.
    CCoinsViewDBCursor(CDBIterator* pcursorIn, const uint256&hashBlockIn):
        CCoinsViewCursor(hashBlockIn), pcursor(pcursorIn) {}
    ~CCoinsViewDBCursor() {}

    bool GetKey(COutPoint &key) const override;
    bool GetValue(Coin &coin) const override;
    unsigned int GetValueSize() const override;

    bool Valid() const override;
    void Next() override;

private:
    std::unique_ptr<CDBIterator> pcursor;
    std::pair<char, COutPoint> keyTmp;

    friend class CCoinsViewDB;
};

std::unique_ptr<CCoinsViewCursor> CCoinsViewDB::Cursor() const
{
    auto i = std::make_unique<CCoinsViewDBCursor>(
        const_cast<CDBWrapper&>(*m_db).NewIterator(), GetBestBlock());
    /* It seems that there are no "const iterators" for LevelDB.  Since we
       only need read operations on it, use a const-cast to get around
       that restriction.  */
    i->pcursor->Seek(DB_COIN);
    // Cache key of first record
    if (i->pcursor->Valid()) {
        CoinEntry entry(&i->keyTmp.second);
        i->pcursor->GetKey(entry);
        i->keyTmp.first = entry.key;
    } else {
        i->keyTmp.first = 0; // Make sure Valid() and GetKey() return false
    }
    return i;
}

bool CCoinsViewDBCursor::GetKey(COutPoint &key) const
{
    // Return cached key
    if (keyTmp.first == DB_COIN) {
        key = keyTmp.second;
        return true;
    }
    return false;
}

bool CCoinsViewDBCursor::GetValue(Coin &coin) const
{
    return pcursor->GetValue(coin);
}

unsigned int CCoinsViewDBCursor::GetValueSize() const
{
    return pcursor->GetValueSize();
}

bool CCoinsViewDBCursor::Valid() const
{
    return keyTmp.first == DB_COIN;
}

void CCoinsViewDBCursor::Next()
{
    pcursor->Next();
    CoinEntry entry(&keyTmp.second);
    if (!pcursor->Valid() || !pcursor->GetKey(entry)) {
        keyTmp.first = 0; // Invalidate cached key after last record so that Valid() and GetKey() return false
    } else {
        keyTmp.first = entry.key;
    }
}

bool CBlockTreeDB::WriteBatchSync(const std::vector<std::pair<int, const CBlockFileInfo*> >& fileInfo, int nLastFile, const std::vector<const CBlockIndex*>& blockinfo) {
    CDBBatch batch(*this);
    for (std::vector<std::pair<int, const CBlockFileInfo*> >::const_iterator it=fileInfo.begin(); it != fileInfo.end(); it++) {
        batch.Write(std::make_pair(DB_BLOCK_FILES, it->first), *it->second);
    }
    batch.Write(DB_LAST_BLOCK, nLastFile);
    for (std::vector<const CBlockIndex*>::const_iterator it=blockinfo.begin(); it != blockinfo.end(); it++) {
        batch.Write(std::make_pair(DB_BLOCK_INDEX, (*it)->GetBlockHash()), CDiskBlockIndex(*it));
    }
    return WriteBatch(batch, true);
}

bool CBlockTreeDB::WriteFlag(const std::string &name, bool fValue) {
    return Write(std::make_pair(DB_FLAG, name), fValue ? uint8_t{'1'} : uint8_t{'0'});
}

bool CBlockTreeDB::ReadFlag(const std::string &name, bool &fValue) {
    uint8_t ch;
    if (!Read(std::make_pair(DB_FLAG, name), ch))
        return false;
    fValue = ch == uint8_t{'1'};
    return true;
}

/////////////////////////////////////////////////////// // qtum
bool CBlockTreeDB::WriteHeightIndex(const CHeightTxIndexKey &heightIndex, const std::vector<uint256>& hash) {
    CDBBatch batch(*this);
    batch.Write(std::make_pair(DB_HEIGHTINDEX, heightIndex), hash);
    return WriteBatch(batch);
}

int CBlockTreeDB::ReadHeightIndex(int low, int high, int minconf,
        std::vector<std::vector<uint256>> &blocksOfHashes,
<<<<<<< HEAD
        std::set<dev::h160> const &addresses) {
=======
        std::set<dev::h160> const &addresses, ChainstateManager &chainman) {
>>>>>>> 5ed36332

    if ((high < low && high > -1) || (high == 0 && low == 0) || (high < -1 || low < 0)) {
       return -1;
    }

    std::unique_ptr<CDBIterator> pcursor(NewIterator());

    pcursor->Seek(std::make_pair(DB_HEIGHTINDEX, CHeightTxIndexIteratorKey(low)));

    int curheight = 0;

    for (size_t count = 0; pcursor->Valid(); pcursor->Next()) {

        std::pair<char, CHeightTxIndexKey> key;
        if (!pcursor->GetKey(key) || key.first != DB_HEIGHTINDEX) {
            break;
        }

        int nextHeight = key.second.height;

        if (high > -1 && nextHeight > high) {
            break;
        }

        if (minconf > 0) {
<<<<<<< HEAD
            int conf = ::ChainActive().Height() - nextHeight;
=======
            int conf = chainman.ActiveChain().Height() - nextHeight;
>>>>>>> 5ed36332
            if (conf < minconf) {
                break;
            }
        }

        curheight = nextHeight;

        auto address = key.second.address;
        if (!addresses.empty() && addresses.find(address) == addresses.end()) {
            continue;
        }

        std::vector<uint256> hashesTx;

        if (!pcursor->GetValue(hashesTx)) {
            break;
        }

        count += hashesTx.size();

        blocksOfHashes.push_back(hashesTx);
    }

    return curheight;
}

bool CBlockTreeDB::EraseHeightIndex(const unsigned int &height) {

    std::unique_ptr<CDBIterator> pcursor(NewIterator());
    CDBBatch batch(*this);

    pcursor->Seek(std::make_pair(DB_HEIGHTINDEX, CHeightTxIndexIteratorKey(height)));

    while (pcursor->Valid()) {
<<<<<<< HEAD
        boost::this_thread::interruption_point();
=======
>>>>>>> 5ed36332
        std::pair<char, CHeightTxIndexKey> key;
        if (pcursor->GetKey(key) && key.first == DB_HEIGHTINDEX && key.second.height == height) {
            batch.Erase(key);
            pcursor->Next();
        } else {
            break;
        }
    }

    return WriteBatch(batch);
}

bool CBlockTreeDB::WipeHeightIndex() {

    std::unique_ptr<CDBIterator> pcursor(NewIterator());
    CDBBatch batch(*this);

    pcursor->Seek(DB_HEIGHTINDEX);

    while (pcursor->Valid()) {
<<<<<<< HEAD
        boost::this_thread::interruption_point();
=======
>>>>>>> 5ed36332
        std::pair<char, CHeightTxIndexKey> key;
        if (pcursor->GetKey(key) && key.first == DB_HEIGHTINDEX) {
            batch.Erase(key);
            pcursor->Next();
        } else {
            break;
        }
    }

    return WriteBatch(batch);
}


bool CBlockTreeDB::WriteStakeIndex(unsigned int height, uint160 address) {
    CDBBatch batch(*this);
    batch.Write(std::make_pair(DB_STAKEINDEX, height), address);
    return WriteBatch(batch);
}

bool CBlockTreeDB::ReadStakeIndex(unsigned int height, uint160& address){
    std::unique_ptr<CDBIterator> pcursor(NewIterator());

    pcursor->Seek(std::make_pair(DB_STAKEINDEX, height));

    while (pcursor->Valid()) {
<<<<<<< HEAD
        boost::this_thread::interruption_point();
=======
>>>>>>> 5ed36332
        std::pair<char, CHeightTxIndexKey> key;
        pcursor->GetKey(key); //note: it's apparently ok if this returns an error https://github.com/bitcoin/bitcoin/issues/7890
        if (key.first == DB_STAKEINDEX) {
            pcursor->GetValue(address);
            return true;
        }else{
            return false;
        }
    }
    return false;
}
bool CBlockTreeDB::ReadStakeIndex(unsigned int high, unsigned int low, std::vector<uint160> addresses){
    std::unique_ptr<CDBIterator> pcursor(NewIterator());

    pcursor->Seek(std::make_pair(DB_STAKEINDEX, low));

    while (pcursor->Valid()) {
<<<<<<< HEAD
        boost::this_thread::interruption_point();
=======
>>>>>>> 5ed36332
        std::pair<char, CHeightTxIndexKey> key;
        pcursor->GetKey(key); //note: it's apparently ok if this returns an error https://github.com/bitcoin/bitcoin/issues/7890
        if (key.first == DB_STAKEINDEX && key.second.height < high) {
            uint160 value;
            pcursor->GetValue(value);
            addresses.push_back(value);
            pcursor->Next();
        } else {
            break;
        }
    }

    return true;
}

bool CBlockTreeDB::EraseStakeIndex(unsigned int height) {

    std::unique_ptr<CDBIterator> pcursor(NewIterator());
    CDBBatch batch(*this);

    pcursor->Seek(std::make_pair(DB_STAKEINDEX, height));

    while (pcursor->Valid()) {
<<<<<<< HEAD
        boost::this_thread::interruption_point();
=======
>>>>>>> 5ed36332
        std::pair<char, CHeightTxIndexKey> key;
        if (pcursor->GetKey(key) && key.first == DB_HEIGHTINDEX && key.second.height == height) {
            batch.Erase(key);
            pcursor->Next();
        } else {
            break;
        }
    }

    return WriteBatch(batch);
}

bool CBlockTreeDB::WriteDelegateIndex(unsigned int height, uint160 address, uint8_t fee) {
    CDBBatch batch(*this);
    batch.Write(std::make_pair(DB_DELEGATEINDEX, height), DelegateEntry(address, fee));
    return WriteBatch(batch);
}

bool CBlockTreeDB::ReadDelegateIndex(unsigned int height, uint160& address, uint8_t& fee){
    std::unique_ptr<CDBIterator> pcursor(NewIterator());

    pcursor->Seek(std::make_pair(DB_DELEGATEINDEX, height));

    DelegateEntry info;
    while (pcursor->Valid()) {
<<<<<<< HEAD
        boost::this_thread::interruption_point();
=======
>>>>>>> 5ed36332
        std::pair<char, CHeightTxIndexKey> key;
        pcursor->GetKey(key);
        if (key.first == DB_DELEGATEINDEX) {
            pcursor->GetValue(info);
            address = info.address;
            fee = info.fee;
            return true;
        }else{
            return false;
        }
    }
    return false;
}

bool CBlockTreeDB::EraseDelegateIndex(unsigned int height) {

    std::unique_ptr<CDBIterator> pcursor(NewIterator());
    CDBBatch batch(*this);

    pcursor->Seek(std::make_pair(DB_DELEGATEINDEX, height));

    while (pcursor->Valid()) {
<<<<<<< HEAD
        boost::this_thread::interruption_point();
=======
>>>>>>> 5ed36332
        std::pair<char, CHeightTxIndexKey> key;
        if (pcursor->GetKey(key) && key.first == DB_HEIGHTINDEX && key.second.height == height) {
            batch.Erase(key);
            pcursor->Next();
        } else {
            break;
        }
    }

    return WriteBatch(batch);
}

bool CBlockTreeDB::WriteAddressIndex(const std::vector<std::pair<CAddressIndexKey, CAmount > >&vect) {
    CDBBatch batch(*this);
    for (std::vector<std::pair<CAddressIndexKey, CAmount> >::const_iterator it=vect.begin(); it!=vect.end(); it++)
        batch.Write(std::make_pair(DB_ADDRESSINDEX, it->first), it->second);
    return WriteBatch(batch);
}

bool CBlockTreeDB::EraseAddressIndex(const std::vector<std::pair<CAddressIndexKey, CAmount > >&vect) {
    CDBBatch batch(*this);
    for (std::vector<std::pair<CAddressIndexKey, CAmount> >::const_iterator it=vect.begin(); it!=vect.end(); it++)
        batch.Erase(std::make_pair(DB_ADDRESSINDEX, it->first));
    return WriteBatch(batch);
}

bool CBlockTreeDB::ReadAddressIndex(uint256 addressHash, int type,
                                    std::vector<std::pair<CAddressIndexKey, CAmount> > &addressIndex,
                                    int start, int end) {

    std::unique_ptr<CDBIterator> pcursor(NewIterator());

    if (start > 0 && end > 0) {
        pcursor->Seek(std::make_pair(DB_ADDRESSINDEX, CAddressIndexIteratorHeightKey(type, addressHash, start)));
    } else {
        pcursor->Seek(std::make_pair(DB_ADDRESSINDEX, CAddressIndexIteratorKey(type, addressHash)));
    }

    while (pcursor->Valid()) {
<<<<<<< HEAD
        boost::this_thread::interruption_point();
=======
>>>>>>> 5ed36332
        std::pair<char,CAddressIndexKey> key;
        if (pcursor->GetKey(key) && key.first == DB_ADDRESSINDEX && key.second.hashBytes == addressHash) {
            if (end > 0 && key.second.blockHeight > end) {
                break;
            }
            CAmount nValue;
            if (pcursor->GetValue(nValue)) {
                addressIndex.push_back(std::make_pair(key.second, nValue));
                pcursor->Next();
            } else {
                return error("failed to get address index value");
            }
        } else {
            break;
        }
    }

    return true;
}

bool CBlockTreeDB::UpdateAddressUnspentIndex(const std::vector<std::pair<CAddressUnspentKey, CAddressUnspentValue > >&vect) {
    CDBBatch batch(*this);
    for (std::vector<std::pair<CAddressUnspentKey, CAddressUnspentValue> >::const_iterator it=vect.begin(); it!=vect.end(); it++) {
        if (it->second.IsNull()) {
            batch.Erase(std::make_pair(DB_ADDRESSUNSPENTINDEX, it->first));
        } else {
            batch.Write(std::make_pair(DB_ADDRESSUNSPENTINDEX, it->first), it->second);
        }
    }
    return WriteBatch(batch);
}

bool CBlockTreeDB::ReadAddressUnspentIndex(uint256 addressHash, int type,
                                           std::vector<std::pair<CAddressUnspentKey, CAddressUnspentValue> > &unspentOutputs) {

    std::unique_ptr<CDBIterator> pcursor(NewIterator());
    pcursor->Seek(std::make_pair(DB_ADDRESSUNSPENTINDEX, CAddressIndexIteratorKey(type, addressHash)));

    while (pcursor->Valid()) {
<<<<<<< HEAD
        boost::this_thread::interruption_point();
=======
>>>>>>> 5ed36332
        std::pair<char,CAddressUnspentKey> key;
        if (pcursor->GetKey(key) && key.first == DB_ADDRESSUNSPENTINDEX && key.second.hashBytes == addressHash) {
            CAddressUnspentValue nValue;
            if (pcursor->GetValue(nValue)) {
                unspentOutputs.push_back(std::make_pair(key.second, nValue));
                pcursor->Next();
            } else {
                return error("failed to get address unspent value");
            }
        } else {
            break;
        }
    }

    return true;
}

bool CBlockTreeDB::WriteTimestampIndex(const CTimestampIndexKey &timestampIndex) {
    CDBBatch batch(*this);
    batch.Write(std::make_pair(DB_TIMESTAMPINDEX, timestampIndex), 0);
    return WriteBatch(batch);
}

<<<<<<< HEAD
bool CBlockTreeDB::ReadTimestampIndex(const unsigned int &high, const unsigned int &low, const bool fActiveOnly, std::vector<std::pair<uint256, unsigned int> > &hashes) {
=======
bool CBlockTreeDB::ReadTimestampIndex(const unsigned int &high, const unsigned int &low, const bool fActiveOnly, std::vector<std::pair<uint256, unsigned int> > &hashes, ChainstateManager &chainman) {
>>>>>>> 5ed36332

    std::unique_ptr<CDBIterator> pcursor(NewIterator());

    pcursor->Seek(std::make_pair(DB_TIMESTAMPINDEX, CTimestampIndexIteratorKey(low)));

    while (pcursor->Valid()) {
<<<<<<< HEAD
        boost::this_thread::interruption_point();
        std::pair<char, CTimestampIndexKey> key;
        if (pcursor->GetKey(key) && key.first == DB_TIMESTAMPINDEX && key.second.timestamp < high) {
            if (fActiveOnly) {
                if (blockOnchainActive(key.second.blockHash)) {
=======
        std::pair<char, CTimestampIndexKey> key;
        if (pcursor->GetKey(key) && key.first == DB_TIMESTAMPINDEX && key.second.timestamp < high) {
            if (fActiveOnly) {
                if (blockOnchainActive(key.second.blockHash, chainman)) {
>>>>>>> 5ed36332
                    hashes.push_back(std::make_pair(key.second.blockHash, key.second.timestamp));
                }
            } else {
                hashes.push_back(std::make_pair(key.second.blockHash, key.second.timestamp));
            }

            pcursor->Next();
        } else {
            break;
        }
    }

    return true;
}

bool CBlockTreeDB::WriteTimestampBlockIndex(const CTimestampBlockIndexKey &blockhashIndex, const CTimestampBlockIndexValue &logicalts) {
    CDBBatch batch(*this);
    batch.Write(std::make_pair(DB_BLOCKHASHINDEX, blockhashIndex), logicalts);
    return WriteBatch(batch);
}

bool CBlockTreeDB::ReadTimestampBlockIndex(const uint256 &hash, unsigned int &ltimestamp) {

    CTimestampBlockIndexValue lts;
    if (!Read(std::make_pair(DB_BLOCKHASHINDEX, hash), lts))
       return false;

    ltimestamp = lts.ltimestamp;
    return true;
}

bool CBlockTreeDB::ReadSpentIndex(CSpentIndexKey &key, CSpentIndexValue &value) {
    return Read(std::make_pair(DB_SPENTINDEX, key), value);
}

bool CBlockTreeDB::UpdateSpentIndex(const std::vector<std::pair<CSpentIndexKey, CSpentIndexValue> >&vect) {
    CDBBatch batch(*this);
    for (std::vector<std::pair<CSpentIndexKey,CSpentIndexValue> >::const_iterator it=vect.begin(); it!=vect.end(); it++) {
        if (it->second.IsNull()) {
            batch.Erase(std::make_pair(DB_SPENTINDEX, it->first));
        } else {
            batch.Write(std::make_pair(DB_SPENTINDEX, it->first), it->second);
        }
    }
    return WriteBatch(batch);
}

<<<<<<< HEAD
bool CBlockTreeDB::blockOnchainActive(const uint256 &hash) {
    LOCK(cs_main);
    BlockMap::iterator mi = g_chainman.BlockIndex().find(hash);
    if (mi == g_chainman.BlockIndex().end())
        return false;

    CBlockIndex* pblockindex = (*mi).second;
    return pblockindex && ::ChainActive().Contains(pblockindex);
=======
bool CBlockTreeDB::blockOnchainActive(const uint256 &hash, ChainstateManager &chainman) {
    LOCK(cs_main);
    BlockMap::iterator mi = chainman.BlockIndex().find(hash);
    if (mi == chainman.BlockIndex().end())
        return false;

    CBlockIndex* pblockindex = (*mi).second;
    return pblockindex && chainman.ActiveChain().Contains(pblockindex);
>>>>>>> 5ed36332
}
///////////////////////////////////////////////////////

bool CBlockTreeDB::LoadBlockIndexGuts(const Consensus::Params& consensusParams, std::function<CBlockIndex*(const uint256&)> insertBlockIndex)
{
    std::unique_ptr<CDBIterator> pcursor(NewIterator());

    pcursor->Seek(std::make_pair(DB_BLOCK_INDEX, uint256()));

    // Load m_block_index
    while (pcursor->Valid()) {
        if (ShutdownRequested()) return false;
        std::pair<uint8_t, uint256> key;
        if (pcursor->GetKey(key) && key.first == DB_BLOCK_INDEX) {
            CDiskBlockIndex diskindex;
            if (pcursor->GetValue(diskindex)) {
                // Construct block index object
                CBlockIndex* pindexNew = insertBlockIndex(diskindex.GetBlockHash());
                pindexNew->pprev          = insertBlockIndex(diskindex.hashPrev);
                pindexNew->nHeight        = diskindex.nHeight;
                pindexNew->nFile          = diskindex.nFile;
                pindexNew->nDataPos       = diskindex.nDataPos;
                pindexNew->nUndoPos       = diskindex.nUndoPos;
                pindexNew->nVersion       = diskindex.nVersion;
                pindexNew->hashMerkleRoot = diskindex.hashMerkleRoot;
                pindexNew->nTime          = diskindex.nTime;
                pindexNew->nBits          = diskindex.nBits;
                pindexNew->nNonce         = diskindex.nNonce;
                pindexNew->nMoneySupply   = diskindex.nMoneySupply;
                pindexNew->nStatus        = diskindex.nStatus;
                pindexNew->nTx            = diskindex.nTx;
                pindexNew->hashStateRoot  = diskindex.hashStateRoot; // qtum
                pindexNew->hashUTXORoot   = diskindex.hashUTXORoot; // qtum
                pindexNew->nStakeModifier = diskindex.nStakeModifier;
                pindexNew->prevoutStake   = diskindex.prevoutStake;
                pindexNew->vchBlockSigDlgt    = diskindex.vchBlockSigDlgt; // qtum

                if (!CheckIndexProof(*pindexNew, Params().GetConsensus()))
                    return error("%s: CheckIndexProof failed: %s", __func__, pindexNew->ToString());

                // NovaCoin: build setStakeSeen
                if (pindexNew->IsProofOfStake())
<<<<<<< HEAD
                    ::ChainstateActive().setStakeSeen.insert(std::make_pair(pindexNew->prevoutStake, pindexNew->nTime));
=======
                    setStakeSeen.insert(std::make_pair(pindexNew->prevoutStake, pindexNew->nTime));
>>>>>>> 5ed36332
                pcursor->Next();
            } else {
                return error("%s: failed to read value", __func__);
            }
        } else {
            break;
        }
    }

    return true;
}

namespace {

//! Legacy class to deserialize pre-pertxout database entries without reindex.
class CCoins
{
public:
    //! whether transaction is a coinbase
    bool fCoinBase;
    bool fCoinStake;

    //! unspent transaction outputs; spent outputs are .IsNull(); spent outputs at the end of the array are dropped
    std::vector<CTxOut> vout;

    //! at which height this transaction was included in the active block chain
    int nHeight;

    //! empty constructor
    CCoins() : fCoinBase(false), fCoinStake(false),vout(0), nHeight(0) { }

    template<typename Stream>
    void Unserialize(Stream &s) {
        unsigned int nCode = 0;
        // version
        unsigned int nVersionDummy;
        ::Unserialize(s, VARINT(nVersionDummy));
        // header code
        ::Unserialize(s, VARINT(nCode));
        fCoinBase = nCode & 1;
        fCoinStake = nCode & 16;
        std::vector<bool> vAvail(2, false);
        vAvail[0] = (nCode & 2) != 0;
        vAvail[1] = (nCode & 4) != 0;
        unsigned int nMaskCode = (nCode / 8) + ((nCode & 6) != 0 ? 0 : 1);
        // spentness bitmask
        while (nMaskCode > 0) {
            unsigned char chAvail = 0;
            ::Unserialize(s, chAvail);
            for (unsigned int p = 0; p < 8; p++) {
                bool f = (chAvail & (1 << p)) != 0;
                vAvail.push_back(f);
            }
            if (chAvail != 0)
                nMaskCode--;
        }
        // txouts themself
        vout.assign(vAvail.size(), CTxOut());
        for (unsigned int i = 0; i < vAvail.size(); i++) {
            if (vAvail[i])
                ::Unserialize(s, Using<TxOutCompression>(vout[i]));
        }
        // coinbase height
        ::Unserialize(s, VARINT_MODE(nHeight, VarIntMode::NONNEGATIVE_SIGNED));
    }
};

}

/** Upgrade the database from older formats.
 *
 * Currently implemented: from the per-tx utxo model (0.8..0.14.x) to per-txout.
 */
bool CCoinsViewDB::Upgrade() {
    std::unique_ptr<CDBIterator> pcursor(m_db->NewIterator());
    pcursor->Seek(std::make_pair(DB_COINS, uint256()));
    if (!pcursor->Valid()) {
        return true;
    }

    int64_t count = 0;
    LogPrintf("Upgrading utxo-set database...\n");
    LogPrintf("[0%%]..."); /* Continued */
    uiInterface.ShowProgress(_("Upgrading UTXO database").translated, 0, true);
    size_t batch_size = 1 << 24;
    CDBBatch batch(*m_db);
    int reportDone = 0;
    std::pair<unsigned char, uint256> key;
    std::pair<unsigned char, uint256> prev_key = {DB_COINS, uint256()};
    while (pcursor->Valid()) {
        if (ShutdownRequested()) {
            break;
        }
        if (pcursor->GetKey(key) && key.first == DB_COINS) {
            if (count++ % 256 == 0) {
                uint32_t high = 0x100 * *key.second.begin() + *(key.second.begin() + 1);
                int percentageDone = (int)(high * 100.0 / 65536.0 + 0.5);
                uiInterface.ShowProgress(_("Upgrading UTXO database").translated, percentageDone, true);
                if (reportDone < percentageDone/10) {
                    // report max. every 10% step
                    LogPrintf("[%d%%]...", percentageDone); /* Continued */
                    reportDone = percentageDone/10;
                }
            }
            CCoins old_coins;
            if (!pcursor->GetValue(old_coins)) {
                return error("%s: cannot parse CCoins record", __func__);
            }
            COutPoint outpoint(key.second, 0);
            for (size_t i = 0; i < old_coins.vout.size(); ++i) {
                if (!old_coins.vout[i].IsNull() && !old_coins.vout[i].scriptPubKey.IsUnspendable()) {
                    Coin newcoin(std::move(old_coins.vout[i]), old_coins.nHeight, old_coins.fCoinBase, old_coins.fCoinStake);
                    outpoint.n = i;
                    CoinEntry entry(&outpoint);
                    batch.Write(entry, newcoin);
                }
            }
            batch.Erase(key);
            if (batch.SizeEstimate() > batch_size) {
                m_db->WriteBatch(batch);
                batch.Clear();
                m_db->CompactRange(prev_key, key);
                prev_key = key;
            }
            pcursor->Next();
        } else {
            break;
        }
    }
    m_db->WriteBatch(batch);
    m_db->CompactRange({DB_COINS, uint256()}, key);
    uiInterface.ShowProgress("", 100, false);
    LogPrintf("[%s].\n", ShutdownRequested() ? "CANCELLED" : "DONE");
    return !ShutdownRequested();
}

bool CBlockTreeDB::EraseBlockIndex(const std::vector<uint256> &vect)
{
    CDBBatch batch(*this);
    for (std::vector<uint256>::const_iterator it=vect.begin(); it!=vect.end(); it++)
        batch.Erase(std::make_pair(DB_BLOCK_INDEX, *it));
    return WriteBatch(batch);
}<|MERGE_RESOLUTION|>--- conflicted
+++ resolved
@@ -18,24 +18,6 @@
 
 #include <stdint.h>
 
-<<<<<<< HEAD
-static const char DB_COIN = 'C';
-static const char DB_COINS = 'c';
-static const char DB_BLOCK_FILES = 'f';
-static const char DB_BLOCK_INDEX = 'b';
-
-////////////////////////////////////////// // qtum
-static const char DB_HEIGHTINDEX = 'h';
-static const char DB_STAKEINDEX = 's';
-static const char DB_DELEGATEINDEX = 'd';
-//////////////////////////////////////////
-
-static const char DB_BEST_BLOCK = 'B';
-static const char DB_HEAD_BLOCKS = 'H';
-static const char DB_FLAG = 'F';
-static const char DB_REINDEX_FLAG = 'R';
-static const char DB_LAST_BLOCK = 'l';
-=======
 static constexpr uint8_t DB_COIN{'C'};
 static constexpr uint8_t DB_COINS{'c'};
 static constexpr uint8_t DB_BLOCK_FILES{'f'};
@@ -59,15 +41,6 @@
 static constexpr uint8_t DB_TIMESTAMPINDEX{'S'};
 static constexpr uint8_t DB_BLOCKHASHINDEX{'z'};
 static constexpr uint8_t DB_SPENTINDEX{'p'};
-//////////////////////////////////////////
->>>>>>> 5ed36332
-
-////////////////////////////////////////// // qtum
-static const char DB_ADDRESSINDEX = 'a';
-static const char DB_ADDRESSUNSPENTINDEX = 'u';
-static const char DB_TIMESTAMPINDEX = 'S';
-static const char DB_BLOCKHASHINDEX = 'z';
-static const char DB_SPENTINDEX = 'p';
 //////////////////////////////////////////
 
 namespace {
@@ -343,11 +316,7 @@
 
 int CBlockTreeDB::ReadHeightIndex(int low, int high, int minconf,
         std::vector<std::vector<uint256>> &blocksOfHashes,
-<<<<<<< HEAD
-        std::set<dev::h160> const &addresses) {
-=======
         std::set<dev::h160> const &addresses, ChainstateManager &chainman) {
->>>>>>> 5ed36332
 
     if ((high < low && high > -1) || (high == 0 && low == 0) || (high < -1 || low < 0)) {
        return -1;
@@ -373,11 +342,7 @@
         }
 
         if (minconf > 0) {
-<<<<<<< HEAD
-            int conf = ::ChainActive().Height() - nextHeight;
-=======
             int conf = chainman.ActiveChain().Height() - nextHeight;
->>>>>>> 5ed36332
             if (conf < minconf) {
                 break;
             }
@@ -412,10 +377,6 @@
     pcursor->Seek(std::make_pair(DB_HEIGHTINDEX, CHeightTxIndexIteratorKey(height)));
 
     while (pcursor->Valid()) {
-<<<<<<< HEAD
-        boost::this_thread::interruption_point();
-=======
->>>>>>> 5ed36332
         std::pair<char, CHeightTxIndexKey> key;
         if (pcursor->GetKey(key) && key.first == DB_HEIGHTINDEX && key.second.height == height) {
             batch.Erase(key);
@@ -436,10 +397,6 @@
     pcursor->Seek(DB_HEIGHTINDEX);
 
     while (pcursor->Valid()) {
-<<<<<<< HEAD
-        boost::this_thread::interruption_point();
-=======
->>>>>>> 5ed36332
         std::pair<char, CHeightTxIndexKey> key;
         if (pcursor->GetKey(key) && key.first == DB_HEIGHTINDEX) {
             batch.Erase(key);
@@ -465,10 +422,6 @@
     pcursor->Seek(std::make_pair(DB_STAKEINDEX, height));
 
     while (pcursor->Valid()) {
-<<<<<<< HEAD
-        boost::this_thread::interruption_point();
-=======
->>>>>>> 5ed36332
         std::pair<char, CHeightTxIndexKey> key;
         pcursor->GetKey(key); //note: it's apparently ok if this returns an error https://github.com/bitcoin/bitcoin/issues/7890
         if (key.first == DB_STAKEINDEX) {
@@ -486,10 +439,6 @@
     pcursor->Seek(std::make_pair(DB_STAKEINDEX, low));
 
     while (pcursor->Valid()) {
-<<<<<<< HEAD
-        boost::this_thread::interruption_point();
-=======
->>>>>>> 5ed36332
         std::pair<char, CHeightTxIndexKey> key;
         pcursor->GetKey(key); //note: it's apparently ok if this returns an error https://github.com/bitcoin/bitcoin/issues/7890
         if (key.first == DB_STAKEINDEX && key.second.height < high) {
@@ -513,10 +462,6 @@
     pcursor->Seek(std::make_pair(DB_STAKEINDEX, height));
 
     while (pcursor->Valid()) {
-<<<<<<< HEAD
-        boost::this_thread::interruption_point();
-=======
->>>>>>> 5ed36332
         std::pair<char, CHeightTxIndexKey> key;
         if (pcursor->GetKey(key) && key.first == DB_HEIGHTINDEX && key.second.height == height) {
             batch.Erase(key);
@@ -542,10 +487,6 @@
 
     DelegateEntry info;
     while (pcursor->Valid()) {
-<<<<<<< HEAD
-        boost::this_thread::interruption_point();
-=======
->>>>>>> 5ed36332
         std::pair<char, CHeightTxIndexKey> key;
         pcursor->GetKey(key);
         if (key.first == DB_DELEGATEINDEX) {
@@ -568,10 +509,6 @@
     pcursor->Seek(std::make_pair(DB_DELEGATEINDEX, height));
 
     while (pcursor->Valid()) {
-<<<<<<< HEAD
-        boost::this_thread::interruption_point();
-=======
->>>>>>> 5ed36332
         std::pair<char, CHeightTxIndexKey> key;
         if (pcursor->GetKey(key) && key.first == DB_HEIGHTINDEX && key.second.height == height) {
             batch.Erase(key);
@@ -611,10 +548,6 @@
     }
 
     while (pcursor->Valid()) {
-<<<<<<< HEAD
-        boost::this_thread::interruption_point();
-=======
->>>>>>> 5ed36332
         std::pair<char,CAddressIndexKey> key;
         if (pcursor->GetKey(key) && key.first == DB_ADDRESSINDEX && key.second.hashBytes == addressHash) {
             if (end > 0 && key.second.blockHeight > end) {
@@ -654,10 +587,6 @@
     pcursor->Seek(std::make_pair(DB_ADDRESSUNSPENTINDEX, CAddressIndexIteratorKey(type, addressHash)));
 
     while (pcursor->Valid()) {
-<<<<<<< HEAD
-        boost::this_thread::interruption_point();
-=======
->>>>>>> 5ed36332
         std::pair<char,CAddressUnspentKey> key;
         if (pcursor->GetKey(key) && key.first == DB_ADDRESSUNSPENTINDEX && key.second.hashBytes == addressHash) {
             CAddressUnspentValue nValue;
@@ -681,29 +610,17 @@
     return WriteBatch(batch);
 }
 
-<<<<<<< HEAD
-bool CBlockTreeDB::ReadTimestampIndex(const unsigned int &high, const unsigned int &low, const bool fActiveOnly, std::vector<std::pair<uint256, unsigned int> > &hashes) {
-=======
 bool CBlockTreeDB::ReadTimestampIndex(const unsigned int &high, const unsigned int &low, const bool fActiveOnly, std::vector<std::pair<uint256, unsigned int> > &hashes, ChainstateManager &chainman) {
->>>>>>> 5ed36332
 
     std::unique_ptr<CDBIterator> pcursor(NewIterator());
 
     pcursor->Seek(std::make_pair(DB_TIMESTAMPINDEX, CTimestampIndexIteratorKey(low)));
 
     while (pcursor->Valid()) {
-<<<<<<< HEAD
-        boost::this_thread::interruption_point();
-        std::pair<char, CTimestampIndexKey> key;
-        if (pcursor->GetKey(key) && key.first == DB_TIMESTAMPINDEX && key.second.timestamp < high) {
-            if (fActiveOnly) {
-                if (blockOnchainActive(key.second.blockHash)) {
-=======
         std::pair<char, CTimestampIndexKey> key;
         if (pcursor->GetKey(key) && key.first == DB_TIMESTAMPINDEX && key.second.timestamp < high) {
             if (fActiveOnly) {
                 if (blockOnchainActive(key.second.blockHash, chainman)) {
->>>>>>> 5ed36332
                     hashes.push_back(std::make_pair(key.second.blockHash, key.second.timestamp));
                 }
             } else {
@@ -751,16 +668,6 @@
     return WriteBatch(batch);
 }
 
-<<<<<<< HEAD
-bool CBlockTreeDB::blockOnchainActive(const uint256 &hash) {
-    LOCK(cs_main);
-    BlockMap::iterator mi = g_chainman.BlockIndex().find(hash);
-    if (mi == g_chainman.BlockIndex().end())
-        return false;
-
-    CBlockIndex* pblockindex = (*mi).second;
-    return pblockindex && ::ChainActive().Contains(pblockindex);
-=======
 bool CBlockTreeDB::blockOnchainActive(const uint256 &hash, ChainstateManager &chainman) {
     LOCK(cs_main);
     BlockMap::iterator mi = chainman.BlockIndex().find(hash);
@@ -769,7 +676,6 @@
 
     CBlockIndex* pblockindex = (*mi).second;
     return pblockindex && chainman.ActiveChain().Contains(pblockindex);
->>>>>>> 5ed36332
 }
 ///////////////////////////////////////////////////////
 
@@ -812,11 +718,7 @@
 
                 // NovaCoin: build setStakeSeen
                 if (pindexNew->IsProofOfStake())
-<<<<<<< HEAD
-                    ::ChainstateActive().setStakeSeen.insert(std::make_pair(pindexNew->prevoutStake, pindexNew->nTime));
-=======
                     setStakeSeen.insert(std::make_pair(pindexNew->prevoutStake, pindexNew->nTime));
->>>>>>> 5ed36332
                 pcursor->Next();
             } else {
                 return error("%s: failed to read value", __func__);
