// Copyright (c) 2009-2010 Satoshi Nakamoto
<<<<<<< HEAD
// Copyright (c) 2009-2017 The Bitcoin Core developers
=======
// Copyright (c) 2009-2018 The Bitcoin Core developers
>>>>>>> 228c1378
// Distributed under the MIT software license, see the accompanying
// file COPYING or http://www.opensource.org/licenses/mit-license.php.

#include <sync.h>
#include <clientversion.h>
#include <util.h>
#include <warnings.h>

CCriticalSection cs_warnings;
std::string strMiscWarning GUARDED_BY(cs_warnings);
bool fLargeWorkForkFound GUARDED_BY(cs_warnings) = false;
bool fLargeWorkInvalidChainFound GUARDED_BY(cs_warnings) = false;

void SetMiscWarning(const std::string& strWarning)
{
    LOCK(cs_warnings);
    strMiscWarning = strWarning;
}

void SetfLargeWorkForkFound(bool flag)
{
    LOCK(cs_warnings);
    fLargeWorkForkFound = flag;
}

bool GetfLargeWorkForkFound()
{
    LOCK(cs_warnings);
    return fLargeWorkForkFound;
}

void SetfLargeWorkInvalidChainFound(bool flag)
{
    LOCK(cs_warnings);
    fLargeWorkInvalidChainFound = flag;
}

std::string GetWarnings(const std::string& strFor)
{
    std::string strStatusBar;
    std::string strGUI;
    const std::string uiAlertSeperator = "<hr />";

    LOCK(cs_warnings);

    if (!CLIENT_VERSION_IS_RELEASE) {
        strStatusBar = "This is a pre-release test build - use at your own risk - do not use for mining or merchant applications";
        strGUI = _("This is a pre-release test build - use at your own risk - do not use for mining or merchant applications");
    }

    // Misc warnings like out of disk space and clock is wrong
    if (strMiscWarning != "")
    {
        strStatusBar = strMiscWarning;
        strGUI += (strGUI.empty() ? "" : uiAlertSeperator) + strMiscWarning;
    }

    if (fLargeWorkForkFound)
    {
        strStatusBar = "Warning: The network does not appear to fully agree! Some miners appear to be experiencing issues.";
        strGUI += (strGUI.empty() ? "" : uiAlertSeperator) + _("Warning: The network does not appear to fully agree! Some miners appear to be experiencing issues.");
    }
    else if (fLargeWorkInvalidChainFound)
    {
        strStatusBar = "Warning: We do not appear to fully agree with our peers! You may need to upgrade, or other nodes may need to upgrade.";
        strGUI += (strGUI.empty() ? "" : uiAlertSeperator) + _("Warning: We do not appear to fully agree with our peers! You may need to upgrade, or other nodes may need to upgrade.");
    }

    if (strFor == "gui")
        return strGUI;
    else if (strFor == "statusbar")
        return strStatusBar;
    assert(!"GetWarnings(): invalid parameter");
    return "error";
}<|MERGE_RESOLUTION|>--- conflicted
+++ resolved
@@ -1,9 +1,5 @@
 // Copyright (c) 2009-2010 Satoshi Nakamoto
-<<<<<<< HEAD
-// Copyright (c) 2009-2017 The Bitcoin Core developers
-=======
 // Copyright (c) 2009-2018 The Bitcoin Core developers
->>>>>>> 228c1378
 // Distributed under the MIT software license, see the accompanying
 // file COPYING or http://www.opensource.org/licenses/mit-license.php.
 
