// Copyright (c) 2009-2010 Satoshi Nakamoto
// Copyright (c) 2009-2019 The Bitcoin Core developers
// Distributed under the MIT software license, see the accompanying
// file COPYING or http://www.opensource.org/licenses/mit-license.php.

#ifndef BITCOIN_CHAINPARAMS_H
#define BITCOIN_CHAINPARAMS_H

#include <chainparamsbase.h>
#include <consensus/params.h>
#include <primitives/block.h>
#include <protocol.h>
#include <libethashseal/GenesisInfo.h>

#include <memory>
#include <vector>
#include <string>

struct SeedSpec6 {
    uint8_t addr[16];
    uint16_t port;
};

typedef std::map<int, uint256> MapCheckpoints;

struct CCheckpointData {
    MapCheckpoints mapCheckpoints;
};

/**
 * Holds various statistics on transactions within a chain. Used to estimate
 * verification progress during chain sync.
 *
 * See also: CChainParams::TxData, GuessVerificationProgress.
 */
struct ChainTxData {
    int64_t nTime;    //!< UNIX timestamp of last known number of transactions
    int64_t nTxCount; //!< total number of transactions between genesis and that timestamp
    double dTxRate;   //!< estimated number of transactions per second after that timestamp
};

const std::string DELEGATIONS_CONTRACT_CODE="608060405234801561001057600080fd5b50600436106100415760003560e01c80633d666e8b146100465780634c0e968c14610050578063bffe348614610138575b600080fd5b61004e61023c565b005b6101366004803603606081101561006657600080fd5b81019080803573ffffffffffffffffffffffffffffffffffffffff169060200190929190803560ff169060200190929190803590602001906401000000008111156100b057600080fd5b8201836020820111156100c257600080fd5b803590602001918460018302840111640100000000831117156100e457600080fd5b91908080601f016020809104026020016040519081016040528093929190818152602001838380828437600081840152601f19601f820116905080830192505050505050509192919290505050610428565b005b61017a6004803603602081101561014e57600080fd5b81019080803573ffffffffffffffffffffffffffffffffffffffff169060200190929190505050610dbb565b604051808573ffffffffffffffffffffffffffffffffffffffff1673ffffffffffffffffffffffffffffffffffffffff1681526020018460ff1660ff16815260200183815260200180602001828103825283818151815260200191508051906020019080838360005b838110156101fe5780820151818401526020810190506101e3565b50505050905090810190601f16801561022b5780820380516001836020036101000a031916815260200191505b509550505050505060405180910390f35b60008060003373ffffffffffffffffffffffffffffffffffffffff1673ffffffffffffffffffffffffffffffffffffffff1681526020019081526020016000206001015414156102d7576040517f08c379a000000000000000000000000000000000000000000000000000000000815260040180806020018281038252603281526020018061174a6032913960400191505060405180910390fd5b3373ffffffffffffffffffffffffffffffffffffffff166000803373ffffffffffffffffffffffffffffffffffffffff1673ffffffffffffffffffffffffffffffffffffffff16815260200190815260200160002060000160009054906101000a900473ffffffffffffffffffffffffffffffffffffffff1673ffffffffffffffffffffffffffffffffffffffff167f7fe28d2d0b16cf95b5ea93f4305f89133b3892543e616381a1336fc1e7a01fa060405160405180910390a36000803373ffffffffffffffffffffffffffffffffffffffff1673ffffffffffffffffffffffffffffffffffffffff168152602001908152602001600020600080820160006101000a81549073ffffffffffffffffffffffffffffffffffffffff02191690556000820160146101000a81549060ff021916905560018201600090556002820160006104249190611564565b5050565b3373ffffffffffffffffffffffffffffffffffffffff168373ffffffffffffffffffffffffffffffffffffffff1614156104ca576040517f08c379a00000000000000000000000000000000000000000000000000000000081526004018080602001828103825260178152602001807f43616e6e6f742064656c656761746520746f2073656c6600000000000000000081525060200191505060405180910390fd5b600073ffffffffffffffffffffffffffffffffffffffff168373ffffffffffffffffffffffffffffffffffffffff16141561056d576040517f08c379a00000000000000000000000000000000000000000000000000000000081526004018080602001828103825260168152602001807f496e76616c6964207374616b657220616464726573730000000000000000000081525060200191505060405180910390fd5b60648260ff1611156105ca576040517f08c379a00000000000000000000000000000000000000000000000000000000081526004018080602001828103825260348152602001806116966034913960400191505060405180910390fd5b6041815114610624576040517f08c379a00000000000000000000000000000000000000000000000000000000081526004018080602001828103825260248152602001806116ca6024913960400191505060405180910390fd5b61062f818433610eb0565b6106a1576040517f08c379a00000000000000000000000000000000000000000000000000000000081526004018080602001828103825260158152602001807f496e76616c696420506f44207369676e6174757265000000000000000000000081525060200191505060405180910390fd5b8273ffffffffffffffffffffffffffffffffffffffff166000803373ffffffffffffffffffffffffffffffffffffffff1673ffffffffffffffffffffffffffffffffffffffff16815260200190815260200160002060000160009054906101000a900473ffffffffffffffffffffffffffffffffffffffff1673ffffffffffffffffffffffffffffffffffffffff1614801561079057508160ff166000803373ffffffffffffffffffffffffffffffffffffffff1673ffffffffffffffffffffffffffffffffffffffff16815260200190815260200160002060000160149054906101000a900460ff1660ff16145b80156108c55750806040516020018082805190602001908083835b602083106107ce57805182526020820191506020810190506020830392506107ab565b6001836020036101000a038019825116818451168082178552505050505050905001915050604051602081830303815290604052805190602001206000803373ffffffffffffffffffffffffffffffffffffffff1673ffffffffffffffffffffffffffffffffffffffff16815260200190815260200160002060020160405160200180828054600181600116156101000203166002900480156108a85780601f106108865761010080835404028352918201916108a8565b820191906000526020600020905b815481529060010190602001808311610894575b505091505060405160208183030381529060405280519060200120145b15610938576040517f08c379a00000000000000000000000000000000000000000000000000000000081526004018080602001828103825260198152602001807f44656c65676174696f6e20616c7265616479206578697374730000000000000081525060200191505060405180910390fd5b60008060003373ffffffffffffffffffffffffffffffffffffffff1673ffffffffffffffffffffffffffffffffffffffff1681526020019081526020016000206001015414158015610a1757508273ffffffffffffffffffffffffffffffffffffffff166000803373ffffffffffffffffffffffffffffffffffffffff1673ffffffffffffffffffffffffffffffffffffffff16815260200190815260200160002060000160009054906101000a900473ffffffffffffffffffffffffffffffffffffffff1673ffffffffffffffffffffffffffffffffffffffff1614155b15610ad8573373ffffffffffffffffffffffffffffffffffffffff166000803373ffffffffffffffffffffffffffffffffffffffff1673ffffffffffffffffffffffffffffffffffffffff16815260200190815260200160002060000160009054906101000a900473ffffffffffffffffffffffffffffffffffffffff1673ffffffffffffffffffffffffffffffffffffffff167f7fe28d2d0b16cf95b5ea93f4305f89133b3892543e616381a1336fc1e7a01fa060405160405180910390a35b3373ffffffffffffffffffffffffffffffffffffffff168373ffffffffffffffffffffffffffffffffffffffff167fa23803f3b2b56e71f2921c22b23c32ef596a439dbe03f7250e6b58a30eb910b5844385604051808460ff1660ff16815260200183815260200180602001828103825283818151815260200191508051906020019080838360005b83811015610b7c578082015181840152602081019050610b61565b50505050905090810190601f168015610ba95780820380516001836020036101000a031916815260200191505b5094505050505060405180910390a3826000803373ffffffffffffffffffffffffffffffffffffffff1673ffffffffffffffffffffffffffffffffffffffff16815260200190815260200160002060000160006101000a81548173ffffffffffffffffffffffffffffffffffffffff021916908373ffffffffffffffffffffffffffffffffffffffff160217905550816000803373ffffffffffffffffffffffffffffffffffffffff1673ffffffffffffffffffffffffffffffffffffffff16815260200190815260200160002060000160146101000a81548160ff021916908360ff160217905550436000803373ffffffffffffffffffffffffffffffffffffffff1673ffffffffffffffffffffffffffffffffffffffff16815260200190815260200160002060010181905550806000803373ffffffffffffffffffffffffffffffffffffffff1673ffffffffffffffffffffffffffffffffffffffff1681526020019081526020016000206002019080519060200190610d2d9291906115ac565b50621e94805a1015610d8a576040517f08c379a000000000000000000000000000000000000000000000000000000000815260040180806020018281038252605c8152602001806116ee605c913960600191505060405180910390fd5b60005a90505b600115610db5576000600181905550621e84805a820310610db057610db5565b610d90565b50505050565b60006020528060005260406000206000915090508060000160009054906101000a900473ffffffffffffffffffffffffffffffffffffffff16908060000160149054906101000a900460ff1690806001015490806002018054600181600116156101000203166002900480601f016020809104026020016040519081016040528092919081815260200182805460018160011615610100020316600290048015610ea65780601f10610e7b57610100808354040283529160200191610ea6565b820191906000526020600020905b815481529060010190602001808311610e8957829003601f168201915b5050505050905084565b600060606040518060400160405280601781526020017f155174756d205369676e6564204d6573736167653a0a2800000000000000000081525090506060610ef7856111ad565b90506000610f12610f0b88600060016113db565b6000611467565b90506000610f2d610f2689600160206113db565b600061148f565b90506000610f48610f418a602160206113db565b600061148f565b9050600060028087876040516020018083805190602001908083835b60208310610f875780518252602082019150602081019050602083039250610f64565b6001836020036101000a03801982511681845116808217855250505050505090500182805190602001908083835b60208310610fd85780518252602082019150602081019050602083039250610fb5565b6001836020036101000a038019825116818451168082178552505050505050905001925050506040516020818303038152906040526040518082805190602001908083835b60208310611040578051825260208201915060208101905060208303925061101d565b6001836020036101000a038019825116818451168082178552505050505050905001915050602060405180830381855afa158015611082573d6000803e3d6000fd5b5050506040513d602081101561109757600080fd5b8101908080519060200190929190505050604051602001808281526020019150506040516020818303038152906040526040518082805190602001908083835b602083106110fa57805182526020820191506020810190506020830392506110d7565b6001836020036101000a038019825116818451168082178552505050505050905001915050602060405180830381855afa15801561113c573d6000803e3d6000fd5b5050506040513d602081101561115157600080fd5b810190808051906020019092919050505090508773ffffffffffffffffffffffffffffffffffffffff16611187828686866114b7565b73ffffffffffffffffffffffffffffffffffffffff161496505050505050509392505050565b606060008273ffffffffffffffffffffffffffffffffffffffff1660001b905060606040518060400160405280601081526020017f30313233343536373839616263646566000000000000000000000000000000008152509050606060286040519080825280601f01601f19166020018201604052801561123d5781602001600182028038833980820191505090505b50905060008090505b60148110156113655782600485600c84016020811061126157fe5b1a60f81b7effffffffffffffffffffffffffffffffffffffffffffffffffffffffffffff1916901c60f81c60ff168151811061129957fe5b602001015160f81c60f81b8260028302815181106112b357fe5b60200101907effffffffffffffffffffffffffffffffffffffffffffffffffffffffffffff1916908160001a90535082600f60f81b85600c8401602081106112f757fe5b1a60f81b1660f81c60ff168151811061130c57fe5b602001015160f81c60f81b82600283026001018151811061132957fe5b60200101907effffffffffffffffffffffffffffffffffffffffffffffffffffffffffffff1916908160001a9053508080600101915050611246565b50806040516020018082805190602001908083835b6020831061139d578051825260208201915060208101905060208303925061137a565b6001836020036101000a0380198251168184511680821785525050505050509050019150506040516020818303038152906040529350505050919050565b6060818301845110156113ed57600080fd5b606082156000811461140a5760405191506020820160405261145b565b6040519150601f8416801560200281840101858101878315602002848b0101015b81831015611448578051835260208301925060208101905061142b565b50868552601f19601f8301166040525050505b50809150509392505050565b6000600182018351101561147a57600080fd5b60008260018501015190508091505092915050565b600060208201835110156114a257600080fd5b60008260208501015190508091505092915050565b60006114c161162c565b8560001c816000600481106114d257fe5b6020020181815250508460ff16816001600481106114ec57fe5b6020020181815250508360001c8160026004811061150657fe5b6020020181815250508260001c8160036004811061152057fe5b60200201818152505061153161164e565b6020816080846085600019fa61154657600080fd5b8060006001811061155357fe5b602002015192505050949350505050565b50805460018160011615610100020316600290046000825580601f1061158a57506115a9565b601f0160209004906000526020600020908101906115a89190611670565b5b50565b828054600181600116156101000203166002900490600052602060002090601f016020900481019282601f106115ed57805160ff191683800117855561161b565b8280016001018555821561161b579182015b8281111561161a5782518255916020019190600101906115ff565b5b5090506116289190611670565b5090565b6040518060800160405280600490602082028038833980820191505090505090565b6040518060200160405280600190602082028038833980820191505090505090565b61169291905b8082111561168e576000816000905550600101611676565b5090565b9056fe496e76616c696420666565202520286d75737420626520616e20696e7465676572206265747765656e203020616e642031303029506f4420696e76616c69642073697a652c2073686f756c642062652036352062797465734e6f7420656e6f75676820676173206c65667420746f20636f6e73756d652c20746865207265636f6d6d656e64656420676173206c696d697420746f2063616c6c20746869732066756e6374696f6e20697320322c3235302c30303044656c65676174696f6e20646f6573206e6f742065786973742c20736f2069742063616e6e6f742062652072656d6f766564a265627a7a723158204b0af0e10415b6d9014f408a210216f51cf7797f82c4fdeb31ee65c408f42f3364736f6c634300050f0032";

/**
 * CChainParams defines various tweakable parameters of a given instance of the
 * Bitcoin system. There are three: the main network on which people trade goods
 * and services, the public test network which gets reset from time to time and
 * a regression test mode which is intended for private networks only. It has
 * minimal difficulty to ensure that blocks can be found instantly.
 */
class CChainParams
{
public:
    enum Base58Type {
        PUBKEY_ADDRESS,
        SCRIPT_ADDRESS,
        SECRET_KEY,
        EXT_PUBLIC_KEY,
        EXT_SECRET_KEY,

        MAX_BASE58_TYPES
    };

    const Consensus::Params& GetConsensus() const { return consensus; }
    const CMessageHeader::MessageStartChars& MessageStart() const { return pchMessageStart; }
    int GetDefaultPort() const { return nDefaultPort; }

    const CBlock& GenesisBlock() const { return genesis; }
    /** Default value for -checkmempool and -checkblockindex argument */
    bool DefaultConsistencyChecks() const { return fDefaultConsistencyChecks; }
    /** Policy: Filter transactions that do not match well-defined patterns */
    bool RequireStandard() const { return fRequireStandard; }
    /** If this chain is exclusively used for testing */
    bool IsTestChain() const { return m_is_test_chain; }
    /** If this chain allows time to be mocked */
    bool IsMockableChain() const { return m_is_mockable_chain; }
    uint64_t PruneAfterHeight() const { return nPruneAfterHeight; }
    /** Minimum free space (in GB) needed for data directory */
    uint64_t AssumedBlockchainSize() const { return m_assumed_blockchain_size; }
    /** Minimum free space (in GB) needed for data directory when pruned; Does not include prune target*/
    uint64_t AssumedChainStateSize() const { return m_assumed_chain_state_size; }
    /** Whether it is possible to mine blocks on demand (no retargeting) */
    bool MineBlocksOnDemand() const { return fMineBlocksOnDemand; }
<<<<<<< HEAD
    /** Return the BIP70 network string (main, test or regtest) */
=======
    /** Return the network string */
>>>>>>> ee8ca219
    std::string NetworkIDString() const { return strNetworkID; }
    /** Return the list of hostnames to look up for DNS seeds */
    const std::vector<std::string>& DNSSeeds() const { return vSeeds; }
    const std::vector<unsigned char>& Base58Prefix(Base58Type type) const { return base58Prefixes[type]; }
    const std::string& Bech32HRP() const { return bech32_hrp; }
    const std::vector<SeedSpec6>& FixedSeeds() const { return vFixedSeeds; }
    const CCheckpointData& Checkpoints() const { return checkpointData; }
    const ChainTxData& TxData() const { return chainTxData; }
    std::string EVMGenesisInfo() const;
    std::string EVMGenesisInfo(int nHeight) const;
    void UpdateOpSenderBlockHeight(int nHeight);
    void UpdateBtcEcrecoverBlockHeight(int nHeight);
    void UpdateConstantinopleBlockHeight(int nHeight);
    void UpdateDifficultyChangeBlockHeight(int nHeight);
    void UpdateOfflineStakingBlockHeight(int nHeight);
    void UpdateDelegationsAddress(const uint160& address);
    void UpdateLastMPoSBlockHeight(int nHeight);
protected:
    dev::eth::Network GetEVMNetwork() const;
    CChainParams() {}

    Consensus::Params consensus;
    CMessageHeader::MessageStartChars pchMessageStart;
    int nDefaultPort;
    uint64_t nPruneAfterHeight;
    uint64_t m_assumed_blockchain_size;
    uint64_t m_assumed_chain_state_size;
    std::vector<std::string> vSeeds;
    std::vector<unsigned char> base58Prefixes[MAX_BASE58_TYPES];
    std::string bech32_hrp;
    std::string strNetworkID;
    CBlock genesis;
    std::vector<SeedSpec6> vFixedSeeds;
    bool fDefaultConsistencyChecks;
    bool fRequireStandard;
    bool fMineBlocksOnDemand;
    bool m_is_test_chain;
    bool m_is_mockable_chain;
    CCheckpointData checkpointData;
    ChainTxData chainTxData;
};

/**
 * Creates and returns a std::unique_ptr<CChainParams> of the chosen chain.
 * @returns a CChainParams* of the chosen chain.
 * @throws a std::runtime_error if the chain is not supported.
 */
std::unique_ptr<const CChainParams> CreateChainParams(const std::string& chain);

/**
 * Return the currently selected parameters. This won't change after app
 * startup, except for unit tests.
 */
const CChainParams &Params();

/**
 * Sets the params returned by Params() to those for the given chain name.
 * @throws std::runtime_error when the chain is not supported.
 */
void SelectParams(const std::string& chain);

/**
 * Allows modifying the Op Sender block height regtest parameter.
 */
void UpdateOpSenderBlockHeight(int nHeight);

/**
 * Allows modifying the btc_ecrecover block height regtest parameter.
 */
void UpdateBtcEcrecoverBlockHeight(int nHeight);

/**
 * Allows modifying the constantinople block height regtest parameter.
 */
void UpdateConstantinopleBlockHeight(int nHeight);

/**
 * Allows modifying the difficulty change block height regtest parameter.
 */
void UpdateDifficultyChangeBlockHeight(int nHeight);

/**
 * Allows modifying the offline staking block height regtest parameter.
 */
void UpdateOfflineStakingBlockHeight(int nHeight);

/**
 * Allows modifying the delegations address regtest parameter.
 */
void UpdateDelegationsAddress(const uint160& address);

/**
 * @brief UpdateLastMPoSBlockHeight Last mpos block height
 * @param nHeight Block height
 */
void UpdateLastMPoSBlockHeight(int nHeight);

#endif // BITCOIN_CHAINPARAMS_H<|MERGE_RESOLUTION|>--- conflicted
+++ resolved
@@ -81,11 +81,7 @@
     uint64_t AssumedChainStateSize() const { return m_assumed_chain_state_size; }
     /** Whether it is possible to mine blocks on demand (no retargeting) */
     bool MineBlocksOnDemand() const { return fMineBlocksOnDemand; }
-<<<<<<< HEAD
-    /** Return the BIP70 network string (main, test or regtest) */
-=======
     /** Return the network string */
->>>>>>> ee8ca219
     std::string NetworkIDString() const { return strNetworkID; }
     /** Return the list of hostnames to look up for DNS seeds */
     const std::vector<std::string>& DNSSeeds() const { return vSeeds; }
