// Copyright (c) 2009-2010 Satoshi Nakamoto
// Copyright (c) 2009-2020 The Bitcoin Core developers
// Distributed under the MIT software license, see the accompanying
// file COPYING or http://www.opensource.org/licenses/mit-license.php.

#ifndef BITCOIN_CHAINPARAMS_H
#define BITCOIN_CHAINPARAMS_H

#include <chainparamsbase.h>
#include <consensus/params.h>
#include <primitives/block.h>
#include <protocol.h>
#include <libethashseal/GenesisInfo.h>

#include <memory>
#include <vector>
#include <string>

struct SeedSpec6 {
    uint8_t addr[16];
    uint16_t port;
};

typedef std::map<int, uint256> MapCheckpoints;

struct CCheckpointData {
    MapCheckpoints mapCheckpoints;

    int GetHeight() const {
        const auto& final_checkpoint = mapCheckpoints.rbegin();
        return final_checkpoint->first /* height */;
    }
};

/**
 * Holds various statistics on transactions within a chain. Used to estimate
 * verification progress during chain sync.
 *
 * See also: CChainParams::TxData, GuessVerificationProgress.
 */
struct ChainTxData {
    int64_t nTime;    //!< UNIX timestamp of last known number of transactions
    int64_t nTxCount; //!< total number of transactions between genesis and that timestamp
    double dTxRate;   //!< estimated number of transactions per second after that timestamp
};

const std::string DELEGATIONS_CONTRACT_CODE="608060405234801561001057600080fd5b50600436106100415760003560e01c80633d666e8b146100465780634c0e968c14610050578063bffe348614610138575b600080fd5b61004e61023c565b005b6101366004803603606081101561006657600080fd5b81019080803573ffffffffffffffffffffffffffffffffffffffff169060200190929190803560ff169060200190929190803590602001906401000000008111156100b057600080fd5b8201836020820111156100c257600080fd5b803590602001918460018302840111640100000000831117156100e457600080fd5b91908080601f016020809104026020016040519081016040528093929190818152602001838380828437600081840152601f19601f820116905080830192505050505050509192919290505050610428565b005b61017a6004803603602081101561014e57600080fd5b81019080803573ffffffffffffffffffffffffffffffffffffffff169060200190929190505050610dbb565b604051808573ffffffffffffffffffffffffffffffffffffffff1673ffffffffffffffffffffffffffffffffffffffff1681526020018460ff1660ff16815260200183815260200180602001828103825283818151815260200191508051906020019080838360005b838110156101fe5780820151818401526020810190506101e3565b50505050905090810190601f16801561022b5780820380516001836020036101000a031916815260200191505b509550505050505060405180910390f35b60008060003373ffffffffffffffffffffffffffffffffffffffff1673ffffffffffffffffffffffffffffffffffffffff1681526020019081526020016000206001015414156102d7576040517f08c379a000000000000000000000000000000000000000000000000000000000815260040180806020018281038252603281526020018061174a6032913960400191505060405180910390fd5b3373ffffffffffffffffffffffffffffffffffffffff166000803373ffffffffffffffffffffffffffffffffffffffff1673ffffffffffffffffffffffffffffffffffffffff16815260200190815260200160002060000160009054906101000a900473ffffffffffffffffffffffffffffffffffffffff1673ffffffffffffffffffffffffffffffffffffffff167f7fe28d2d0b16cf95b5ea93f4305f89133b3892543e616381a1336fc1e7a01fa060405160405180910390a36000803373ffffffffffffffffffffffffffffffffffffffff1673ffffffffffffffffffffffffffffffffffffffff168152602001908152602001600020600080820160006101000a81549073ffffffffffffffffffffffffffffffffffffffff02191690556000820160146101000a81549060ff021916905560018201600090556002820160006104249190611564565b5050565b3373ffffffffffffffffffffffffffffffffffffffff168373ffffffffffffffffffffffffffffffffffffffff1614156104ca576040517f08c379a00000000000000000000000000000000000000000000000000000000081526004018080602001828103825260178152602001807f43616e6e6f742064656c656761746520746f2073656c6600000000000000000081525060200191505060405180910390fd5b600073ffffffffffffffffffffffffffffffffffffffff168373ffffffffffffffffffffffffffffffffffffffff16141561056d576040517f08c379a00000000000000000000000000000000000000000000000000000000081526004018080602001828103825260168152602001807f496e76616c6964207374616b657220616464726573730000000000000000000081525060200191505060405180910390fd5b60648260ff1611156105ca576040517f08c379a00000000000000000000000000000000000000000000000000000000081526004018080602001828103825260348152602001806116966034913960400191505060405180910390fd5b6041815114610624576040517f08c379a00000000000000000000000000000000000000000000000000000000081526004018080602001828103825260248152602001806116ca6024913960400191505060405180910390fd5b61062f818433610eb0565b6106a1576040517f08c379a00000000000000000000000000000000000000000000000000000000081526004018080602001828103825260158152602001807f496e76616c696420506f44207369676e6174757265000000000000000000000081525060200191505060405180910390fd5b8273ffffffffffffffffffffffffffffffffffffffff166000803373ffffffffffffffffffffffffffffffffffffffff1673ffffffffffffffffffffffffffffffffffffffff16815260200190815260200160002060000160009054906101000a900473ffffffffffffffffffffffffffffffffffffffff1673ffffffffffffffffffffffffffffffffffffffff1614801561079057508160ff166000803373ffffffffffffffffffffffffffffffffffffffff1673ffffffffffffffffffffffffffffffffffffffff16815260200190815260200160002060000160149054906101000a900460ff1660ff16145b80156108c55750806040516020018082805190602001908083835b602083106107ce57805182526020820191506020810190506020830392506107ab565b6001836020036101000a038019825116818451168082178552505050505050905001915050604051602081830303815290604052805190602001206000803373ffffffffffffffffffffffffffffffffffffffff1673ffffffffffffffffffffffffffffffffffffffff16815260200190815260200160002060020160405160200180828054600181600116156101000203166002900480156108a85780601f106108865761010080835404028352918201916108a8565b820191906000526020600020905b815481529060010190602001808311610894575b505091505060405160208183030381529060405280519060200120145b15610938576040517f08c379a00000000000000000000000000000000000000000000000000000000081526004018080602001828103825260198152602001807f44656c65676174696f6e20616c7265616479206578697374730000000000000081525060200191505060405180910390fd5b60008060003373ffffffffffffffffffffffffffffffffffffffff1673ffffffffffffffffffffffffffffffffffffffff1681526020019081526020016000206001015414158015610a1757508273ffffffffffffffffffffffffffffffffffffffff166000803373ffffffffffffffffffffffffffffffffffffffff1673ffffffffffffffffffffffffffffffffffffffff16815260200190815260200160002060000160009054906101000a900473ffffffffffffffffffffffffffffffffffffffff1673ffffffffffffffffffffffffffffffffffffffff1614155b15610ad8573373ffffffffffffffffffffffffffffffffffffffff166000803373ffffffffffffffffffffffffffffffffffffffff1673ffffffffffffffffffffffffffffffffffffffff16815260200190815260200160002060000160009054906101000a900473ffffffffffffffffffffffffffffffffffffffff1673ffffffffffffffffffffffffffffffffffffffff167f7fe28d2d0b16cf95b5ea93f4305f89133b3892543e616381a1336fc1e7a01fa060405160405180910390a35b3373ffffffffffffffffffffffffffffffffffffffff168373ffffffffffffffffffffffffffffffffffffffff167fa23803f3b2b56e71f2921c22b23c32ef596a439dbe03f7250e6b58a30eb910b5844385604051808460ff1660ff16815260200183815260200180602001828103825283818151815260200191508051906020019080838360005b83811015610b7c578082015181840152602081019050610b61565b50505050905090810190601f168015610ba95780820380516001836020036101000a031916815260200191505b5094505050505060405180910390a3826000803373ffffffffffffffffffffffffffffffffffffffff1673ffffffffffffffffffffffffffffffffffffffff16815260200190815260200160002060000160006101000a81548173ffffffffffffffffffffffffffffffffffffffff021916908373ffffffffffffffffffffffffffffffffffffffff160217905550816000803373ffffffffffffffffffffffffffffffffffffffff1673ffffffffffffffffffffffffffffffffffffffff16815260200190815260200160002060000160146101000a81548160ff021916908360ff160217905550436000803373ffffffffffffffffffffffffffffffffffffffff1673ffffffffffffffffffffffffffffffffffffffff16815260200190815260200160002060010181905550806000803373ffffffffffffffffffffffffffffffffffffffff1673ffffffffffffffffffffffffffffffffffffffff1681526020019081526020016000206002019080519060200190610d2d9291906115ac565b50621e94805a1015610d8a576040517f08c379a000000000000000000000000000000000000000000000000000000000815260040180806020018281038252605c8152602001806116ee605c913960600191505060405180910390fd5b60005a90505b600115610db5576000600181905550621e84805a820310610db057610db5565b610d90565b50505050565b60006020528060005260406000206000915090508060000160009054906101000a900473ffffffffffffffffffffffffffffffffffffffff16908060000160149054906101000a900460ff1690806001015490806002018054600181600116156101000203166002900480601f016020809104026020016040519081016040528092919081815260200182805460018160011615610100020316600290048015610ea65780601f10610e7b57610100808354040283529160200191610ea6565b820191906000526020600020905b815481529060010190602001808311610e8957829003601f168201915b5050505050905084565b600060606040518060400160405280601781526020017f155174756d205369676e6564204d6573736167653a0a2800000000000000000081525090506060610ef7856111ad565b90506000610f12610f0b88600060016113db565b6000611467565b90506000610f2d610f2689600160206113db565b600061148f565b90506000610f48610f418a602160206113db565b600061148f565b9050600060028087876040516020018083805190602001908083835b60208310610f875780518252602082019150602081019050602083039250610f64565b6001836020036101000a03801982511681845116808217855250505050505090500182805190602001908083835b60208310610fd85780518252602082019150602081019050602083039250610fb5565b6001836020036101000a038019825116818451168082178552505050505050905001925050506040516020818303038152906040526040518082805190602001908083835b60208310611040578051825260208201915060208101905060208303925061101d565b6001836020036101000a038019825116818451168082178552505050505050905001915050602060405180830381855afa158015611082573d6000803e3d6000fd5b5050506040513d602081101561109757600080fd5b8101908080519060200190929190505050604051602001808281526020019150506040516020818303038152906040526040518082805190602001908083835b602083106110fa57805182526020820191506020810190506020830392506110d7565b6001836020036101000a038019825116818451168082178552505050505050905001915050602060405180830381855afa15801561113c573d6000803e3d6000fd5b5050506040513d602081101561115157600080fd5b810190808051906020019092919050505090508773ffffffffffffffffffffffffffffffffffffffff16611187828686866114b7565b73ffffffffffffffffffffffffffffffffffffffff161496505050505050509392505050565b606060008273ffffffffffffffffffffffffffffffffffffffff1660001b905060606040518060400160405280601081526020017f30313233343536373839616263646566000000000000000000000000000000008152509050606060286040519080825280601f01601f19166020018201604052801561123d5781602001600182028038833980820191505090505b50905060008090505b60148110156113655782600485600c84016020811061126157fe5b1a60f81b7effffffffffffffffffffffffffffffffffffffffffffffffffffffffffffff1916901c60f81c60ff168151811061129957fe5b602001015160f81c60f81b8260028302815181106112b357fe5b60200101907effffffffffffffffffffffffffffffffffffffffffffffffffffffffffffff1916908160001a90535082600f60f81b85600c8401602081106112f757fe5b1a60f81b1660f81c60ff168151811061130c57fe5b602001015160f81c60f81b82600283026001018151811061132957fe5b60200101907effffffffffffffffffffffffffffffffffffffffffffffffffffffffffffff1916908160001a9053508080600101915050611246565b50806040516020018082805190602001908083835b6020831061139d578051825260208201915060208101905060208303925061137a565b6001836020036101000a0380198251168184511680821785525050505050509050019150506040516020818303038152906040529350505050919050565b6060818301845110156113ed57600080fd5b606082156000811461140a5760405191506020820160405261145b565b6040519150601f8416801560200281840101858101878315602002848b0101015b81831015611448578051835260208301925060208101905061142b565b50868552601f19601f8301166040525050505b50809150509392505050565b6000600182018351101561147a57600080fd5b60008260018501015190508091505092915050565b600060208201835110156114a257600080fd5b60008260208501015190508091505092915050565b60006114c161162c565b8560001c816000600481106114d257fe5b6020020181815250508460ff16816001600481106114ec57fe5b6020020181815250508360001c8160026004811061150657fe5b6020020181815250508260001c8160036004811061152057fe5b60200201818152505061153161164e565b6020816080846085600019fa61154657600080fd5b8060006001811061155357fe5b602002015192505050949350505050565b50805460018160011615610100020316600290046000825580601f1061158a57506115a9565b601f0160209004906000526020600020908101906115a89190611670565b5b50565b828054600181600116156101000203166002900490600052602060002090601f016020900481019282601f106115ed57805160ff191683800117855561161b565b8280016001018555821561161b579182015b8281111561161a5782518255916020019190600101906115ff565b5b5090506116289190611670565b5090565b6040518060800160405280600490602082028038833980820191505090505090565b6040518060200160405280600190602082028038833980820191505090505090565b61169291905b8082111561168e576000816000905550600101611676565b5090565b9056fe496e76616c696420666565202520286d75737420626520616e20696e7465676572206265747765656e203020616e642031303029506f4420696e76616c69642073697a652c2073686f756c642062652036352062797465734e6f7420656e6f75676820676173206c65667420746f20636f6e73756d652c20746865207265636f6d6d656e64656420676173206c696d697420746f2063616c6c20746869732066756e6374696f6e20697320322c3235302c30303044656c65676174696f6e20646f6573206e6f742065786973742c20736f2069742063616e6e6f742062652072656d6f766564a265627a7a723158204b0af0e10415b6d9014f408a210216f51cf7797f82c4fdeb31ee65c408f42f3364736f6c634300050f0032";

/**
 * CChainParams defines various tweakable parameters of a given instance of the
 * Bitcoin system. There are three: the main network on which people trade goods
 * and services, the public test network which gets reset from time to time and
 * a regression test mode which is intended for private networks only. It has
 * minimal difficulty to ensure that blocks can be found instantly.
 */
class CChainParams
{
public:
    enum Base58Type {
        PUBKEY_ADDRESS,
        SCRIPT_ADDRESS,
        SECRET_KEY,
        EXT_PUBLIC_KEY,
        EXT_SECRET_KEY,

        MAX_BASE58_TYPES
    };

    const Consensus::Params& GetConsensus() const { return consensus; }
    const CMessageHeader::MessageStartChars& MessageStart() const { return pchMessageStart; }
    int GetDefaultPort() const { return nDefaultPort; }

    const CBlock& GenesisBlock() const { return genesis; }
    /** Default value for -checkmempool and -checkblockindex argument */
    bool DefaultConsistencyChecks() const { return fDefaultConsistencyChecks; }
    /** Policy: Filter transactions that do not match well-defined patterns */
    bool RequireStandard() const { return fRequireStandard; }
    /** If this chain is exclusively used for testing */
    bool IsTestChain() const { return m_is_test_chain; }
    /** If this chain allows time to be mocked */
    bool IsMockableChain() const { return m_is_mockable_chain; }
    uint64_t PruneAfterHeight() const { return nPruneAfterHeight; }
    /** Minimum free space (in GB) needed for data directory */
    uint64_t AssumedBlockchainSize() const { return m_assumed_blockchain_size; }
    /** Minimum free space (in GB) needed for data directory when pruned; Does not include prune target*/
    uint64_t AssumedChainStateSize() const { return m_assumed_chain_state_size; }
    /** Whether it is possible to mine blocks on demand (no retargeting) */
    bool MineBlocksOnDemand() const { return fMineBlocksOnDemand; }
    /** Return the network string */
    std::string NetworkIDString() const { return strNetworkID; }
    /** Return the list of hostnames to look up for DNS seeds */
    const std::vector<std::string>& DNSSeeds() const { return vSeeds; }
    const std::vector<unsigned char>& Base58Prefix(Base58Type type) const { return base58Prefixes[type]; }
    const std::string& Bech32HRP() const { return bech32_hrp; }
    const std::vector<SeedSpec6>& FixedSeeds() const { return vFixedSeeds; }
    const CCheckpointData& Checkpoints() const { return checkpointData; }
    const ChainTxData& TxData() const { return chainTxData; }
    std::string EVMGenesisInfo() const;
    std::string EVMGenesisInfo(int nHeight) const;
    void UpdateOpSenderBlockHeight(int nHeight);
    void UpdateBtcEcrecoverBlockHeight(int nHeight);
    void UpdateConstantinopleBlockHeight(int nHeight);
    void UpdateDifficultyChangeBlockHeight(int nHeight);
    void UpdateOfflineStakingBlockHeight(int nHeight);
    void UpdateDelegationsAddress(const uint160& address);
    void UpdateLastMPoSBlockHeight(int nHeight);
    void UpdateReduceBlocktimeHeight(int nHeight);
    void UpdatePowAllowMinDifficultyBlocks(bool fValue);
    void UpdatePowNoRetargeting(bool fValue);
    void UpdatePoSNoRetargeting(bool fValue);
    void UpdateMuirGlacierHeight(int nHeight);
<<<<<<< HEAD
=======

>>>>>>> da23532c
protected:
    dev::eth::Network GetEVMNetwork() const;
    CChainParams() {}

    Consensus::Params consensus;
    CMessageHeader::MessageStartChars pchMessageStart;
    int nDefaultPort;
    uint64_t nPruneAfterHeight;
    uint64_t m_assumed_blockchain_size;
    uint64_t m_assumed_chain_state_size;
    std::vector<std::string> vSeeds;
    std::vector<unsigned char> base58Prefixes[MAX_BASE58_TYPES];
    std::string bech32_hrp;
    std::string strNetworkID;
    CBlock genesis;
    std::vector<SeedSpec6> vFixedSeeds;
    bool fDefaultConsistencyChecks;
    bool fRequireStandard;
    bool fMineBlocksOnDemand;
    bool m_is_test_chain;
    bool m_is_mockable_chain;
    CCheckpointData checkpointData;
    ChainTxData chainTxData;
};

/**
 * Creates and returns a std::unique_ptr<CChainParams> of the chosen chain.
 * @returns a CChainParams* of the chosen chain.
 * @throws a std::runtime_error if the chain is not supported.
 */
std::unique_ptr<const CChainParams> CreateChainParams(const ArgsManager& args, const std::string& chain);

/**
 * Return the currently selected parameters. This won't change after app
 * startup, except for unit tests.
 */
const CChainParams &Params();

/**
 * Sets the params returned by Params() to those for the given chain name.
 * @throws std::runtime_error when the chain is not supported.
 */
void SelectParams(const std::string& chain);

/**
 * Allows modifying the Op Sender block height regtest parameter.
 */
void UpdateOpSenderBlockHeight(int nHeight);

/**
 * Allows modifying the btc_ecrecover block height regtest parameter.
 */
void UpdateBtcEcrecoverBlockHeight(int nHeight);

/**
 * Allows modifying the constantinople block height regtest parameter.
 */
void UpdateConstantinopleBlockHeight(int nHeight);

/**
 * Allows modifying the difficulty change block height regtest parameter.
 */
void UpdateDifficultyChangeBlockHeight(int nHeight);

/**
 * Allows modifying the offline staking block height regtest parameter.
 */
void UpdateOfflineStakingBlockHeight(int nHeight);

/**
 * Allows modifying the delegations address regtest parameter.
 */
void UpdateDelegationsAddress(const uint160& address);

/**
 * @brief UpdateLastMPoSBlockHeight Last mpos block height
 * @param nHeight Block height
 */
void UpdateLastMPoSBlockHeight(int nHeight);

/**
 * Allows modifying the reduce block time height regtest parameter.
 */
void UpdateReduceBlocktimeHeight(int nHeight);

/**
 * Allows modifying the pow allow for min difficulty blocks regtest parameter.
 */
void UpdatePowAllowMinDifficultyBlocks(bool fValue);

/**
 * Allows modifying the pow no retargeting regtest parameter.
 */
void UpdatePowNoRetargeting(bool fValue);

/**
 * Allows modifying the pos no retargeting regtest parameter.
 */
void UpdatePoSNoRetargeting(bool fValue);

/**
 * Allows modifying the muir glacier block height regtest parameter.
 */
void UpdateMuirGlacierHeight(int nHeight);

#endif // BITCOIN_CHAINPARAMS_H<|MERGE_RESOLUTION|>--- conflicted
+++ resolved
@@ -109,10 +109,7 @@
     void UpdatePowNoRetargeting(bool fValue);
     void UpdatePoSNoRetargeting(bool fValue);
     void UpdateMuirGlacierHeight(int nHeight);
-<<<<<<< HEAD
-=======
-
->>>>>>> da23532c
+
 protected:
     dev::eth::Network GetEVMNetwork() const;
     CChainParams() {}
