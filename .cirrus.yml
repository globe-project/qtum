env:  # Global defaults
  CIRRUS_CLONE_DEPTH: 1
  PACKAGE_MANAGER_INSTALL: "apt-get update && apt-get install -y"
  MAKEJOBS: "-j10"
  TEST_RUNNER_PORT_MIN: "14000"  # Must be larger than 12321, which is used for the http cache. See https://cirrus-ci.org/guide/writing-tasks/#http-cache
  CI_FAILFAST_TEST_LEAVE_DANGLING: "1"  # Cirrus CI does not care about dangling process and setting this variable avoids killing the CI script itself on error
  CCACHE_SIZE: "200M"
  CCACHE_DIR: "/tmp/ccache_dir"
  CCACHE_NOHASHDIR: "1"  # Debug info might contain a stale path if the build dir changes, but this is fine

cirrus_ephemeral_worker_template_env: &CIRRUS_EPHEMERAL_WORKER_TEMPLATE_ENV
  DANGER_RUN_CI_ON_HOST: "1"  # Containers will be discarded after the run, so there is no risk that the ci scripts modify the system

persistent_worker_template_env: &PERSISTENT_WORKER_TEMPLATE_ENV
  RESTART_CI_DOCKER_BEFORE_RUN: "1"

persistent_worker_template: &PERSISTENT_WORKER_TEMPLATE
  persistent_worker: {}  # https://cirrus-ci.org/guide/persistent-workers/

# https://cirrus-ci.org/guide/tips-and-tricks/#sharing-configuration-between-tasks
filter_template: &FILTER_TEMPLATE
  skip: $CIRRUS_REPO_FULL_NAME == "bitcoin-core/gui" && $CIRRUS_PR == ""  # No need to run on the read-only mirror, unless it is a PR. https://cirrus-ci.org/guide/writing-tasks/#conditional-task-execution
  stateful: false  # https://cirrus-ci.org/guide/writing-tasks/#stateful-tasks

base_template: &BASE_TEMPLATE
  << : *FILTER_TEMPLATE
  merge_base_script:
    # Unconditionally install git (used in fingerprint_script).
    - bash -c "$PACKAGE_MANAGER_INSTALL git"
    - if [ "$CIRRUS_PR" = "" ]; then exit 0; fi
<<<<<<< HEAD
    - git fetch $CIRRUS_REPO_CLONE_URL "pull/${CIRRUS_PR}/merge"
    - git checkout FETCH_HEAD  # Use merged changes to detect silent merge conflicts
=======
    - git fetch --depth=1 $CIRRUS_REPO_CLONE_URL "pull/${CIRRUS_PR}/merge"
    - git checkout FETCH_HEAD  # Use merged changes to detect silent merge conflicts
                               # Also, the merge commit is used to lint COMMIT_RANGE="HEAD~..HEAD"
>>>>>>> 4985b774

main_template: &MAIN_TEMPLATE
  timeout_in: 120m  # https://cirrus-ci.org/faq/#instance-timed-out
  ccache_cache:
    folder: "/tmp/ccache_dir"
  ci_script:
    - ./ci/test_run_all.sh

container_depends_template: &CONTAINER_DEPENDS_TEMPLATE
  << : *BASE_TEMPLATE
  container:
    # https://cirrus-ci.org/faq/#are-there-any-limits
    # Each project has 16 CPU in total, assign 2 to each container, so that 8 tasks run in parallel
    cpu: 2
    greedy: true
    memory: 8G  # Set to 8GB to avoid OOM. https://cirrus-ci.org/guide/linux/#linux-containers
    dockerfile: ci/test_imagefile  # https://cirrus-ci.org/guide/docker-builder-vm/#dockerfile-as-a-ci-environment
  depends_built_cache:
    folder: "depends/built"
    fingerprint_script: echo $CIRRUS_TASK_NAME $(git rev-parse HEAD:depends)

global_task_template: &GLOBAL_TASK_TEMPLATE
  << : *CONTAINER_DEPENDS_TEMPLATE
  << : *MAIN_TEMPLATE

compute_credits_template: &CREDITS_TEMPLATE
  # https://cirrus-ci.org/pricing/#compute-credits
  # Only use credits for pull requests to the main repo
  use_compute_credits: $CIRRUS_REPO_FULL_NAME == 'bitcoin/bitcoin' && $CIRRUS_PR != ""

task:
  name: 'lint [bookworm]'
  << : *BASE_TEMPLATE
  container:
    image: debian:bookworm
    cpu: 1
    memory: 1G
  # For faster CI feedback, immediately schedule the linters
  << : *CREDITS_TEMPLATE
  python_cache:
    folder: "/tmp/python"
    fingerprint_script: cat .python-version /etc/os-release
  unshallow_script:
    - git fetch --unshallow --no-tags
  lint_script:
    - ./ci/lint_run_all.sh
  env:
    << : *CIRRUS_EPHEMERAL_WORKER_TEMPLATE_ENV

task:
  name: 'tidy [lunar]'
  << : *GLOBAL_TASK_TEMPLATE
  container:
    cpu: 2
    memory: 5G
    docker_arguments:
      CI_IMAGE_NAME_TAG: ubuntu:lunar
      FILE_ENV: "./ci/test/00_setup_env_native_tidy.sh"
  # For faster CI feedback, immediately schedule the linters
  << : *CREDITS_TEMPLATE
  env:
    << : *CIRRUS_EPHEMERAL_WORKER_TEMPLATE_ENV

task:
  name: "Win64 native [vs2022]"
  << : *FILTER_TEMPLATE
  windows_container:
    cpu: 6
    memory: 12G
    image: cirrusci/windowsservercore:visualstudio2022
  timeout_in: 120m
  env:
    PATH: 'C:\jom;C:\Python39;C:\Python39\Scripts;C:\Program Files (x86)\Microsoft Visual Studio\2022\BuildTools\MSBuild\Current\Bin;%PATH%'
    PYTHONUTF8: 1
    CI_VCPKG_TAG: '2023.01.09'
    VCPKG_DOWNLOADS: 'C:\Users\ContainerAdministrator\AppData\Local\vcpkg\downloads'
    VCPKG_DEFAULT_BINARY_CACHE: 'C:\Users\ContainerAdministrator\AppData\Local\vcpkg\archives'
    CCACHE_DIR: 'C:\Users\ContainerAdministrator\AppData\Local\ccache'
    WRAPPED_CL: 'C:\Users\ContainerAdministrator\AppData\Local\Temp\cirrus-ci-build\ci\test\wrapped-cl.bat'
    QT_DOWNLOAD_URL: 'https://download.qt.io/official_releases/qt/5.15/5.15.5/single/qt-everywhere-opensource-src-5.15.5.zip'
    QT_LOCAL_PATH: 'C:\qt-everywhere-opensource-src-5.15.5.zip'
    QT_SOURCE_DIR: 'C:\qt-everywhere-src-5.15.5'
    QTBASEDIR: 'C:\Qt_static'
    x64_NATIVE_TOOLS: '"C:\Program Files (x86)\Microsoft Visual Studio\2022\BuildTools\VC\Auxiliary\Build\vcvars64.bat"'
    QT_CONFIGURE_COMMAND: '..\configure -release -silent -opensource -confirm-license -opengl desktop -static -static-runtime -mp -qt-zlib -qt-pcre -qt-libpng -nomake examples -nomake tests -nomake tools -no-angle -no-dbus -no-gif -no-gtk -no-ico -no-icu -no-libjpeg -no-libudev -no-sql-sqlite -no-sql-odbc -no-sqlite -no-vulkan -skip qt3d -skip qtactiveqt -skip qtandroidextras -skip qtcharts -skip qtconnectivity -skip qtdatavis3d -skip qtdeclarative -skip doc -skip qtdoc -skip qtgamepad -skip qtgraphicaleffects -skip qtimageformats -skip qtlocation -skip qtlottie -skip qtmacextras -skip qtmultimedia -skip qtnetworkauth -skip qtpurchasing -skip qtquick3d -skip qtquickcontrols -skip qtquickcontrols2 -skip qtquicktimeline -skip qtremoteobjects -skip qtscript -skip qtscxml -skip qtsensors -skip qtserialbus -skip qtserialport -skip qtspeech -skip qtsvg -skip qtvirtualkeyboard -skip qtwayland -skip qtwebchannel -skip qtwebengine -skip qtwebglplugin -skip qtwebsockets -skip qtwebview -skip qtx11extras -skip qtxmlpatterns -no-openssl -no-feature-bearermanagement -no-feature-printdialog -no-feature-printer -no-feature-printpreviewdialog -no-feature-printpreviewwidget -no-feature-sql -no-feature-sqlmodel -no-feature-textbrowser -no-feature-textmarkdownwriter -no-feature-textodfwriter -no-feature-xml'
    IgnoreWarnIntDirInTempDetected: 'true'
  merge_script:
<<<<<<< HEAD
    - PowerShell -NoLogo -Command if ($env:CIRRUS_PR -ne $null) { git fetch $env:CIRRUS_REPO_CLONE_URL pull/$env:CIRRUS_PR/merge; git checkout FETCH_HEAD; }
=======
    - PowerShell -NoLogo -Command if ($env:CIRRUS_PR -ne $null) { git fetch $env:CIRRUS_REPO_CLONE_URL pull/$env:CIRRUS_PR/merge; git reset --hard FETCH_HEAD; }
>>>>>>> 4985b774
  msvc_qt_built_cache:
    folder: "%QTBASEDIR%"
    reupload_on_changes: false
    fingerprint_script:
      - echo %QT_DOWNLOAD_URL% %QT_CONFIGURE_COMMAND%
      - msbuild -version
    populate_script:
      - curl -L -o C:\jom.zip http://download.qt.io/official_releases/jom/jom.zip
      - mkdir C:\jom
      - tar -xf C:\jom.zip -C C:\jom
      - curl -L -o %QT_LOCAL_PATH% %QT_DOWNLOAD_URL%
      - tar -xf %QT_LOCAL_PATH% -C C:\
      - '%x64_NATIVE_TOOLS%'
      - cd %QT_SOURCE_DIR%
      - mkdir build
      - cd build
      - '%QT_CONFIGURE_COMMAND% -prefix %QTBASEDIR%'
      - jom
      - jom install
  vcpkg_tools_cache:
    folder: '%VCPKG_DOWNLOADS%\tools'
    reupload_on_changes: false
    fingerprint_script:
      - echo %CI_VCPKG_TAG%
      - msbuild -version
  vcpkg_binary_cache:
    folder: '%VCPKG_DEFAULT_BINARY_CACHE%'
    reupload_on_changes: true
    fingerprint_script:
      - echo %CI_VCPKG_TAG%
      - type build_msvc\vcpkg.json
      - msbuild -version
    populate_script:
      - mkdir %VCPKG_DEFAULT_BINARY_CACHE%
  ccache_cache:
    folder: '%CCACHE_DIR%'
  install_tools_script:
    - choco install --yes --no-progress ccache --version=4.7.4
    - choco install --yes --no-progress python3 --version=3.9.6
    - pip install zmq
    - ccache --version
    - python -VV
  install_vcpkg_script:
    - cd ..
    - git clone --quiet https://github.com/microsoft/vcpkg.git
    - cd vcpkg
    - git -c advice.detachedHead=false checkout %CI_VCPKG_TAG%
    - .\bootstrap-vcpkg -disableMetrics
    - echo set(VCPKG_BUILD_TYPE release) >> triplets\x64-windows-static.cmake
    - .\vcpkg integrate install
    - .\vcpkg version
  build_script:
    - '%x64_NATIVE_TOOLS%'
    - cd %CIRRUS_WORKING_DIR%
    - ccache --zero-stats --max-size=%CCACHE_SIZE%
    - python build_msvc\msvc-autogen.py
    - msbuild build_msvc\bitcoin.sln -property:CLToolExe=%WRAPPED_CL%;UseMultiToolTask=true;Configuration=Release -maxCpuCount -verbosity:minimal -noLogo
    - ccache --show-stats
  check_script:
    - src\test_bitcoin.exe -l test_suite
    - src\bench_bitcoin.exe --sanity-check
    - python test\util\test_runner.py
    - python test\util\rpcauth-test.py
  functional_tests_script:
    # Increase the dynamic port range to the maximum allowed value to mitigate "OSError: [WinError 10048] Only one usage of each socket address (protocol/network address/port) is normally permitted".
    # See: https://learn.microsoft.com/en-us/biztalk/technical-guides/settings-that-can-be-modified-to-improve-network-performance
    - netsh int ipv4 set dynamicport tcp start=1025 num=64511
    - netsh int ipv6 set dynamicport tcp start=1025 num=64511
    # Exclude feature_dbcrash for now due to timeout
    - python test\functional\test_runner.py --nocleanup --ci --quiet --combinedlogslen=99999999 --jobs=6 --timeout-factor=8 --extended --exclude feature_dbcrash

task:
  name: 'ARM [unit tests, no functional tests] [bullseye]'
  << : *GLOBAL_TASK_TEMPLATE
  arm_container:
    image: debian:bullseye
    cpu: 2
    memory: 8G
    # docker_arguments:  # Can use dockerfile after https://github.com/cirruslabs/cirrus-ci-docs/issues/1154
  env:
    << : *CIRRUS_EPHEMERAL_WORKER_TEMPLATE_ENV
    FILE_ENV: "./ci/test/00_setup_env_arm.sh"
    QEMU_USER_CMD: ""  # Disable qemu and run the test natively

task:
  name: 'Win64 [unit tests, no gui tests, no boost::process, no functional tests] [jammy]'
  << : *GLOBAL_TASK_TEMPLATE
  container:
    docker_arguments:
      CI_IMAGE_NAME_TAG: ubuntu:jammy
      FILE_ENV: "./ci/test/00_setup_env_win64.sh"
  << : *CREDITS_TEMPLATE
  env:
    << : *CIRRUS_EPHEMERAL_WORKER_TEMPLATE_ENV

task:
  name: '32-bit + dash [gui] [CentOS 8]'
  << : *GLOBAL_TASK_TEMPLATE
  container:
    docker_arguments:
      CI_IMAGE_NAME_TAG: quay.io/centos/centos:stream8
      FILE_ENV: "./ci/test/00_setup_env_i686_centos.sh"
  # For faster CI feedback, immediately schedule one task that runs all tests
  << : *CREDITS_TEMPLATE
  env:
    << : *CIRRUS_EPHEMERAL_WORKER_TEMPLATE_ENV
    PACKAGE_MANAGER_INSTALL: "yum install -y"

task:
  name: '[previous releases, uses qt5 dev package and some depends packages, DEBUG] [unsigned char] [buster]'
  previous_releases_cache:
    folder: "releases"
  << : *GLOBAL_TASK_TEMPLATE
  << : *PERSISTENT_WORKER_TEMPLATE
  env:
    << : *PERSISTENT_WORKER_TEMPLATE_ENV
    FILE_ENV: "./ci/test/00_setup_env_native_qt5.sh"

task:
  name: '[TSan, depends, gui] [lunar]'
  << : *GLOBAL_TASK_TEMPLATE
  container:
    cpu: 6  # Increase CPU and Memory to avoid timeout
    memory: 24G
    docker_arguments:
      CI_IMAGE_NAME_TAG: ubuntu:lunar
      FILE_ENV: "./ci/test/00_setup_env_native_tsan.sh"
  env:
    << : *CIRRUS_EPHEMERAL_WORKER_TEMPLATE_ENV

task:
  name: '[MSan, depends] [lunar]'
  << : *GLOBAL_TASK_TEMPLATE
  container:
    docker_arguments:
      CI_IMAGE_NAME_TAG: ubuntu:lunar
      FILE_ENV: "./ci/test/00_setup_env_native_msan.sh"
  env:
    << : *CIRRUS_EPHEMERAL_WORKER_TEMPLATE_ENV
    MAKEJOBS: "-j4"  # Avoid excessive memory use due to MSan

task:
  name: '[ASan + LSan + UBSan + integer, no depends, USDT] [jammy]'
  << : *GLOBAL_TASK_TEMPLATE
  # We can't use a 'container' for the USDT interface tests as the CirrusCI
  # containers don't have privileges to hook into bitcoind. CirrusCI uses
  # Google Compute Engine instances: https://cirrus-ci.org/guide/custom-vms/
  # Images can be found here: https://cloud.google.com/compute/docs/images/os-details
  compute_engine_instance:
    image_project: ubuntu-os-cloud
    image: family/ubuntu-2204-lts # when upgrading, check if we can drop "ADD_UNTRUSTED_BPFCC_PPA"
    cpu: 4
    memory: 12G
  env:
    << : *CIRRUS_EPHEMERAL_WORKER_TEMPLATE_ENV
    HOME: /root/  # Only needed for compute_engine_instance
    FILE_ENV: "./ci/test/00_setup_env_native_asan.sh"
    MAKEJOBS: "-j4"  # Avoid excessive memory use

task:
  name: '[fuzzer,address,undefined,integer, no depends] [lunar]'
  << : *GLOBAL_TASK_TEMPLATE
  container:
    cpu: 4  # Increase CPU and memory to avoid timeout
    memory: 16G
    docker_arguments:
      CI_IMAGE_NAME_TAG: ubuntu:lunar
      FILE_ENV: "./ci/test/00_setup_env_native_fuzz.sh"
  env:
    << : *CIRRUS_EPHEMERAL_WORKER_TEMPLATE_ENV

task:
  name: '[multiprocess, i686, DEBUG] [focal]'
  << : *GLOBAL_TASK_TEMPLATE
  container:
    cpu: 4
    memory: 16G  # The default memory is sometimes just a bit too small, so double everything
    docker_arguments:
      CI_IMAGE_NAME_TAG: ubuntu:focal
      FILE_ENV: "./ci/test/00_setup_env_i686_multiprocess.sh"
  env:
    << : *CIRRUS_EPHEMERAL_WORKER_TEMPLATE_ENV

task:
  name: '[no wallet, libbitcoinkernel] [focal]'
  << : *GLOBAL_TASK_TEMPLATE
  container:
    docker_arguments:
      CI_IMAGE_NAME_TAG: ubuntu:focal
      FILE_ENV: "./ci/test/00_setup_env_native_nowallet_libbitcoinkernel.sh"
  << : *CREDITS_TEMPLATE
  env:
    << : *CIRRUS_EPHEMERAL_WORKER_TEMPLATE_ENV

task:
  name: 'macOS 10.15 [gui, no tests] [focal]'
  << : *CONTAINER_DEPENDS_TEMPLATE
  container:
    docker_arguments:
      CI_IMAGE_NAME_TAG: ubuntu:focal
      FILE_ENV: "./ci/test/00_setup_env_mac.sh"
  << : *CREDITS_TEMPLATE
  macos_sdk_cache:
    folder: "depends/SDKs/$MACOS_SDK"
    fingerprint_key: "$MACOS_SDK"
  << : *MAIN_TEMPLATE
  env:
    MACOS_SDK: "Xcode-12.2-12B45b-extracted-SDK-with-libcxx-headers"
    << : *CIRRUS_EPHEMERAL_WORKER_TEMPLATE_ENV

task:
  name: 'macOS 13 native arm64 [gui, sqlite only] [no depends]'
  macos_instance:
    # Use latest image, but hardcode version to avoid silent upgrades (and breaks)
    image: ghcr.io/cirruslabs/macos-ventura-xcode:14.1  # https://cirrus-ci.org/guide/macOS
<<<<<<< HEAD
  << : *MACOS_NATIVE_TASK_TEMPLATE
=======
  << : *BASE_TEMPLATE
  check_clang_script:
    - clang --version
  brew_install_script:
    - brew install boost libevent qt@5 miniupnpc libnatpmp ccache zeromq qrencode libtool automake gnu-getopt
  << : *MAIN_TEMPLATE
>>>>>>> 4985b774
  env:
    << : *CIRRUS_EPHEMERAL_WORKER_TEMPLATE_ENV
    CI_USE_APT_INSTALL: "no"
    PACKAGE_MANAGER_INSTALL: "echo"  # Nothing to do
    FILE_ENV: "./ci/test/00_setup_env_mac_native_arm64.sh"

task:
  name: 'ARM64 Android APK [jammy]'
  << : *CONTAINER_DEPENDS_TEMPLATE
  container:
    docker_arguments:
      CI_IMAGE_NAME_TAG: ubuntu:jammy
      FILE_ENV: "./ci/test/00_setup_env_android.sh"
  << : *CREDITS_TEMPLATE
  android_sdk_cache:
    folder: "depends/SDKs/android"
    fingerprint_key: "ANDROID_API_LEVEL=28 ANDROID_BUILD_TOOLS_VERSION=28.0.3 ANDROID_NDK_VERSION=23.2.8568313"
  depends_sources_cache:
    folder: "depends/sources"
    fingerprint_script: git rev-parse HEAD:depends/packages
  << : *MAIN_TEMPLATE
  env:
    << : *CIRRUS_EPHEMERAL_WORKER_TEMPLATE_ENV<|MERGE_RESOLUTION|>--- conflicted
+++ resolved
@@ -28,14 +28,9 @@
     # Unconditionally install git (used in fingerprint_script).
     - bash -c "$PACKAGE_MANAGER_INSTALL git"
     - if [ "$CIRRUS_PR" = "" ]; then exit 0; fi
-<<<<<<< HEAD
-    - git fetch $CIRRUS_REPO_CLONE_URL "pull/${CIRRUS_PR}/merge"
-    - git checkout FETCH_HEAD  # Use merged changes to detect silent merge conflicts
-=======
     - git fetch --depth=1 $CIRRUS_REPO_CLONE_URL "pull/${CIRRUS_PR}/merge"
     - git checkout FETCH_HEAD  # Use merged changes to detect silent merge conflicts
                                # Also, the merge commit is used to lint COMMIT_RANGE="HEAD~..HEAD"
->>>>>>> 4985b774
 
 main_template: &MAIN_TEMPLATE
   timeout_in: 120m  # https://cirrus-ci.org/faq/#instance-timed-out
@@ -123,11 +118,7 @@
     QT_CONFIGURE_COMMAND: '..\configure -release -silent -opensource -confirm-license -opengl desktop -static -static-runtime -mp -qt-zlib -qt-pcre -qt-libpng -nomake examples -nomake tests -nomake tools -no-angle -no-dbus -no-gif -no-gtk -no-ico -no-icu -no-libjpeg -no-libudev -no-sql-sqlite -no-sql-odbc -no-sqlite -no-vulkan -skip qt3d -skip qtactiveqt -skip qtandroidextras -skip qtcharts -skip qtconnectivity -skip qtdatavis3d -skip qtdeclarative -skip doc -skip qtdoc -skip qtgamepad -skip qtgraphicaleffects -skip qtimageformats -skip qtlocation -skip qtlottie -skip qtmacextras -skip qtmultimedia -skip qtnetworkauth -skip qtpurchasing -skip qtquick3d -skip qtquickcontrols -skip qtquickcontrols2 -skip qtquicktimeline -skip qtremoteobjects -skip qtscript -skip qtscxml -skip qtsensors -skip qtserialbus -skip qtserialport -skip qtspeech -skip qtsvg -skip qtvirtualkeyboard -skip qtwayland -skip qtwebchannel -skip qtwebengine -skip qtwebglplugin -skip qtwebsockets -skip qtwebview -skip qtx11extras -skip qtxmlpatterns -no-openssl -no-feature-bearermanagement -no-feature-printdialog -no-feature-printer -no-feature-printpreviewdialog -no-feature-printpreviewwidget -no-feature-sql -no-feature-sqlmodel -no-feature-textbrowser -no-feature-textmarkdownwriter -no-feature-textodfwriter -no-feature-xml'
     IgnoreWarnIntDirInTempDetected: 'true'
   merge_script:
-<<<<<<< HEAD
-    - PowerShell -NoLogo -Command if ($env:CIRRUS_PR -ne $null) { git fetch $env:CIRRUS_REPO_CLONE_URL pull/$env:CIRRUS_PR/merge; git checkout FETCH_HEAD; }
-=======
     - PowerShell -NoLogo -Command if ($env:CIRRUS_PR -ne $null) { git fetch $env:CIRRUS_REPO_CLONE_URL pull/$env:CIRRUS_PR/merge; git reset --hard FETCH_HEAD; }
->>>>>>> 4985b774
   msvc_qt_built_cache:
     folder: "%QTBASEDIR%"
     reupload_on_changes: false
@@ -343,16 +334,12 @@
   macos_instance:
     # Use latest image, but hardcode version to avoid silent upgrades (and breaks)
     image: ghcr.io/cirruslabs/macos-ventura-xcode:14.1  # https://cirrus-ci.org/guide/macOS
-<<<<<<< HEAD
-  << : *MACOS_NATIVE_TASK_TEMPLATE
-=======
   << : *BASE_TEMPLATE
   check_clang_script:
     - clang --version
   brew_install_script:
     - brew install boost libevent qt@5 miniupnpc libnatpmp ccache zeromq qrencode libtool automake gnu-getopt
   << : *MAIN_TEMPLATE
->>>>>>> 4985b774
   env:
     << : *CIRRUS_EPHEMERAL_WORKER_TEMPLATE_ENV
     CI_USE_APT_INSTALL: "no"
