--- conflicted
+++ resolved
@@ -1,18 +1,3 @@
-<<<<<<< HEAD
-task:
-  name: "x86_64 Linux  [GOAL: install]  [bionic]  [Using ./ci/ system]"
-  container:
-    image: ubuntu:18.04
-    cpu: 8
-    memory: 8G
-  timeout_in: 60m
-  env:
-    MAKEJOBS: "-j9"
-    DANGER_RUN_CI_ON_HOST: "1"
-    TEST_RUNNER_PORT_MIN: "14000"  # Must be larger than 12321, which is used for the http cache. See https://cirrus-ci.org/guide/writing-tasks/#http-cache
-    CCACHE_SIZE: "200M"
-    CCACHE_DIR: "/tmp/ccache_dir"
-=======
 ### Global defaults
 
 timeout_in: 120m  # https://cirrus-ci.org/faq/#instance-timed-out
@@ -35,7 +20,6 @@
 # https://cirrus-ci.org/guide/tips-and-tricks/#sharing-configuration-between-tasks
 global_task_template: &GLOBAL_TASK_TEMPLATE
   skip: $CIRRUS_REPO_FULL_NAME == "bitcoin-core/gui" && $CIRRUS_PR == ""  # No need to run on the read-only mirror, unless it is a PR. https://cirrus-ci.org/guide/writing-tasks/#conditional-task-execution
->>>>>>> da23532c
   ccache_cache:
     folder: "/tmp/ccache_dir"
   depends_built_cache:
