---
<<<<<<< HEAD
name: "qtum-core-linux-0.21"
=======
name: "qtum-core-linux-22"
>>>>>>> 5ed36332
enable_cache: true
distro: "ubuntu"
suites:
- "focal"
architectures:
- "amd64"
packages:
# Common dependencies.
- "autoconf"
- "automake"
- "binutils"
- "bison"
- "bsdmainutils"
- "ca-certificates"
- "curl"
- "faketime"
- "g++-8"
- "gcc-8"
- "git"
- "libtool"
- "patch"
- "pkg-config"
- "python3"
- "python3-pip"
# Cross compilation HOSTS:
#  - arm-linux-gnueabihf
- "binutils-arm-linux-gnueabihf"
- "g++-8-arm-linux-gnueabihf"
#  - aarch64-linux-gnu
- "binutils-aarch64-linux-gnu"
- "g++-8-aarch64-linux-gnu"
#  - powerpc64-linux-gnu
- "binutils-powerpc64-linux-gnu"
- "g++-8-powerpc64-linux-gnu"
#  - powerpc64le-linux-gnu
- "binutils-powerpc64le-linux-gnu"
- "g++-8-powerpc64le-linux-gnu"
#  - riscv64-linux-gnu
- "binutils-riscv64-linux-gnu"
- "g++-8-riscv64-linux-gnu"
- "cmake"
- "libcurl4-openssl-dev"
- "libgmp-dev"
- "libmicrohttpd-dev"
- "libminiupnpc-dev"
remotes:
- "url": "https://github.com/qtumproject/qtum.git"
  "dir": "qtum"
- "url": "https://github.com/qtumproject/qtum-evmone.git"
  "dir": "qtum-evmone"
files: []
script: |
  set -e -o pipefail

  WRAP_DIR=$HOME/wrapped
  HOSTS="x86_64-linux-gnu arm-linux-gnueabihf aarch64-linux-gnu powerpc64-linux-gnu powerpc64le-linux-gnu riscv64-linux-gnu"
  CONFIGFLAGS="--enable-glibc-back-compat --enable-reduce-exports --disable-bench --disable-gui-tests --disable-fuzz-binary"
  FAKETIME_HOST_PROGS="gcc g++"
  FAKETIME_PROGS="date ar ranlib nm"
  HOST_CFLAGS="-O2 -g"
  HOST_CXXFLAGS="-O2 -g"
  HOST_LDFLAGS_BASE="-static-libstdc++ -Wl,-O2"

  export TZ="UTC"
  export BUILD_DIR="$PWD"
  mkdir -p ${WRAP_DIR}
  if test -n "$GBUILD_CACHE_ENABLED"; then
    export SOURCES_PATH=${GBUILD_COMMON_CACHE}
    export BASE_CACHE=${GBUILD_PACKAGE_CACHE}
    mkdir -p ${BASE_CACHE} ${SOURCES_PATH}
  fi

  # Use $LIB in LD_PRELOAD to avoid hardcoding the dir (See `man ld.so`)
  function create_global_faketime_wrappers {
  for prog in ${FAKETIME_PROGS}; do
    echo '#!/usr/bin/env bash' > ${WRAP_DIR}/${prog}
    echo "REAL=\`which -a ${prog} | grep -v ${WRAP_DIR}/${prog} | head -1\`" >> ${WRAP_DIR}/${prog}
    echo "export LD_PRELOAD='/usr/\$LIB/faketime/libfaketime.so.1'" >> ${WRAP_DIR}/${prog}
    echo "export FAKETIME=\"$1\"" >> ${WRAP_DIR}/${prog}
    echo "exec \"\$REAL\" \"\$@\"" >> $WRAP_DIR/${prog}
    chmod +x ${WRAP_DIR}/${prog}
  done
  }

  function create_per-host_faketime_wrappers {
  for i in $HOSTS; do
    for prog in ${FAKETIME_HOST_PROGS}; do
        if which ${i}-${prog}-8
        then
            echo '#!/usr/bin/env bash' > ${WRAP_DIR}/${i}-${prog}
            echo "REAL=\`which -a ${i}-${prog}-8 | grep -v ${WRAP_DIR}/${i}-${prog} | head -1\`" >> ${WRAP_DIR}/${i}-${prog}
            echo "export LD_PRELOAD='/usr/\$LIB/faketime/libfaketime.so.1'" >> ${WRAP_DIR}/${i}-${prog}
            echo "export FAKETIME=\"$1\"" >> ${WRAP_DIR}/${i}-${prog}
            if [ "${i:0:11}" = "powerpc64le" ]; then
                echo "exec \"\$REAL\" -mcpu=power8 -mtune=power9 \"\$@\"" >> $WRAP_DIR/${i}-${prog}
            elif [ "${i:0:9}" = "powerpc64" ]; then
                echo "exec \"\$REAL\" -mcpu=970 -mtune=power9 \"\$@\"" >> $WRAP_DIR/${i}-${prog}
            else
                echo "exec \"\$REAL\" \"\$@\"" >> $WRAP_DIR/${i}-${prog}
            fi
            chmod +x ${WRAP_DIR}/${i}-${prog}
        fi
    done
  done
  }

  pip3 install lief==0.11.5

  # Faketime for depends so intermediate results are comparable
  export PATH_orig=${PATH}
  create_global_faketime_wrappers "2000-01-01 12:00:00"
  create_per-host_faketime_wrappers "2000-01-01 12:00:00"
  export PATH=${WRAP_DIR}:${PATH}

  cd qtum
  BASEPREFIX="${PWD}/depends"
  # Build dependencies for each host
  for i in $HOSTS; do
    make ${MAKEOPTS} -C ${BASEPREFIX} HOST="${i}" CC=${i}-gcc-8 CXX=${i}-g++-8
  done

  # Faketime for binaries
  export PATH=${PATH_orig}
  create_global_faketime_wrappers "${REFERENCE_DATETIME}"
  create_per-host_faketime_wrappers "${REFERENCE_DATETIME}"
  export PATH=${WRAP_DIR}:${PATH}

  # Define DISTNAME variable.
  # shellcheck source=contrib/gitian-descriptors/assign_DISTNAME
  source contrib/gitian-descriptors/assign_DISTNAME

  GIT_ARCHIVE="${OUTDIR}/src/${DISTNAME}.tar.gz"

  # Create the source tarball
  mkdir -p "$(dirname "$GIT_ARCHIVE")"
  git archive --prefix="${DISTNAME}/" --output="$GIT_ARCHIVE" HEAD

  ORIGPATH="$PATH"
  # Extract the git archive into a dir for each host and build
  for i in ${HOSTS}; do
    export PATH=${BASEPREFIX}/${i}/native/bin:${ORIGPATH}
    if [ "${i}" = "powerpc64-linux-gnu" ]; then
      # Workaround for https://bugs.launchpad.net/ubuntu/+source/gcc-8-cross-ports/+bug/1853740
      # TODO: remove this when no longer needed
      HOST_LDFLAGS="${HOST_LDFLAGS_BASE} -Wl,-z,noexecstack"
    else
      HOST_LDFLAGS="${HOST_LDFLAGS_BASE}"
    fi
    mkdir -p distsrc-${i}
    cd distsrc-${i}
    INSTALLPATH="${PWD}/installed/${DISTNAME}"
    mkdir -p ${INSTALLPATH}
    tar --strip-components=1 -xf "${GIT_ARCHIVE}"

    #this is a hack since gitian has no natural support for submodules
    cp -r ../../qtum-evmone/* ./src/evmone
    #make sure this file exists... 
    cat ./src/evmone/include/evmone/evmone.h 

    ./autogen.sh
<<<<<<< HEAD
    CONFIG_SITE=${BASEPREFIX}/${i}/share/config.site ./configure --prefix=/ --disable-ccache --disable-maintainer-mode --disable-dependency-tracking ${CONFIGFLAGS} CFLAGS="${HOST_CFLAGS}" CXXFLAGS="${HOST_CXXFLAGS}" LDFLAGS="${HOST_LDFLAGS}"
=======
    CONFIG_SITE=${BASEPREFIX}/${i}/share/config.site ./configure --prefix=/ --disable-ccache --disable-maintainer-mode --disable-dependency-tracking ${CONFIGFLAGS} CFLAGS="${HOST_CFLAGS}" CXXFLAGS="${HOST_CXXFLAGS}" LDFLAGS="${HOST_LDFLAGS}" CC=${i}-gcc-8 CXX=${i}-g++-8
>>>>>>> 5ed36332
    make V=1 ${MAKEOPTS}
    make V=1 ${MAKEOPTS} -C src check-security
    make V=1 ${MAKEOPTS} -C src check-symbols
    make install DESTDIR=${INSTALLPATH}
    cd installed
    find . -name "lib*.la" -delete
    find . -name "lib*.a" -delete
    rm -rf ${DISTNAME}/lib/pkgconfig
    find ${DISTNAME}/bin -type f -executable -print0 | xargs -0 -n1 -I{} ../contrib/devtools/split-debug.sh {} {} {}.dbg
    find ${DISTNAME}/lib -type f -print0 | xargs -0 -n1 -I{} ../contrib/devtools/split-debug.sh {} {} {}.dbg
    cp ../README.md ${DISTNAME}/
    find ${DISTNAME} -not -name "*.dbg" | sort | tar --mtime="$REFERENCE_DATETIME" --no-recursion --mode='u+rw,go+r-w,a+X' --owner=0 --group=0 -c -T - | gzip -9n > ${OUTDIR}/${DISTNAME}-${i}.tar.gz
    find ${DISTNAME} -name "*.dbg" | sort | tar --mtime="$REFERENCE_DATETIME" --no-recursion --mode='u+rw,go+r-w,a+X' --owner=0 --group=0 -c -T - | gzip -9n > ${OUTDIR}/${DISTNAME}-${i}-debug.tar.gz
    cd ../../
    rm -rf distsrc-${i}
  done<|MERGE_RESOLUTION|>--- conflicted
+++ resolved
@@ -1,9 +1,5 @@
 ---
-<<<<<<< HEAD
-name: "qtum-core-linux-0.21"
-=======
 name: "qtum-core-linux-22"
->>>>>>> 5ed36332
 enable_cache: true
 distro: "ubuntu"
 suites:
@@ -164,11 +160,7 @@
     cat ./src/evmone/include/evmone/evmone.h 
 
     ./autogen.sh
-<<<<<<< HEAD
-    CONFIG_SITE=${BASEPREFIX}/${i}/share/config.site ./configure --prefix=/ --disable-ccache --disable-maintainer-mode --disable-dependency-tracking ${CONFIGFLAGS} CFLAGS="${HOST_CFLAGS}" CXXFLAGS="${HOST_CXXFLAGS}" LDFLAGS="${HOST_LDFLAGS}"
-=======
     CONFIG_SITE=${BASEPREFIX}/${i}/share/config.site ./configure --prefix=/ --disable-ccache --disable-maintainer-mode --disable-dependency-tracking ${CONFIGFLAGS} CFLAGS="${HOST_CFLAGS}" CXXFLAGS="${HOST_CXXFLAGS}" LDFLAGS="${HOST_LDFLAGS}" CC=${i}-gcc-8 CXX=${i}-g++-8
->>>>>>> 5ed36332
     make V=1 ${MAKEOPTS}
     make V=1 ${MAKEOPTS} -C src check-security
     make V=1 ${MAKEOPTS} -C src check-symbols
