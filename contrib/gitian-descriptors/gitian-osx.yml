---
<<<<<<< HEAD
name: "qtum-core-osx-0.19"
=======
name: "qtum-core-osx-0.20"
>>>>>>> ee8ca219
enable_cache: true
distro: "ubuntu"
suites:
- "bionic"
architectures:
- "amd64"
packages:
- "ca-certificates"
- "curl"
- "g++"
- "git"
- "pkg-config"
- "autoconf"
- "librsvg2-bin"
- "libtiff-tools"
- "libtool"
- "automake"
- "faketime"
- "bsdmainutils"
- "cmake"
- "imagemagick"
- "libcap-dev"
- "libz-dev"
- "libbz2-dev"
- "python3"
- "python3-dev"
- "python3-setuptools"
- "fonts-tuffy"
remotes:
- "url": "https://github.com/qtumproject/qtum.git"
  "dir": "qtum"
- "url": "https://github.com/qtumproject/cpp-eth-qtum.git"
  "dir": "cpp-eth-qtum"
files:
- "MacOSX10.14.sdk.tar.gz"
script: |
  set -e -o pipefail

  #this is a hack since gitian has no natural support for submodules
  cp -r cpp-eth-qtum/* qtum/src/cpp-ethereum
  #make sure this file exists... 
  cat qtum/src/cpp-ethereum/utils/libscrypt/b64.c 

  WRAP_DIR=$HOME/wrapped
  HOSTS="x86_64-apple-darwin16"
  CONFIGFLAGS="--enable-reduce-exports --disable-bench --disable-gui-tests GENISOIMAGE=$WRAP_DIR/genisoimage"
  FAKETIME_HOST_PROGS=""
  FAKETIME_PROGS="ar ranlib date dmg genisoimage"

  export QT_RCC_TEST=1
  export QT_RCC_SOURCE_DATE_OVERRIDE=1
  export TZ="UTC"
  export BUILD_DIR="$PWD"
  mkdir -p ${WRAP_DIR}
  if test -n "$GBUILD_CACHE_ENABLED"; then
    export SOURCES_PATH=${GBUILD_COMMON_CACHE}
    export BASE_CACHE=${GBUILD_PACKAGE_CACHE}
    mkdir -p ${BASE_CACHE} ${SOURCES_PATH}
  fi

  export ZERO_AR_DATE=1

  # Use $LIB in LD_PRELOAD to avoid hardcoding the dir (See `man ld.so`)
  function create_global_faketime_wrappers {
  for prog in ${FAKETIME_PROGS}; do
    echo '#!/usr/bin/env bash' > ${WRAP_DIR}/${prog}
    echo "REAL=\`which -a ${prog} | grep -v ${WRAP_DIR}/${prog} | head -1\`" >> ${WRAP_DIR}/${prog}
    echo "export LD_PRELOAD='/usr/\$LIB/faketime/libfaketime.so.1'" >> ${WRAP_DIR}/${prog}
    echo "export FAKETIME=\"$1\"" >> ${WRAP_DIR}/${prog}
    echo "\$REAL \$@" >> $WRAP_DIR/${prog}
    chmod +x ${WRAP_DIR}/${prog}
  done
  }

  function create_per-host_faketime_wrappers {
  for i in $HOSTS; do
    for prog in ${FAKETIME_HOST_PROGS}; do
        echo '#!/usr/bin/env bash' > ${WRAP_DIR}/${i}-${prog}
        echo "REAL=\`which -a ${i}-${prog} | grep -v ${WRAP_DIR}/${i}-${prog} | head -1\`" >> ${WRAP_DIR}/${i}-${prog}
        echo "export LD_PRELOAD='/usr/\$LIB/faketime/libfaketime.so.1'" >> ${WRAP_DIR}/${i}-${prog}
        echo "export FAKETIME=\"$1\"" >> ${WRAP_DIR}/${i}-${prog}
        echo "\$REAL \$@" >> $WRAP_DIR/${i}-${prog}
        chmod +x ${WRAP_DIR}/${i}-${prog}
    done
  done
  }

  # Faketime for depends so intermediate results are comparable
  export PATH_orig=${PATH}
  create_global_faketime_wrappers "2000-01-01 12:00:00"
  create_per-host_faketime_wrappers "2000-01-01 12:00:00"
  export PATH=${WRAP_DIR}:${PATH}

  cd qtum
<<<<<<< HEAD
  BASEPREFIX=`pwd`/depends
=======
  BASEPREFIX="${PWD}/depends"
>>>>>>> ee8ca219

  mkdir -p ${BASEPREFIX}/SDKs
  tar -C ${BASEPREFIX}/SDKs -xf ${BUILD_DIR}/MacOSX10.14.sdk.tar.gz

  # Build dependencies for each host
  for i in $HOSTS; do
    make ${MAKEOPTS} -C ${BASEPREFIX} HOST="${i}"
  done

  # Faketime for binaries
  export PATH=${PATH_orig}
  create_global_faketime_wrappers "${REFERENCE_DATETIME}"
  create_per-host_faketime_wrappers "${REFERENCE_DATETIME}"
  export PATH=${WRAP_DIR}:${PATH}

  # Create the release tarball using (arbitrarily) the first host
  ./autogen.sh
  CONFIG_SITE=${BASEPREFIX}/$(echo "${HOSTS}" | awk '{print $1;}')/share/config.site ./configure --prefix=/
  make dist
<<<<<<< HEAD
  SOURCEDIST=`echo qtum-*.tar.gz`
  DISTNAME=`echo ${SOURCEDIST} | sed 's/.tar.*//'`

  # Correct tar file order
  mkdir -p temp
  pushd temp
  tar -xf ../$SOURCEDIST
  find qtum-* | sort | tar --mtime="$REFERENCE_DATETIME" --no-recursion --mode='u+rw,go+r-w,a+X' --owner=0 --group=0 -c -T - | gzip -9n > ../$SOURCEDIST
  popd
=======
  SOURCEDIST=$(echo qtum-*.tar.gz)
  DISTNAME=${SOURCEDIST/%.tar.gz}
>>>>>>> ee8ca219

  # Workaround for tarball not building with the bare tag version (prep)
  make -C src obj/build.h

  ORIGPATH="$PATH"
  # Extract the release tarball into a dir for each host and build
  for i in ${HOSTS}; do
    export PATH=${BASEPREFIX}/${i}/native/bin:${ORIGPATH}
    mkdir -p distsrc-${i}
    cd distsrc-${i}
    INSTALLPATH="${PWD}/installed/${DISTNAME}"
    mkdir -p ${INSTALLPATH}
    tar --strip-components=1 -xf ../$SOURCEDIST

    # Workaround for tarball not building with the bare tag version
    echo '#!/bin/true' >share/genbuild.sh
    mkdir src/obj
    cp ../src/obj/build.h src/obj/

    CONFIG_SITE=${BASEPREFIX}/${i}/share/config.site ./configure --prefix=/ --disable-ccache --disable-maintainer-mode --disable-dependency-tracking ${CONFIGFLAGS}
    make ${MAKEOPTS}
    make ${MAKEOPTS} -C src check-security
    make ${MAKEOPTS} -C src check-symbols
    make install-strip DESTDIR=${INSTALLPATH}

    make osx_volname
    make deploydir
    OSX_VOLNAME="$(cat osx_volname)"
    mkdir -p unsigned-app-${i}
    cp osx_volname unsigned-app-${i}/
    cp contrib/macdeploy/detached-sig-apply.sh unsigned-app-${i}
    cp contrib/macdeploy/detached-sig-create.sh unsigned-app-${i}
    cp ${BASEPREFIX}/${i}/native/bin/dmg ${BASEPREFIX}/${i}/native/bin/genisoimage unsigned-app-${i}
    cp ${BASEPREFIX}/${i}/native/bin/${i}-codesign_allocate unsigned-app-${i}/codesign_allocate
    cp ${BASEPREFIX}/${i}/native/bin/${i}-pagestuff unsigned-app-${i}/pagestuff
    mv dist unsigned-app-${i}
    pushd unsigned-app-${i}
    find . | sort | tar --mtime="$REFERENCE_DATETIME" --no-recursion --mode='u+rw,go+r-w,a+X' --owner=0 --group=0 -c -T - | gzip -9n > ${OUTDIR}/${DISTNAME}-osx-unsigned.tar.gz
    popd

    make deploy
    ${WRAP_DIR}/dmg dmg "${OSX_VOLNAME}.dmg" ${OUTDIR}/${DISTNAME}-osx-unsigned.dmg

    cd installed
    find . -name "lib*.la" -delete
    find . -name "lib*.a" -delete
    rm -rf ${DISTNAME}/lib/pkgconfig
    find ${DISTNAME} | sort | tar --mtime="$REFERENCE_DATETIME" --no-recursion --mode='u+rw,go+r-w,a+X' --owner=0 --group=0 -c -T - | gzip -9n > ${OUTDIR}/${DISTNAME}-${i}.tar.gz
    cd ../../
  done

  mkdir -p ${OUTDIR}/src
  git archive --prefix="${DISTNAME}/" --output=${OUTDIR}/src/${DISTNAME}.tar.gz HEAD

  mv ${OUTDIR}/${DISTNAME}-x86_64-*.tar.gz ${OUTDIR}/${DISTNAME}-osx64.tar.gz<|MERGE_RESOLUTION|>--- conflicted
+++ resolved
@@ -1,9 +1,5 @@
 ---
-<<<<<<< HEAD
-name: "qtum-core-osx-0.19"
-=======
 name: "qtum-core-osx-0.20"
->>>>>>> ee8ca219
 enable_cache: true
 distro: "ubuntu"
 suites:
@@ -98,11 +94,7 @@
   export PATH=${WRAP_DIR}:${PATH}
 
   cd qtum
-<<<<<<< HEAD
-  BASEPREFIX=`pwd`/depends
-=======
   BASEPREFIX="${PWD}/depends"
->>>>>>> ee8ca219
 
   mkdir -p ${BASEPREFIX}/SDKs
   tar -C ${BASEPREFIX}/SDKs -xf ${BUILD_DIR}/MacOSX10.14.sdk.tar.gz
@@ -122,20 +114,8 @@
   ./autogen.sh
   CONFIG_SITE=${BASEPREFIX}/$(echo "${HOSTS}" | awk '{print $1;}')/share/config.site ./configure --prefix=/
   make dist
-<<<<<<< HEAD
-  SOURCEDIST=`echo qtum-*.tar.gz`
-  DISTNAME=`echo ${SOURCEDIST} | sed 's/.tar.*//'`
-
-  # Correct tar file order
-  mkdir -p temp
-  pushd temp
-  tar -xf ../$SOURCEDIST
-  find qtum-* | sort | tar --mtime="$REFERENCE_DATETIME" --no-recursion --mode='u+rw,go+r-w,a+X' --owner=0 --group=0 -c -T - | gzip -9n > ../$SOURCEDIST
-  popd
-=======
   SOURCEDIST=$(echo qtum-*.tar.gz)
   DISTNAME=${SOURCEDIST/%.tar.gz}
->>>>>>> ee8ca219
 
   # Workaround for tarball not building with the bare tag version (prep)
   make -C src obj/build.h
