--- conflicted
+++ resolved
@@ -4,11 +4,7 @@
 (see [src/chainparamsseeds.h](/src/chainparamsseeds.h) and other utilities in [contrib/seeds](/contrib/seeds)).
 
 Be sure to update `PATTERN_AGENT` in `makeseeds.py` to include the current version,
-<<<<<<< HEAD
-and remove old versions as necessary (at a minimum when GetDesireableServiceFlags
-=======
 and remove old versions as necessary (at a minimum when GetDesirableServiceFlags
->>>>>>> 228c1378
 changes its default return value, as those are the services which seeds are added
 to addrman with).
 
