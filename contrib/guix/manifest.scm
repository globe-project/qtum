(use-modules (gnu)
             (gnu packages)
             (gnu packages autotools)
             (gnu packages base)
             (gnu packages bash)
             (gnu packages bison)
             (gnu packages certs)
             (gnu packages cdrom)
             (gnu packages check)
             (gnu packages cmake)
             (gnu packages commencement)
             (gnu packages compression)
             (gnu packages cross-base)
             (gnu packages curl)
             (gnu packages file)
             (gnu packages gawk)
             (gnu packages gcc)
             (gnu packages gnome)
             (gnu packages installers)
             (gnu packages linux)
             (gnu packages llvm)
             (gnu packages mingw)
             (gnu packages moreutils)
             (gnu packages perl)
             (gnu packages pkg-config)
             (gnu packages python)
             (gnu packages python-crypto)
             (gnu packages python-web)
             (gnu packages shells)
             (gnu packages tls)
             (gnu packages version-control)
             (guix build-system cmake)
             (guix build-system gnu)
             (guix build-system python)
             (guix build-system trivial)
             (guix download)
             (guix gexp)
             (guix git-download)
             ((guix licenses) #:prefix license:)
             (guix packages)
             (guix profiles)
             (guix utils))

(define-syntax-rule (search-our-patches file-name ...)
  "Return the list of absolute file names corresponding to each
FILE-NAME found in ./patches relative to the current file."
  (parameterize
      ((%patch-path (list (string-append (dirname (current-filename)) "/patches"))))
    (list (search-patch file-name) ...)))

(define (make-ssp-fixed-gcc xgcc)
  "Given a XGCC package, return a modified package that uses the SSP function
from glibc instead of from libssp.so. Our `symbol-check' script will complain if
we link against libssp.so, and thus will ensure that this works properly.

Taken from:
http://www.linuxfromscratch.org/hlfs/view/development/chapter05/gcc-pass1.html"
  (package
    (inherit xgcc)
    (arguments
     (substitute-keyword-arguments (package-arguments xgcc)
       ((#:make-flags flags)
        `(cons "gcc_cv_libc_provides_ssp=yes" ,flags))))))

(define (make-gcc-rpath-link xgcc)
  "Given a XGCC package, return a modified package that replace each instance of
-rpath in the default system spec that's inserted by Guix with -rpath-link"
  (package
    (inherit xgcc)
    (arguments
     (substitute-keyword-arguments (package-arguments xgcc)
       ((#:phases phases)
        `(modify-phases ,phases
           (add-after 'pre-configure 'replace-rpath-with-rpath-link
             (lambda _
               (substitute* (cons "gcc/config/rs6000/sysv4.h"
                                  (find-files "gcc/config"
                                              "^gnu-user.*\\.h$"))
                 (("-rpath=") "-rpath-link="))
               #t))))))))

(define building-on (string-append (list-ref (string-split (%current-system) #\-) 0) "-guix-linux-gnu"))

(define (explicit-cross-configure package)
  (package-with-extra-configure-variable package "--build" building-on))

(define (make-cross-toolchain target
                              base-gcc-for-libc
                              base-kernel-headers
                              base-libc
                              base-gcc)
  "Create a cross-compilation toolchain package for TARGET"
  (let* ((xbinutils (cross-binutils target))
         ;; 1. Build a cross-compiling gcc without targeting any libc, derived
         ;; from BASE-GCC-FOR-LIBC
         (xgcc-sans-libc (explicit-cross-configure (cross-gcc target
                                                              #:xgcc base-gcc-for-libc
                                                              #:xbinutils xbinutils)))
         ;; 2. Build cross-compiled kernel headers with XGCC-SANS-LIBC, derived
         ;; from BASE-KERNEL-HEADERS
         (xkernel (cross-kernel-headers target
                                        base-kernel-headers
                                        xgcc-sans-libc
                                        xbinutils))
         ;; 3. Build a cross-compiled libc with XGCC-SANS-LIBC and XKERNEL,
         ;; derived from BASE-LIBC
         (xlibc (explicit-cross-configure (cross-libc target
                                                      base-libc
                                                      xgcc-sans-libc
                                                      xbinutils
                                                      xkernel)))
         ;; 4. Build a cross-compiling gcc targeting XLIBC, derived from
         ;; BASE-GCC
         (xgcc (explicit-cross-configure (cross-gcc target
                                                    #:xgcc base-gcc
                                                    #:xbinutils xbinutils
                                                    #:libc xlibc))))
    ;; Define a meta-package that propagates the resulting XBINUTILS, XLIBC, and
    ;; XGCC
    (package
      (name (string-append target "-toolchain"))
      (version (package-version xgcc))
      (source #f)
      (build-system trivial-build-system)
      (arguments '(#:builder (begin (mkdir %output) #t)))
      (propagated-inputs
       `(("binutils" ,xbinutils)
         ("libc" ,xlibc)
         ("libc:static" ,xlibc "static")
         ("gcc" ,xgcc)
         ("gcc-lib" ,xgcc "lib")))
      (synopsis (string-append "Complete GCC tool chain for " target))
      (description (string-append "This package provides a complete GCC tool
chain for " target " development."))
      (home-page (package-home-page xgcc))
      (license (package-license xgcc)))))

(define base-gcc gcc-10)
(define base-linux-kernel-headers linux-libre-headers-5.15)

;; https://gcc.gnu.org/install/configure.html
(define (hardened-gcc gcc)
  (package-with-extra-configure-variable (
    package-with-extra-configure-variable (
      package-with-extra-configure-variable gcc
      "--enable-initfini-array" "yes")
      "--enable-default-ssp" "yes")
      "--enable-default-pie" "yes"))

(define* (make-bitcoin-cross-toolchain target
                                       #:key
                                       (base-gcc-for-libc base-gcc)
                                       (base-kernel-headers base-linux-kernel-headers)
                                       (base-libc (hardened-glibc glibc-2.27))
                                       (base-gcc (make-gcc-rpath-link (hardened-gcc base-gcc))))
  "Convenience wrapper around MAKE-CROSS-TOOLCHAIN with default values
desirable for building Bitcoin Core release binaries."
  (make-cross-toolchain target
                        base-gcc-for-libc
                        base-kernel-headers
                        base-libc
                        base-gcc))

(define (make-gcc-with-pthreads gcc)
  (package-with-extra-configure-variable
    (package-with-extra-patches gcc
      (search-our-patches "gcc-10-remap-guix-store.patch"))
    "--enable-threads" "posix"))

(define (make-mingw-w64-cross-gcc cross-gcc)
  (package-with-extra-patches cross-gcc
    (search-our-patches "vmov-alignment.patch"
                        "gcc-broken-longjmp.patch")))

(define (make-mingw-pthreads-cross-toolchain target)
  "Create a cross-compilation toolchain package for TARGET"
  (let* ((xbinutils (cross-binutils target))
         (pthreads-xlibc mingw-w64-x86_64-winpthreads)
         (pthreads-xgcc (make-gcc-with-pthreads
                         (cross-gcc target
                                    #:xgcc (make-ssp-fixed-gcc (make-mingw-w64-cross-gcc base-gcc))
                                    #:xbinutils xbinutils
                                    #:libc pthreads-xlibc))))
    ;; Define a meta-package that propagates the resulting XBINUTILS, XLIBC, and
    ;; XGCC
    (package
      (name (string-append target "-posix-toolchain"))
      (version (package-version pthreads-xgcc))
      (source #f)
      (build-system trivial-build-system)
      (arguments '(#:builder (begin (mkdir %output) #t)))
      (propagated-inputs
       `(("binutils" ,xbinutils)
         ("libc" ,pthreads-xlibc)
         ("gcc" ,pthreads-xgcc)
         ("gcc-lib" ,pthreads-xgcc "lib")))
      (synopsis (string-append "Complete GCC tool chain for " target))
      (description (string-append "This package provides a complete GCC tool
chain for " target " development."))
      (home-page (package-home-page pthreads-xgcc))
      (license (package-license pthreads-xgcc)))))

(define (make-nsis-for-gcc-10 base-nsis)
  (package-with-extra-patches base-nsis
    (search-our-patches "nsis-gcc-10-memmove.patch"
                        "nsis-disable-installer-reloc.patch")))

(define (fix-ppc64-nx-default lief)
  (package-with-extra-patches lief
    (search-our-patches "lief-fix-ppc64-nx-default.patch")))

;; Our python-lief package can be removed once we are using
;; guix 83bfdb409787cb2737e68b093a319b247b7858e6 or later.
;; Note we currently use cmake-minimal.
(define-public python-lief
  (package
    (name "python-lief")
    (version "0.12.3")
    (source (origin
              (method git-fetch)
              (uri (git-reference
                    (url "https://github.com/lief-project/LIEF")
                    (commit version)))
              (file-name (git-file-name name version))
              (sha256
               (base32
                "11i6hqmcjh56y554kqhl61698n9v66j2qk1c1g63mv2w07h2z661"))))
    (build-system python-build-system)
    (native-inputs (list cmake-minimal))
    (arguments
     (list
      #:tests? #f                  ;needs network
      #:phases #~(modify-phases %standard-phases
                   (replace 'build
                     (lambda _
                       (invoke
                        "python" "setup.py" "--sdk" "build"
                        (string-append
                         "-j" (number->string (parallel-job-count)))))))))
    (home-page "https://github.com/lief-project/LIEF")
    (synopsis "Library to instrument executable formats")
    (description
     "@code{python-lief} is a cross platform library which can parse, modify
and abstract ELF, PE and MachO formats.")
    (license license:asl2.0)))

(define osslsigncode
  (package
    (name "osslsigncode")
    (version "2.5")
    (source (origin
              (method url-fetch)
              (uri (string-append "https://github.com/mtrojnar/"
                                  name "/archive/" version ".tar.gz"))
              (sha256
               (base32
                "03by9706gg0an6dn48pljx38vcb76ziv11bgm8ilwsf293x2k4hv"))))
    (build-system cmake-build-system)
    (inputs
     `(("openssl", openssl)))
    (arguments
     '(#:configure-flags
        (list "-DCMAKE_DISABLE_FIND_PACKAGE_CURL=TRUE")))
    (home-page "https://github.com/mtrojnar/osslsigncode")
    (synopsis "Authenticode signing and timestamping tool")
    (description "osslsigncode is a small tool that implements part of the
functionality of the Microsoft tool signtool.exe - more exactly the Authenticode
signing and timestamping. But osslsigncode is based on OpenSSL and cURL, and
thus should be able to compile on most platforms where these exist.")
    (license license:gpl3+))) ; license is with openssl exception

(define-public python-elfesteem
  (let ((commit "2eb1e5384ff7a220fd1afacd4a0170acff54fe56"))
    (package
      (name "python-elfesteem")
      (version (git-version "0.1" "1" commit))
      (source
       (origin
         (method git-fetch)
         (uri (git-reference
               (url "https://github.com/LRGH/elfesteem")
               (commit commit)))
         (file-name (git-file-name name commit))
         (sha256
          (base32
           "07x6p8clh11z8s1n2kdxrqwqm2almgc5qpkcr9ckb6y5ivjdr5r6"))))
      (build-system python-build-system)
      ;; There are no tests, but attempting to run python setup.py test leads to
      ;; PYTHONPATH problems, just disable the test
      (arguments '(#:tests? #f))
      (home-page "https://github.com/LRGH/elfesteem")
      (synopsis "ELF/PE/Mach-O parsing library")
      (description "elfesteem parses ELF, PE and Mach-O files.")
      (license license:lgpl2.1))))

(define-public python-oscrypto
  (package
    (name "python-oscrypto")
    (version "1.2.1")
    (source
     (origin
       (method git-fetch)
       (uri (git-reference
             (url "https://github.com/wbond/oscrypto")
             (commit version)))
       (file-name (git-file-name name version))
       (sha256
        (base32
         "1d4d8s4z340qhvb3g5m5v3436y3a71yc26wk4749q64m09kxqc3l"))
       (patches (search-our-patches "oscrypto-hard-code-openssl.patch"))))
    (build-system python-build-system)
    (native-search-paths
     (list (search-path-specification
            (variable "SSL_CERT_FILE")
            (file-type 'regular)
            (separator #f)                ;single entry
            (files '("etc/ssl/certs/ca-certificates.crt")))))

    (propagated-inputs
     `(("python-asn1crypto" ,python-asn1crypto)
       ("openssl" ,openssl)))
    (arguments
     `(#:phases
       (modify-phases %standard-phases
         (add-after 'unpack 'hard-code-path-to-libscrypt
           (lambda* (#:key inputs #:allow-other-keys)
             (let ((openssl (assoc-ref inputs "openssl")))
               (substitute* "oscrypto/__init__.py"
                 (("@GUIX_OSCRYPTO_USE_OPENSSL@")
                  (string-append openssl "/lib/libcrypto.so" "," openssl "/lib/libssl.so")))
               #t)))
         (add-after 'unpack 'disable-broken-tests
           (lambda _
             ;; This test is broken as there is no keyboard interrupt.
             (substitute* "tests/test_trust_list.py"
               (("^(.*)class TrustListTests" line indent)
                (string-append indent
                               "@unittest.skip(\"Disabled by Guix\")\n"
                               line)))
             (substitute* "tests/test_tls.py"
               (("^(.*)class TLSTests" line indent)
                (string-append indent
                               "@unittest.skip(\"Disabled by Guix\")\n"
                               line)))
             #t))
         (replace 'check
           (lambda _
             (invoke "python" "run.py" "tests")
             #t)))))
    (home-page "https://github.com/wbond/oscrypto")
    (synopsis "Compiler-free Python crypto library backed by the OS")
    (description "oscrypto is a compilation-free, always up-to-date encryption library for Python.")
    (license license:expat)))

(define-public python-oscryptotests
  (package (inherit python-oscrypto)
    (name "python-oscryptotests")
    (propagated-inputs
      `(("python-oscrypto" ,python-oscrypto)))
    (arguments
     `(#:tests? #f
       #:phases
       (modify-phases %standard-phases
         (add-after 'unpack 'hard-code-path-to-libscrypt
           (lambda* (#:key inputs #:allow-other-keys)
             (chdir "tests")
             #t)))))))

(define-public python-certvalidator
  (let ((commit "a145bf25eb75a9f014b3e7678826132efbba6213"))
    (package
      (name "python-certvalidator")
      (version (git-version "0.1" "1" commit))
      (source
       (origin
         (method git-fetch)
         (uri (git-reference
               (url "https://github.com/achow101/certvalidator")
               (commit commit)))
         (file-name (git-file-name name commit))
         (sha256
          (base32
           "1qw2k7xis53179lpqdqyylbcmp76lj7sagp883wmxg5i7chhc96k"))))
      (build-system python-build-system)
      (propagated-inputs
       `(("python-asn1crypto" ,python-asn1crypto)
         ("python-oscrypto" ,python-oscrypto)
         ("python-oscryptotests", python-oscryptotests))) ;; certvalidator tests import oscryptotests
      (arguments
       `(#:phases
         (modify-phases %standard-phases
           (add-after 'unpack 'disable-broken-tests
             (lambda _
               (substitute* "tests/test_certificate_validator.py"
                 (("^(.*)class CertificateValidatorTests" line indent)
                  (string-append indent
                                 "@unittest.skip(\"Disabled by Guix\")\n"
                                 line)))
               (substitute* "tests/test_crl_client.py"
                 (("^(.*)def test_fetch_crl" line indent)
                  (string-append indent
                                 "@unittest.skip(\"Disabled by Guix\")\n"
                                 line)))
               (substitute* "tests/test_ocsp_client.py"
                 (("^(.*)def test_fetch_ocsp" line indent)
                  (string-append indent
                                 "@unittest.skip(\"Disabled by Guix\")\n"
                                 line)))
               (substitute* "tests/test_registry.py"
                 (("^(.*)def test_build_paths" line indent)
                  (string-append indent
                                 "@unittest.skip(\"Disabled by Guix\")\n"
                                 line)))
               (substitute* "tests/test_validate.py"
                 (("^(.*)def test_revocation_mode_hard" line indent)
                  (string-append indent
                                 "@unittest.skip(\"Disabled by Guix\")\n"
                                 line)))
               (substitute* "tests/test_validate.py"
                 (("^(.*)def test_revocation_mode_soft" line indent)
                  (string-append indent
                                 "@unittest.skip(\"Disabled by Guix\")\n"
                                 line)))
               #t))
           (replace 'check
             (lambda _
               (invoke "python" "run.py" "tests")
               #t)))))
      (home-page "https://github.com/wbond/certvalidator")
      (synopsis "Python library for validating X.509 certificates and paths")
      (description "certvalidator is a Python library for validating X.509
certificates or paths. Supports various options, including: validation at a
specific moment in time, whitelisting and revocation checks.")
      (license license:expat))))

(define-public python-altgraph
  (package
    (name "python-altgraph")
    (version "0.17")
    (source
     (origin
       (method git-fetch)
       (uri (git-reference
             (url "https://github.com/ronaldoussoren/altgraph")
             (commit (string-append "v" version))))
       (file-name (git-file-name name version))
       (sha256
        (base32
         "09sm4srvvkw458pn48ga9q7ykr4xlz7q8gh1h9w7nxpf001qgpwb"))))
    (build-system python-build-system)
    (home-page "https://github.com/ronaldoussoren/altgraph")
    (synopsis "Python graph (network) package")
    (description "altgraph is a fork of graphlib: a graph (network) package for
constructing graphs, BFS and DFS traversals, topological sort, shortest paths,
etc. with graphviz output.")
    (license license:expat)))


(define-public python-macholib
  (package
    (name "python-macholib")
    (version "1.14")
    (source
     (origin
       (method git-fetch)
       (uri (git-reference
             (url "https://github.com/ronaldoussoren/macholib")
             (commit (string-append "v" version))))
       (file-name (git-file-name name version))
       (sha256
        (base32
         "0aislnnfsza9wl4f0vp45ivzlc0pzhp9d4r08700slrypn5flg42"))))
    (build-system python-build-system)
    (propagated-inputs
     `(("python-altgraph" ,python-altgraph)))
    (arguments
     '(#:phases
       (modify-phases %standard-phases
         (add-after 'unpack 'disable-broken-tests
           (lambda _
             ;; This test is broken as there is no keyboard interrupt.
             (substitute* "macholib_tests/test_command_line.py"
               (("^(.*)class TestCmdLine" line indent)
                (string-append indent
                               "@unittest.skip(\"Disabled by Guix\")\n"
                               line)))
             (substitute* "macholib_tests/test_dyld.py"
               (("^(.*)def test_\\S+_find" line indent)
                (string-append indent
                               "@unittest.skip(\"Disabled by Guix\")\n"
                               line))
               (("^(.*)def testBasic" line indent)
                (string-append indent
                               "@unittest.skip(\"Disabled by Guix\")\n"
                               line))
               )
             #t)))))
    (home-page "https://github.com/ronaldoussoren/macholib")
    (synopsis "Python library for analyzing and editing Mach-O headers")
    (description "macholib is a Macho-O header analyzer and editor. It's
typically used as a dependency analysis tool, and also to rewrite dylib
references in Mach-O headers to be @executable_path relative. Though this tool
targets a platform specific file format, it is pure python code that is platform
and endian independent.")
    (license license:expat)))

(define-public python-signapple
  (let ((commit "8a945a2e7583be2665cf3a6a89d665b70ecd1ab6"))
    (package
      (name "python-signapple")
      (version (git-version "0.1" "1" commit))
      (source
       (origin
         (method git-fetch)
         (uri (git-reference
               (url "https://github.com/achow101/signapple")
               (commit commit)))
         (file-name (git-file-name name commit))
         (sha256
          (base32
           "0fr1hangvfyiwflca6jg5g8zvg3jc9qr7vd2c12ff89pznf38dlg"))))
      (build-system python-build-system)
      (propagated-inputs
       `(("python-asn1crypto" ,python-asn1crypto)
         ("python-oscrypto" ,python-oscrypto)
         ("python-certvalidator" ,python-certvalidator)
         ("python-elfesteem" ,python-elfesteem)
         ("python-requests" ,python-requests)
         ("python-macholib" ,python-macholib)))
      ;; There are no tests, but attempting to run python setup.py test leads to
      ;; problems, just disable the test
      (arguments '(#:tests? #f))
      (home-page "https://github.com/achow101/signapple")
      (synopsis "Mach-O binary signature tool")
      (description "signapple is a Python tool for creating, verifying, and
inspecting signatures in Mach-O binaries.")
      (license license:expat))))

;; https://www.gnu.org/software/libc/manual/html_node/Configuring-and-compiling.html
;; We don't use --disable-werror directly, as that would be passed through to bash,
;; and cause it's build to fail.
(define (hardened-glibc glibc)
  (package-with-extra-configure-variable (
    package-with-extra-configure-variable (
      package-with-extra-configure-variable glibc
      "enable_werror" "no")
      "--enable-stack-protector" "all")
      "--enable-bind-now" "yes"))

(define-public glibc-2.27
  (package
    (inherit glibc-2.31)
    (version "2.27")
    (source (origin
              (method git-fetch)
              (uri (git-reference
                    (url "https://sourceware.org/git/glibc.git")
                    (commit "73886db6218e613bd6d4edf529f11e008a6c2fa6")))
              (file-name (git-file-name "glibc" "73886db6218e613bd6d4edf529f11e008a6c2fa6"))
              (sha256
               (base32
                "0azpb9cvnbv25zg8019rqz48h8i2257ngyjg566dlnp74ivrs9vq"))
              (patches (search-our-patches "glibc-ldd-x86_64.patch"
                                           "glibc-versioned-locpath.patch"
                                           "glibc-2.27-riscv64-Use-__has_include-to-include-asm-syscalls.h.patch"
                                           "glibc-2.27-fcommon.patch"
                                           "glibc-2.27-guix-prefix.patch"))))))

(packages->manifest
 (append
  (list ;; The Basics
        bash-minimal
        which
        coreutils-minimal
        util-linux
        ;; File(system) inspection
        file
        grep
        diffutils
        findutils
        ;; File transformation
        patch
        gawk
        sed
        moreutils
        ;; Compression and archiving
        tar
        bzip2
        gzip
        xz
        ;; Build tools
        gnu-make
        libtool-2.4.7
        autoconf-2.71
        automake
        pkg-config
        bison
        ;; Native GCC 10 toolchain
        gcc-toolchain-10
        (list gcc-toolchain-10 "static")
        ;; Scripting
        perl
<<<<<<< HEAD
        python-3
=======
        python-minimal ;; (3.9)
>>>>>>> 4985b774
        ;; Git
        git-minimal
        ;; Tests
        (fix-ppc64-nx-default python-lief))
  (let ((target (getenv "HOST")))
    (cond ((string-suffix? "-mingw32" target)
           ;; Windows
           (list zip
                 (make-mingw-pthreads-cross-toolchain "x86_64-w64-mingw32")
                 (make-nsis-for-gcc-10 nsis-x86_64)
                 nss-certs
                 osslsigncode))
          ((string-contains target "-linux-")
           (list (make-bitcoin-cross-toolchain target)))
          ((string-contains target "darwin")
           (list clang-toolchain-10 binutils cmake-minimal xorriso python-signapple))
          (else '())))))<|MERGE_RESOLUTION|>--- conflicted
+++ resolved
@@ -600,11 +600,7 @@
         (list gcc-toolchain-10 "static")
         ;; Scripting
         perl
-<<<<<<< HEAD
-        python-3
-=======
         python-minimal ;; (3.9)
->>>>>>> 4985b774
         ;; Git
         git-minimal
         ;; Tests
